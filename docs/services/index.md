---
id: index
title: "Introduction"
---

<<<<<<< HEAD
In the functional Scala as well as in object-oriented programming the best practice is to _Program to an interface, not an implementation_. This is the most important design principle in software development and helps us to write maintainable code by:

* Allowing the client to hold an interface as a contract and don't worry about the implementation. The interface signature determines all operations that should be done. 

* Enabling a developer to write more testable programs. When we write a test for our business logic we don't have to run and interact with real services like databases which makes our test run very slow. If our code is correct our test code should always pass, there should be no hidden variables or depend on outside sources. We can't know that the database is always running correctly. We don't want to fail our tests because of the failure of external service.

* Providing the ability to write more modular applications. So we can plug in different implementations for different purposes without a major modification.

It is not mandatory but ZIO encourages us to follow this principle by bundling related functionality as an interface by using module pattern. 

Let's see how the `Console` service is defined and implemented in ZIO. To prevent naming collision with the original implementation we use the `Terminal` name to introduce the `Console` service.

1. At the first step, we need to define our module `Terminal` as a type alias for `Has[Terminal.Service]`.

2. Then inside the `Terminal` companion object, we should define the service definition in a trait named `Service`. Traits are how we define services. A service could be all the stuff that is related to one concept with singular responsibility.

3. After that we need to implement our Service by creating a new Service and then lifting that entire implementation into the ZLayer data type by using the `succeed` operator.

4. Finally, to create our API more ergonomic it's better to implement accessor methods for all of our service methods.

```scala mdoc:invisible
import zio.{Has, UIO, Layer, ZLayer, ZIO, URIO}
```

```scala mdoc:silent
object terminal {
  type Terminal = Has[Terminal.Service]

  object Terminal {
    trait Service {
      def print(line: String): UIO[Unit]

      def printLine(line: String): UIO[Unit]
    }

    val live: Layer[Nothing, Terminal] = ZLayer.succeed {
      new Service {
        override def print(line: String): UIO[Unit] =
          ZIO.effectTotal(print(line))

        override def printLine(line: String): UIO[Unit] =
          ZIO.effectTotal(println(line))
      }
    }
  }

  def print(line: => String): URIO[Terminal, Unit] =
    ZIO.accessM(_.get.print(line))

  def printLine(line: => String): URIO[Terminal, Unit] =
    ZIO.accessM(_.get.printLine(line))
}
```

This is how the ZIO services are created. Let's use the `Terminal` service in our application:

```scala mdoc:silent
object TerminalExample extends zio.App {
  import zio.RIO
  import terminal._
 
  private val application: RIO[Terminal, Unit] = printLine("Hello, World!") 

  override def run(args: List[String]) = 
    application.provideLayer(Terminal.live).exitCode
}
```

When we write our entire `application` we don't care which implementation version of Terminal service will be injected into our `application`, later at the end of the day, it will be provided by methods like `provideLayer`.

=======
>>>>>>> f252f4fb
ZIO already provided 5 build-in services, when we use these services we don't need to provide their corresponding environment explicitly. The `ZEnv` environment is a type alias for all of these services and will be provided by ZIO to our effects:

- **[Console](console.md)** — Operations for reading/writing strings from/to the standard input, output, and error console.
- **[Clock](clock.md)** — Contains some functionality related to time and scheduling. 
- **[Random](random.md)** — Provides utilities to generate random numbers.
- **[Blocking](blocking.md)** — Provides access to a thread pool that can be used for performing blocking operations.
- **[System](system.md)** — Contains several useful functions related to system environments and properties.<|MERGE_RESOLUTION|>--- conflicted
+++ resolved
@@ -3,79 +3,6 @@
 title: "Introduction"
 ---
 
-<<<<<<< HEAD
-In the functional Scala as well as in object-oriented programming the best practice is to _Program to an interface, not an implementation_. This is the most important design principle in software development and helps us to write maintainable code by:
-
-* Allowing the client to hold an interface as a contract and don't worry about the implementation. The interface signature determines all operations that should be done. 
-
-* Enabling a developer to write more testable programs. When we write a test for our business logic we don't have to run and interact with real services like databases which makes our test run very slow. If our code is correct our test code should always pass, there should be no hidden variables or depend on outside sources. We can't know that the database is always running correctly. We don't want to fail our tests because of the failure of external service.
-
-* Providing the ability to write more modular applications. So we can plug in different implementations for different purposes without a major modification.
-
-It is not mandatory but ZIO encourages us to follow this principle by bundling related functionality as an interface by using module pattern. 
-
-Let's see how the `Console` service is defined and implemented in ZIO. To prevent naming collision with the original implementation we use the `Terminal` name to introduce the `Console` service.
-
-1. At the first step, we need to define our module `Terminal` as a type alias for `Has[Terminal.Service]`.
-
-2. Then inside the `Terminal` companion object, we should define the service definition in a trait named `Service`. Traits are how we define services. A service could be all the stuff that is related to one concept with singular responsibility.
-
-3. After that we need to implement our Service by creating a new Service and then lifting that entire implementation into the ZLayer data type by using the `succeed` operator.
-
-4. Finally, to create our API more ergonomic it's better to implement accessor methods for all of our service methods.
-
-```scala mdoc:invisible
-import zio.{Has, UIO, Layer, ZLayer, ZIO, URIO}
-```
-
-```scala mdoc:silent
-object terminal {
-  type Terminal = Has[Terminal.Service]
-
-  object Terminal {
-    trait Service {
-      def print(line: String): UIO[Unit]
-
-      def printLine(line: String): UIO[Unit]
-    }
-
-    val live: Layer[Nothing, Terminal] = ZLayer.succeed {
-      new Service {
-        override def print(line: String): UIO[Unit] =
-          ZIO.effectTotal(print(line))
-
-        override def printLine(line: String): UIO[Unit] =
-          ZIO.effectTotal(println(line))
-      }
-    }
-  }
-
-  def print(line: => String): URIO[Terminal, Unit] =
-    ZIO.accessM(_.get.print(line))
-
-  def printLine(line: => String): URIO[Terminal, Unit] =
-    ZIO.accessM(_.get.printLine(line))
-}
-```
-
-This is how the ZIO services are created. Let's use the `Terminal` service in our application:
-
-```scala mdoc:silent
-object TerminalExample extends zio.App {
-  import zio.RIO
-  import terminal._
- 
-  private val application: RIO[Terminal, Unit] = printLine("Hello, World!") 
-
-  override def run(args: List[String]) = 
-    application.provideLayer(Terminal.live).exitCode
-}
-```
-
-When we write our entire `application` we don't care which implementation version of Terminal service will be injected into our `application`, later at the end of the day, it will be provided by methods like `provideLayer`.
-
-=======
->>>>>>> f252f4fb
 ZIO already provided 5 build-in services, when we use these services we don't need to provide their corresponding environment explicitly. The `ZEnv` environment is a type alias for all of these services and will be provided by ZIO to our effects:
 
 - **[Console](console.md)** — Operations for reading/writing strings from/to the standard input, output, and error console.
