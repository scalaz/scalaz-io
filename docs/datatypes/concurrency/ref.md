--- conflicted
+++ resolved
@@ -162,11 +162,7 @@
     for {
       _ <- counter.update(_ + 1)
       reqNumber <- counter.get
-<<<<<<< HEAD
-      _ <- Console.printLine(s"request number: $reqNumber")
-=======
-      _ <- putStrLn(s"request number: $reqNumber").orDie
->>>>>>> f252f4fb
+      _ <- Console.printLine(s"request number: $reqNumber").orDie
     } yield ()
   }
 
@@ -176,11 +172,7 @@
       ref <- Ref.make(initial)
       _ <- request(ref) zipPar request(ref)
       rn <- ref.get
-<<<<<<< HEAD
-      _ <- Console.printLine(s"total requests performed: $rn")
-=======
-      _ <- putStrLn(s"total requests performed: $rn").orDie
->>>>>>> f252f4fb
+      _ <- Console.printLine(s"total requests performed: $rn").orDie
     } yield ()
 
   override def run(args: List[String]) = program.exitCode
