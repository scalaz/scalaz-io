/*
 * Copyright 2017-2019 John A. De Goes and the ZIO Contributors
 *
 * Licensed under the Apache License, Version 2.0 (the "License");
 * you may not use this file except in compliance with the License.
 * You may obtain a copy of the License at
 *
 *     http://www.apache.org/licenses/LICENSE-2.0
 *
 * Unless required by applicable law or agreed to in writing, software
 * distributed under the License is distributed on an "AS IS" BASIS,
 * WITHOUT WARRANTIES OR CONDITIONS OF ANY KIND, either express or implied.
 * See the License for the specific language governing permissions and
 * limitations under the License.
 */

package scalaz.zio

package object interop {

  type ParIO[-R, +E, +A] = Par.T[R, E, A]

  implicit final class AutoCloseableOps(private val a: AutoCloseable) extends AnyVal {

    /**
     * Returns an `IO` action which closes this `AutoCloseable` resource.
     */
    def closeIO(): UIO[Unit] = ZIO.effectTotal(a.close())
  }

  implicit final class IOAutocloseableOps[R, E, A <: AutoCloseable](private val io: ZIO[R, E, A]) extends AnyVal {

    /**
     * Like `bracket`, safely wraps a use and release of a resource.
     * This resource will get automatically closed, because it implements `AutoCloseable`.
     */
<<<<<<< HEAD
    def bracketAuto[R1 <: R, E1 >: E, B](use: A => ZIO[R1, E1, B]): ZIO[R1, E1, B] =
      io.bracket[R1, E1, B](_.closeIO())(use)
=======
    def bracketAuto[E1 >: E, B](use: A => IO[E1, B]): IO[E1, B] =
      io.bracket(_.closeIO())(use)
>>>>>>> e5b32fa7
  }
}<|MERGE_RESOLUTION|>--- conflicted
+++ resolved
@@ -34,12 +34,7 @@
      * Like `bracket`, safely wraps a use and release of a resource.
      * This resource will get automatically closed, because it implements `AutoCloseable`.
      */
-<<<<<<< HEAD
     def bracketAuto[R1 <: R, E1 >: E, B](use: A => ZIO[R1, E1, B]): ZIO[R1, E1, B] =
-      io.bracket[R1, E1, B](_.closeIO())(use)
-=======
-    def bracketAuto[E1 >: E, B](use: A => IO[E1, B]): IO[E1, B] =
       io.bracket(_.closeIO())(use)
->>>>>>> e5b32fa7
   }
 }