package zio.stream.experimental

import zio._
import zio.test.Assertion._
import zio.test.TestAspect.jvmOnly
import zio.test._
import zio.test.environment.TestClock

object ZSinkSpec extends ZIOBaseSpec {

  import ZIOTag._

  def spec: ZSpec[Environment, Failure] = {
    suite("ZSinkSpec")(
      suite("Constructors")(
        suite("collectAllN")(
          testM("respects the given limit") {
            ZStream
              .fromChunk(Chunk(1, 2, 3, 4))
              .transduce(ZSink.collectAllN[Nothing, Int](3))
              .runCollect
              .map(assert(_)(equalTo(Chunk(Chunk(1, 2, 3), Chunk(4)))))
          },
          testM("produces empty trailing chunks") {
            ZStream
              .fromChunk(Chunk(1, 2, 3, 4))
              .transduce(ZSink.collectAllN[Nothing, Int](4))
              .runCollect
              .map(assert(_)(equalTo(Chunk(Chunk(1, 2, 3, 4), Chunk()))))
          },
          testM("handles empty input") {
            ZStream
              .fromChunk(Chunk.empty: Chunk[Int])
              .transduce(ZSink.collectAllN[Nothing, Int](3))
              .runCollect
              .map(assert(_)(equalTo(Chunk(Chunk()))))
          }
        ),
        testM("collectAllToSet")(
          assertM(
            ZStream(1, 2, 3, 3, 4)
              .run(ZSink.collectAllToSet[Nothing, Int])
          )(equalTo(Set(1, 2, 3, 4)))
        ),
        suite("collectAllToSetN")(
          testM("respect the given limit") {
            ZStream
              .fromChunks(Chunk(1, 2, 1), Chunk(2, 3, 3, 4))
              .transduce(ZSink.collectAllToSetN[Nothing, Int](3))
              .runCollect
              .map(assert(_)(equalTo(Chunk(Set(1, 2, 3), Set(4)))))
          },
          testM("handles empty input") {
            ZStream
              .fromChunk(Chunk.empty: Chunk[Int])
              .transduce(ZSink.collectAllToSetN[Nothing, Int](3))
              .runCollect
              .map(assert(_)(equalTo(Chunk(Set.empty[Int]))))
          }
        ),
        testM("collectAllToMap")(
          assertM(
            ZStream
              .range(0, 10)
              .run(ZSink.collectAllToMap((_: Int) % 3)(_ + _))
          )(equalTo(Map[Int, Int](0 -> 18, 1 -> 12, 2 -> 15)))
        ),
        suite("collectAllToMapN")(
          testM("respects the given limit") {
            ZStream
              .fromChunk(Chunk(1, 1, 2, 2, 3, 2, 4, 5))
              .transduce(ZSink.collectAllToMapN(2)((_: Int) % 3)(_ + _))
              .runCollect
              .map(assert(_)(equalTo(Chunk(Map(1 -> 2, 2 -> 4), Map(0 -> 3, 2 -> 2), Map(1 -> 4, 2 -> 5)))))
          },
          testM("collects as long as map size doesn't exceed the limit") {
            ZStream
              .fromChunks(Chunk(0, 1, 2), Chunk(3, 4, 5), Chunk(6, 7, 8, 9))
              .transduce(ZSink.collectAllToMapN(3)((_: Int) % 3)(_ + _))
              .runCollect
              .map(assert(_)(equalTo(Chunk(Map(0 -> 18, 1 -> 12, 2 -> 15)))))
          },
          testM("handles empty input") {
            ZStream
              .fromChunk(Chunk.empty: Chunk[Int])
              .transduce(ZSink.collectAllToMapN(2)((_: Int) % 3)(_ + _))
              .runCollect
              .map(assert(_)(equalTo(Chunk(Map.empty[Int, Int]))))
          }
        ),
        suite("accessSink")(
          testM("accessSink") {
            assertM(
              ZStream("ignore this")
                .run(ZSink.accessSink[String](ZSink.succeed(_)).provide("use this"))
            )(equalTo("use this"))
          }
        ),
        //      suite("collectAllWhileWith")(
        //        testM("example 1") {
        //          ZIO
        //            .foreach(List(1, 3, 20)) { chunkSize =>
        //              assertM(
        //                Stream
        //                  .fromIterable(1 to 10)
        //                  .chunkN(chunkSize)
        //                  .run(ZSink.sum[Int].collectAllWhileWith(-1)((s: Int) => s == s)(_ + _))
        //              )(equalTo(54))
        //            }
        //            .map(_.reduce(_ && _))
        //        },
        //        testM("example 2") {
        //          val sink: ZSink[Any, Nothing, Int, Int, List[Int]] = ZSink
        //            .head[Int]
        //            .collectAllWhileWith[List[Int]](Nil)((a: Option[Int]) => a.fold(true)(_ < 5))(
        //              (a: List[Int], b: Option[Int]) => a ++ b.toList
        //            )
        //          val stream = Stream.fromIterable(1 to 100)
        //          assertM((stream ++ stream).chunkN(3).run(sink))(equalTo(List(1, 2, 3, 4)))
        //        }
        //      ),
        //      testM("head")(
        //        checkM(Gen.listOf(Gen.small(Gen.chunkOfN(_)(Gen.anyInt)))) { chunks =>
        //          val headOpt = ZStream.fromChunks(chunks: _*).run(ZSink.head[Int])
        //          assertM(headOpt)(equalTo(chunks.flatMap(_.toSeq).headOption))
        //        }
        //      ),
        testM("last")(
          checkM(Gen.listOf(Gen.small(Gen.chunkOfN(_)(Gen.anyInt)))) { chunks =>
            val lastOpt = ZStream.fromChunks(chunks: _*).run(ZSink.last)
            assertM(lastOpt)(equalTo(chunks.flatMap(_.toSeq).lastOption))
          }
        ),
        suite("managed")(
          testM("happy path") {
            for {
              closed <- Ref.make[Boolean](false)
              res     = ZManaged.acquireReleaseWith(ZIO.succeed(100))(_ => closed.set(true))
              sink = ZSink.managed[Any, Any, Any, Any, Int, Nothing, (Long, Boolean)](res)(m =>
                       ZSink.count.mapZIO(cnt => closed.get.map(cl => (cnt + m, cl)))
                     )
              resAndState <- ZStream(1, 2, 3).run(sink)
              finalState  <- closed.get
            } yield {
              assert(resAndState._1)(equalTo(103L)) && assert(resAndState._2)(isFalse) && assert(finalState)(isTrue)
            }
          },
          testM("sad path") {
            for {
              closed     <- Ref.make[Boolean](false)
              res         = ZManaged.acquireReleaseWith(ZIO.succeed(100))(_ => closed.set(true))
              sink        = ZSink.managed[Any, String, Any, String, Int, Nothing, String](res)(_ => ZSink.succeed("ok"))
              r          <- ZStream.fail("fail").run(sink).either
              finalState <- closed.get
            } yield assert(r)(equalTo(Right("ok"))) && assert(finalState)(isTrue)
          }
        )
      ),
      testM("map")(
        assertM(ZStream.range(1, 10).run(ZSink.succeed(1).map(_.toString)))(
          equalTo("1")
        )
      ),
      suite("mapZIO")(
        testM("happy path")(
          assertM(ZStream.range(1, 10).run(ZSink.succeed(1).mapZIO(e => ZIO.succeed(e + 1))))(
            equalTo(2)
          )
        ),
        testM("failure")(
          assertM(ZStream.range(1, 10).run(ZSink.succeed(1).mapZIO(_ => ZIO.fail("fail"))).flip)(
            equalTo("fail")
          )
        )
      ),
      testM("filterInput")(
        assertM(ZStream.range(1, 10).run(ZSink.collectAll.filterInput(_ % 2 == 0)))(
          equalTo(Chunk(2, 4, 6, 8))
        )
      ),
      suite("filterInputZIO")(
        testM("happy path")(
          assertM(ZStream.range(1, 10).run(ZSink.collectAll.filterInputZIO(i => ZIO.succeed(i % 2 == 0))))(
            equalTo(Chunk(2, 4, 6, 8))
          )
        ),
        testM("failure")(
          assertM(ZStream.range(1, 10).run(ZSink.collectAll.filterInputZIO(_ => ZIO.fail("fail"))).flip)(
            equalTo("fail")
          )
        )
      ),
      testM("mapError")(
        assertM(ZStream.range(1, 10).run(ZSink.fail("fail").mapError(s => s + "!")).either)(
          equalTo(Left("fail!"))
        )
      ),
      testM("as")(
        assertM(ZStream.range(1, 10).run(ZSink.succeed(1).as("as")))(
          equalTo("as")
        )
      ),
      suite("contramap")(
        testM("happy path") {
          val parser = ZSink.collectAll[Nothing, Int].contramap[String](_.toInt)
          assertM(ZStream("1", "2", "3").run(parser))(equalTo(Chunk(1, 2, 3)))
        },
        testM("error") {
          val parser = ZSink.fail("Ouch").contramap[String](_.toInt)
          assertM(ZStream("1", "2", "3").run(parser).either)(isLeft(equalTo("Ouch")))
        } @@ zioTag(errors)
      ),
      suite("contramapChunks")(
        testM("happy path") {
          val parser = ZSink.collectAll[Nothing, Int].contramapChunks[String](_.map(_.toInt))
          assertM(ZStream("1", "2", "3").run(parser))(equalTo(Chunk(1, 2, 3)))
        },
        testM("error") {
          val parser = ZSink.fail("Ouch").contramapChunks[String](_.map(_.toInt))
          assertM(ZStream("1", "2", "3").run(parser).either)(isLeft(equalTo("Ouch")))
        } @@ zioTag(errors)
      ),
      suite("contramapZIO")(
        testM("happy path") {
          val parser = ZSink.collectAll[Throwable, Int].contramapZIO[Any, Throwable, String](a => ZIO.attempt(a.toInt))
          assertM(ZStream("1", "2", "3").run(parser))(equalTo(Chunk(1, 2, 3)))
        },
        testM("error") {
          val parser = ZSink.fail("Ouch").contramapZIO[Any, Throwable, String](a => ZIO.attempt(a.toInt))
          assertM(ZStream("1", "2", "3").run(parser).either)(isLeft(equalTo("Ouch")))
        } @@ zioTag(errors),
        testM("error in transformation") {
          val parser = ZSink.collectAll[Throwable, Int].contramapZIO[Any, Throwable, String](a => ZIO.attempt(a.toInt))
          assertM(ZStream("1", "a").run(parser).either)(isLeft(hasMessage(equalTo("For input string: \"a\""))))
        } @@ zioTag(errors)
      ),
      suite("contramapChunksZIO")(
        testM("happy path") {
          val parser =
            ZSink
              .collectAll[Throwable, Int]
              .contramapChunksZIO[Any, Throwable, String](_.mapZIO(a => ZIO.attempt(a.toInt)))
          assertM(ZStream("1", "2", "3").run(parser))(equalTo(Chunk(1, 2, 3)))
        },
        testM("error") {
          val parser =
            ZSink.fail("Ouch").contramapChunksZIO[Any, Throwable, String](_.mapZIO(a => ZIO.attempt(a.toInt)))
          assertM(ZStream("1", "2", "3").run(parser).either)(isLeft(equalTo("Ouch")))
        } @@ zioTag(errors),
        testM("error in transformation") {
          val parser =
            ZSink
              .collectAll[Throwable, Int]
              .contramapChunksZIO[Any, Throwable, String](_.mapZIO(a => ZIO.attempt(a.toInt)))
          assertM(ZStream("1", "a").run(parser).either)(isLeft(hasMessage(equalTo("For input string: \"a\""))))
        } @@ zioTag(errors)
      ),
      testM("collectAllWhile") {
        val sink   = ZSink.collectAllWhile[Nothing, Int](_ < 5)
        val input  = List(Chunk(3, 4, 5, 6, 7, 2), Chunk.empty, Chunk(3, 4, 5, 6, 5, 4, 3, 2), Chunk.empty)
        val result = ZStream.fromChunks(input: _*).transduce(sink).runCollect
        assertM(result)(equalTo(Chunk(Chunk(3, 4), Chunk(), Chunk(), Chunk(2, 3, 4), Chunk(), Chunk(), Chunk(4, 3, 2))))
      },
      testM("collectAllWhileM") {
        val sink   = ZSink.collectAllWhileZIO[Any, Nothing, Int]((i: Int) => ZIO.succeed(i < 5))
        val input  = List(Chunk(3, 4, 5, 6, 7, 2), Chunk.empty, Chunk(3, 4, 5, 6, 5, 4, 3, 2), Chunk.empty)
        val result = ZStream.fromChunks(input: _*).transduce(sink).runCollect
        assertM(result)(equalTo(Chunk(Chunk(3, 4), Chunk(), Chunk(), Chunk(2, 3, 4), Chunk(), Chunk(), Chunk(4, 3, 2))))
      },
      testM("foldLeft equivalence with Chunk#foldLeft")(
        checkM(
          Gen.small(ZStreamGen.pureStreamGen(Gen.anyInt, _)),
          Gen.function2(Gen.anyString),
          Gen.anyString
        ) { (s, f, z) =>
          for {
            xs <- s.run(ZSink.foldLeft(z)(f))
            ys <- s.runCollect.map(_.foldLeft(z)(f))
          } yield assert(xs)(equalTo(ys))
        }
      ),
      suite("foldZIO")(
        testM("empty")(
          assertM(
            ZStream.empty
              .transduce(
                ZSink.foldZIO(0)(_ => true)((x, y: Int) => ZIO.succeed(x + y))
              )
              .runCollect
          )(equalTo(Chunk(0)))
        ),
        testM("short circuits") {
          val empty: ZStream[Any, Nothing, Int]     = ZStream.empty
          val single: ZStream[Any, Nothing, Int]    = ZStream.succeed(1)
          val double: ZStream[Any, Nothing, Int]    = ZStream(1, 2)
          val failed: ZStream[Any, String, Nothing] = ZStream.fail("Ouch")

          def run[E](stream: ZStream[Any, E, Int]) =
            (for {
              effects <- Ref.make[List[Int]](Nil)
              exit <- stream
                        .transduce(ZSink.foldZIO(0)(_ => true) { (_, a: Int) =>
                          effects.update(a :: _) *> UIO.succeed(30)
                        })
                        .runCollect
              result <- effects.get
            } yield exit -> result).exit

          (assertM(run(empty))(succeeds(equalTo((Chunk(0), Nil)))) <*>
            assertM(run(single))(succeeds(equalTo((Chunk(30), List(1))))) <*>
            assertM(run(double))(succeeds(equalTo((Chunk(30), List(2, 1))))) <*>
            assertM(run(failed))(fails(equalTo("Ouch")))).map { case (((r1, r2), r3), r4) =>
            r1 && r2 && r3 && r4
          }
        },
        testM("equivalence with List#foldLeft") {
          val ioGen = ZStreamGen.successes(Gen.anyString)
          checkM(Gen.small(ZStreamGen.pureStreamGen(Gen.anyInt, _)), Gen.function2(ioGen), ioGen) { (s, f, z) =>
            for {
              sinkResult <- z.flatMap(z => s.run(ZSink.foldLeftZIO(z)(f)))
              foldResult <- s.runFold(List[Int]())((acc, el) => el :: acc)
                              .map(_.reverse)
                              .flatMap(_.foldLeft(z)((acc, el) => acc.flatMap(f(_, el))))
                              .exit
            } yield assert(foldResult.succeeded)(isTrue) implies assert(foldResult)(succeeds(equalTo(sinkResult)))
          }
        }
      ),
      suite("fold")(
        testM("empty")(
          assertM(
            ZStream.empty
              .transduce(ZSink.fold[Nothing, Int, Int](0)(_ => true)(_ + _))
              .runCollect
          )(equalTo(Chunk(0)))
        ),
        testM("short circuits") {
          val empty: ZStream[Any, Nothing, Int]     = ZStream.empty
          val single: ZStream[Any, Nothing, Int]    = ZStream.succeed(1)
          val double: ZStream[Any, Nothing, Int]    = ZStream(1, 2)
          val failed: ZStream[Any, String, Nothing] = ZStream.fail("Ouch")

          def run[E](stream: ZStream[Any, E, Int]) =
            (for {
              effects <- Ref.make[List[Int]](Nil)
              exit <- stream
                        .transduce(ZSink.foldZIO(0)(_ => true) { (_, a: Int) =>
                          effects.update(a :: _) *> UIO.succeed(30)
                        })
                        .runCollect
              result <- effects.get
            } yield (exit, result)).exit

          (assertM(run(empty))(succeeds(equalTo((Chunk(0), Nil)))) <*>
            assertM(run(single))(succeeds(equalTo((Chunk(30), List(1))))) <*>
            assertM(run(double))(succeeds(equalTo((Chunk(30), List(2, 1))))) <*>
            assertM(run(failed))(fails(equalTo("Ouch")))).map { case (((r1, r2), r3), r4) =>
            r1 && r2 && r3 && r4
          }
        },
        testM("termination in the middle")(
          assertM(ZStream.range(1, 10).run(ZSink.fold[Nothing, Int, Int](0)(_ <= 5)((a, b) => a + b)))(equalTo(6))
        ),
        testM("immediate termination")(
          assertM(ZStream.range(1, 10).run(ZSink.fold[Nothing, Int, Int](0)(_ <= -1)((a, b) => a + b)))(equalTo(0))
        ),
        testM("termination in the middle")(
          assertM(ZStream.range(1, 10).run(ZSink.fold[Nothing, Int, Int](0)(_ <= 500)((a, b) => a + b)))(equalTo(45))
        )
      ),
      testM("foldUntil")(
        assertM(
          ZStream[Long](1, 1, 1, 1, 1, 1)
            .transduce(ZSink.foldUntil(0L, 3)(_ + (_: Long)))
            .runCollect
        )(equalTo(Chunk(3L, 3L, 0L)))
      ),
      testM("foldUntilM")(
        assertM(
          ZStream[Long](1, 1, 1, 1, 1, 1)
            .transduce(ZSink.foldUntilZIO(0L, 3)((s, a: Long) => UIO.succeedNow(s + a)))
            .runCollect
        )(equalTo(Chunk(3L, 3L, 0L)))
      ),
      testM("foldWeighted")(
        assertM(
          ZStream[Long](1, 5, 2, 3)
            .transduce(
              ZSink.foldWeighted(List[Long]())((_, x: Long) => x * 2, 12)((acc, el) => el :: acc).map(_.reverse)
            )
            .runCollect
        )(equalTo(Chunk(List(1L, 5L), List(2L, 3L))))
      ),
      suite("foldWeightedDecompose")(
        testM("simple example")(
          assertM(
            ZStream(1, 5, 1)
              .transduce(
                ZSink
                  .foldWeightedDecompose(List[Int]())(
                    (_, i: Int) => i.toLong,
                    4,
                    (i: Int) =>
                      if (i > 1) Chunk(i - 1, 1)
                      else Chunk(i)
                  )((acc, el) => el :: acc)
                  .map(_.reverse)
              )
              .runCollect
          )(equalTo(Chunk(List(1, 3), List(1, 1, 1))))
        ),
        testM("empty stream")(
          assertM(
            ZStream.empty
              .transduce(
                ZSink.foldWeightedDecompose(0)((_, x: Int) => x.toLong, 1000, Chunk.single(_: Int))(_ + _)
              )
              .runCollect
          )(equalTo(Chunk(0)))
        )
      ),
      testM("foldWeightedM")(
        assertM(
          ZStream[Long](1, 5, 2, 3)
            .transduce(
              ZSink
                .foldWeightedZIO(List.empty[Long])((_, a: Long) => UIO.succeedNow(a * 2), 12)((acc, el) =>
                  UIO.succeedNow(el :: acc)
                )
                .map(_.reverse)
            )
            .runCollect
        )(equalTo(Chunk(List(1L, 5L), List(2L, 3L))))
      ),
      suite("foldWeightedDecomposeM")(
        testM("simple example")(
          assertM(
            ZStream(1, 5, 1)
              .transduce(
                ZSink
                  .foldWeightedDecomposeZIO(List.empty[Int])(
                    (_, i: Int) => UIO.succeedNow(i.toLong),
                    4,
                    (i: Int) =>
                      UIO.succeedNow(
                        if (i > 1) Chunk(i - 1, 1)
                        else Chunk(i)
                      )
                  )((acc, el) => UIO.succeedNow(el :: acc))
                  .map(_.reverse)
              )
              .runCollect
          )(equalTo(Chunk(List(1, 3), List(1, 1, 1))))
        ),
        testM("empty stream")(
          assertM(
            ZStream.empty
              .transduce(
                ZSink.foldWeightedDecomposeZIO[Any, Nothing, Int, Int](0)(
                  (_, x) => ZIO.succeed(x.toLong),
                  1000,
                  x => ZIO.succeed(Chunk.single(x))
                )((x, y) => ZIO.succeed(x + y))
              )
              .runCollect
          )(equalTo(Chunk(0)))
        )
      ),
      suite("fail")(
        testM("handles leftovers") {
          val s =
            ZSink
              .fail("boom")
              .foldSink(err => ZSink.collectAll[String, Int].map(c => (c, err)), _ => sys.error("impossible"))
          assertM(ZStream(1, 2, 3).run(s))(equalTo((Chunk(1, 2, 3), "boom")))
        }
      ),
      // suite("foreach")(
      //   testM("preserves leftovers in case of failure") {
      //     for {
      //       acc <- Ref.make[Int](0)
      //       s    = ZSink.foreach[Any, String, Int]((i: Int) => if (i == 4) ZIO.fail("boom") else acc.update(_ + i))
      //       sink = s.foldSink(_ => ZSink.collectAll[String, Int], _ => sys.error("impossible"))
      //       leftover <- ZStream.fromChunks(Chunk(1, 2), Chunk(3, 4, 5)).run(sink)
      //       sum      <- acc.get
      //     } yield {
      //       assert(sum)(equalTo(6)) && assert(leftover)(equalTo(Chunk(5)))
      //     }
      //   }
      // ),
      suite("foreachWhile")(
        testM("handles leftovers") {
          val leftover = ZStream
            .fromIterable(1 to 5)
            .run(ZSink.foreachWhile((n: Int) => ZIO.succeed(n <= 3)).exposeLeftover)
            .map(_._2)
          assertM(leftover)(equalTo(Chunk(4, 5)))
        }
      ),
      suite("fromEffect")(
        testM("result is ok") {
          val s = ZSink.fromZIO(ZIO.succeed("ok"))
          assertM(ZStream(1, 2, 3).run(s))(
            equalTo("ok")
          )
        }
      ),
      suite("succeed")(
        testM("result is ok") {
          assertM(ZStream(1, 2, 3).run(ZSink.succeed("ok")))(
            equalTo("ok")
          )
        }
      ),
      suite("Combinators")(
        //      testM("raceBoth") {
        //        checkM(Gen.listOf(Gen.int(0, 10)), Gen.boolean, Gen.boolean) { (ints, success1, success2) =>
        //          val stream = ints ++ (if (success1) List(20) else Nil) ++ (if (success2) List(40) else Nil)
        //          sinkRaceLaw(ZStream.fromIterable(Random.shuffle(stream)), findSink(20), findSink(40))
        //        }
        //      },
        //      suite("zipWithPar")(
        //        testM("coherence") {
        //          checkM(Gen.listOf(Gen.int(0, 10)), Gen.boolean, Gen.boolean) { (ints, success1, success2) =>
        //            val stream = ints ++ (if (success1) List(20) else Nil) ++ (if (success2) List(40) else Nil)
        //            SinkUtils
        //              .zipParLaw(ZStream.fromIterable(Random.shuffle(stream)), findSink(20), findSink(40))
        //          }
        //        },
        //        suite("zipRight (*>)")(
        //          testM("happy path") {
        //            assertM(ZStream(1, 2, 3).run(ZSink.head.zipParRight(ZSink.succeed[Int, String]("Hello"))))(
        //              equalTo(("Hello"))
        //            )
        //          }
        //        ),
        //        suite("zipWith")(testM("happy path") {
        //          assertM(ZStream(1, 2, 3).run(ZSink.head.zipParLeft(ZSink.succeed[Int, String]("Hello"))))(
        //            equalTo(Some(1))
        //          )
        //        })
        //      ),
<<<<<<< HEAD
        testM("untilOutputM") {
          val sink = ZSink.head[Nothing, Int].untilOutputM(h => ZIO.succeed(h.fold(false)(_ >= 10)))
          val assertions = ZIO.foreach(Chunk(1, 3, 7, 20)) { n =>
            assertM(ZStream.fromIterable(1 to 100).chunkN(n).run(sink))(equalTo(Some(Some(10))))
          }
          assertions.map(tst => tst.reduce(_ && _))
        },
=======
        //      testM("untilOutputZIO") {
        //        val sink: ZSink[Any, Nothing, Int, Int, Option[Option[Int]]] =
        //          ZSink.head[Int].untilOutputZIO(h => ZIO.succeed(h.fold(false)(_ >= 10)))
        //        val assertions = ZIO.foreach(Chunk(1, 3, 7, 20)) { n =>
        //          assertM(Stream.fromIterable(1 to 100).chunkN(n).run(sink))(equalTo(Some(Some(10))))
        //        }
        //        assertions.map(tst => tst.reduce(_ && _))
        //      },
>>>>>>> 6f760fc7
        suite("flatMap")(
          testM("non-empty input") {
            assertM(
              ZStream(1, 2, 3)
                .run(ZSink.head[Nothing, Int].flatMap((x: Option[Int]) => ZSink.succeed(x)))
            )(equalTo(Some(1)))
          },
          testM("empty input") {
            assertM(ZStream.empty.run(ZSink.head[Nothing, Int].flatMap(h => ZSink.succeed(h))))(
              equalTo(None)
            )
          },
          testM("with leftovers") {
            val headAndCount =
              ZSink.head[Nothing, Int].flatMap((h: Option[Int]) => ZSink.count.map(cnt => (h, cnt)))
            checkM(Gen.listOf(Gen.small(Gen.chunkOfN(_)(Gen.anyInt)))) { chunks =>
              ZStream.fromChunks(chunks: _*).run(headAndCount).map {
                case (head, count) => {
                  assert(head)(equalTo(chunks.flatten.headOption)) &&
                  assert(count + head.toList.size)(equalTo(chunks.map(_.size.toLong).sum))
                }
              }
            }
          },
          testM("leftovers are kept in order") {
            Ref.make(Chunk[Chunk[Int]]()).flatMap { readData =>
              def takeN(n: Int) =
                ZSink.take[Nothing, Int](n).mapZIO(c => readData.update(_ :+ c))

              def taker(data: Chunk[Chunk[Int]], n: Int): (Chunk[Int], Chunk[Chunk[Int]], Boolean) = {
                import scala.collection.mutable
                val buffer   = mutable.Buffer(data: _*)
                val builder  = mutable.Buffer[Int]()
                var wasSplit = false

                while (builder.size < n && buffer.nonEmpty) {
                  val popped = buffer.remove(0)

                  if ((builder.size + popped.size) <= n) builder ++= popped
                  else {
                    val splitIndex  = n - builder.size
                    val (take, ret) = popped.splitAt(splitIndex)
                    builder ++= take
                    buffer.prepend(ret)

                    if (splitIndex > 0)
                      wasSplit = true
                  }
                }

                (Chunk.fromIterable(builder), Chunk.fromIterable(buffer), wasSplit)
              }

              val gen =
                for {
                  sequenceSize <- Gen.int(1, 50)
                  takers       <- Gen.int(1, 5)
                  takeSizes    <- Gen.listOfN(takers)(Gen.int(1, sequenceSize))
                  inputs       <- Gen.chunkOfN(sequenceSize)(ZStreamGen.tinyChunkOf(Gen.anyInt))
                  (expectedTakes, leftoverInputs, wasSplit) = takeSizes.foldLeft((Chunk[Chunk[Int]](), inputs, false)) {
                                                                case ((takenChunks, leftover, _), takeSize) =>
                                                                  val (taken, rest, wasSplit) =
                                                                    taker(leftover, takeSize)
                                                                  (takenChunks :+ taken, rest, wasSplit)
                                                              }
                  expectedLeftovers = if (wasSplit) leftoverInputs.head
                                      else Chunk()
                } yield (inputs, takeSizes, expectedTakes, expectedLeftovers)

              checkM(gen) { case (inputs, takeSizes, expectedTakes, expectedLeftovers) =>
                val takingSinks = takeSizes.map(takeN(_)).reduce(_ *> _).channel.doneCollect
                val channel     = ZChannel.writeAll(inputs: _*) >>> takingSinks

                (channel.run <*> readData.getAndSet(Chunk())).map { case ((leftovers, _), takenChunks) =>
                  assert(leftovers.flatten)(equalTo(expectedLeftovers)) &&
                    assert(takenChunks)(equalTo(expectedTakes))
                }
              }
            }
          } @@ jvmOnly
        ),
        suite("take")(
          testM("take")(
            checkM(Gen.chunkOf(Gen.small(Gen.chunkOfN(_)(Gen.anyInt))), Gen.anyInt) { (chunks, n) =>
              ZStream
                .fromChunks(chunks: _*)
                .peel(ZSink.take[Nothing, Int](n))
                .flatMap { case (chunk, stream) =>
                  stream.runCollect.toManaged.map { leftover =>
                    assert(chunk)(equalTo(chunks.flatten.take(n))) &&
                    assert(leftover)(equalTo(chunks.flatten.drop(n)))
                  }
                }
                .useNow
            }
          )
        ),
        testM("timed") {
          for {
            f <- ZStream.fromIterable(1 to 10).mapZIO(i => Clock.sleep(10.millis).as(i)).run(ZSink.timed).fork
            _ <- TestClock.adjust(100.millis)
            r <- f.join
          } yield assert(r)(isGreaterThanEqualTo(100.millis))
        },
        suite("utf8Decode")(
          testM("running with regular strings") {
            checkM(Gen.anyString.map(s => Chunk.fromArray(s.getBytes("UTF-8")))) { bytes =>
              ZStream
                .fromChunk(bytes)
                .run(ZSink.utf8Decode)
                .map(result =>
                  assert(bytes)(isNonEmpty) implies assert(result)(
                    isSome(equalTo(new String(bytes.toArray[Byte], "UTF-8")))
                  )
                )
            }
          },
          testM("transducing with regular strings") {
            checkM(Gen.anyString.map(s => Chunk.fromArray(s.getBytes("UTF-8")).map(Chunk.single(_)))) { byteChunks =>
              ZStream
                .fromChunks(byteChunks.toList: _*)
                .transduce(ZSink.utf8Decode.map(_.getOrElse("")))
                .run(ZSink.mkString)
                .map { result =>
                  assert(byteChunks.flatten)(equalTo(Chunk.fromArray(result.getBytes("UTF-8"))))
                }
            }
          },
          testM("empty byte chunk results with None") {
            val bytes = Chunk()
            ZStream
              .fromChunk(bytes)
              .run(ZSink.utf8Decode)
              .map(assert(_)(isNone))
          },
          testM("incomplete chunk 1") {
            val bom  = Chunk.fromArray(Array[Byte](-17, -69, -65))
            val data = Array(0xc2.toByte, 0xa2.toByte)

            ZStream
              .fromChunks(bom, Chunk(data(0)), Chunk(data(1)))
              .run(ZSink.utf8Decode.exposeLeftover)
              .map { case (string, bytes) =>
                assert(string)(isSome(equalTo(new String(data, "UTF-8")))) &&
                  assert(bytes)(isEmpty)
              }
          },
          testM("incomplete chunk 2") {
            val bom  = Chunk.fromArray(Array[Byte](-17, -69, -65))
            val data = Array(0xe0.toByte, 0xa4.toByte, 0xb9.toByte)

            ZStream
              .fromChunks(bom, Chunk(data(0), data(1)), Chunk(data(2)))
              .run(ZSink.utf8Decode.exposeLeftover)
              .map { case (string, bytes) =>
                assert(string)(isSome(equalTo(new String(data, "UTF-8")))) &&
                  assert(bytes)(isEmpty)
              }
          },
          testM("incomplete chunk 3") {
            val bom  = Chunk.fromArray(Array[Byte](-17, -69, -65))
            val data = Array(0xf0.toByte, 0x90.toByte, 0x8d.toByte, 0x88.toByte)

            ZStream
              .fromChunks(bom, Chunk(data(0), data(1), data(2)), Chunk(data(3)))
              .run(ZSink.utf8Decode.exposeLeftover)
              .map { case (string, bytes) =>
                assert(string)(isSome(equalTo(new String(data, "UTF-8")))) &&
                  assert(bytes)(isEmpty)
              }
          },
          testM("chunk with leftover") {
            ZStream
              .fromChunk(Chunk(0xf0.toByte, 0x90.toByte, 0x8d.toByte, 0x88.toByte, 0xf0.toByte, 0x90.toByte))
              .run(ZSink.utf8Decode)
              .map { result =>
                assert(result.map(s => Chunk.fromArray(s.getBytes)))(
                  isSome(equalTo(Chunk.fromArray(Array(0xf0.toByte, 0x90.toByte, 0x8d.toByte, 0x88.toByte))))
                )
              }
          },
          testM("handle byte order mark") {
            checkM(Gen.anyString) { s =>
              ZStream
                .fromChunk(Chunk[Byte](-17, -69, -65) ++ Chunk.fromArray(s.getBytes("UTF-8")))
                .transduce(ZSink.utf8Decode)
                .runCollect
                .map { result =>
                  assert(result.collect { case Some(s) => s }.mkString)(equalTo(s))
                }
            }
          }
        )
      )
    )
  }
}<|MERGE_RESOLUTION|>--- conflicted
+++ resolved
@@ -540,24 +540,18 @@
         //          )
         //        })
         //      ),
-<<<<<<< HEAD
-        testM("untilOutputM") {
-          val sink = ZSink.head[Nothing, Int].untilOutputM(h => ZIO.succeed(h.fold(false)(_ >= 10)))
+        testM("untilOutputZIO with head sink") {
+          val sink = ZSink.head[Nothing, Int].untilOutputZIO(h => ZIO.succeed(h.fold(false)(_ >= 10)))
           val assertions = ZIO.foreach(Chunk(1, 3, 7, 20)) { n =>
             assertM(ZStream.fromIterable(1 to 100).chunkN(n).run(sink))(equalTo(Some(Some(10))))
           }
           assertions.map(tst => tst.reduce(_ && _))
         },
-=======
-        //      testM("untilOutputZIO") {
-        //        val sink: ZSink[Any, Nothing, Int, Int, Option[Option[Int]]] =
-        //          ZSink.head[Int].untilOutputZIO(h => ZIO.succeed(h.fold(false)(_ >= 10)))
-        //        val assertions = ZIO.foreach(Chunk(1, 3, 7, 20)) { n =>
-        //          assertM(Stream.fromIterable(1 to 100).chunkN(n).run(sink))(equalTo(Some(Some(10))))
-        //        }
-        //        assertions.map(tst => tst.reduce(_ && _))
-        //      },
->>>>>>> 6f760fc7
+        testM("take sink across multiple chunks") {
+          val sink = ZSink.take[Nothing, Int](4).untilOutputM(s => ZIO.succeed(s.sum > 10))
+
+          assertM(ZStream.fromIterable(1 to 8).chunkN(2).run(sink))(equalTo(Some(Chunk(5, 6, 7, 8))))
+        },
         suite("flatMap")(
           testM("non-empty input") {
             assertM(
