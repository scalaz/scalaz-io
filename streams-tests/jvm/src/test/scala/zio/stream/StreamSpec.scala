package zio.stream

import scala.{ Stream => _ }
import zio.{ test => _, _ }
import zio.duration._
<<<<<<< HEAD
import zio.test._
import zio.test.Assertion.{ equalTo, fails, isFalse, isLeft, isRight, isSome, isTrue, succeeds }
import zio.random.Random

import StreamUtils._

object ZStreamSpec
    extends ZIOSpec(
      suite("ZStreamSpec")(
        suite("Stream.aggregate")(
          testM("aggregate")(
            Stream(1, 1, 1, 1)
              .aggregate(ZSink.foldUntil(List[Int](), 3)((acc, el: Int) => el :: acc).map(_.reverse))
              .runCollect
              .map { result =>
                assert(result.flatten, equalTo(List(1, 1, 1, 1))) &&
                assert(result.forall(_.length <= 3), isTrue)
              }
          ),
          testM("error propagation") {
            val e    = new RuntimeException("Boom")
            val sink = ZSink.die(e)
            assertM(
              Stream(1, 1, 1, 1)
                .aggregate(sink)
                .runCollect
                .run,
              fails(equalTo(e))
            )
          },
          testM("error propagation") {
            val e = new RuntimeException("Boom")
            val sink = Sink.foldM[Nothing, Int, Int, List[Int]](List[Int]()) { (_, _) =>
              ZIO.die(e)
            }

            assertM(
              Stream(1, 1)
                .aggregate(sink)
                .runCollect
                .run,
              fails(equalTo(e))
            )
          },
          testM("interruption propagation") {
            for {
              latch     <- Promise.make[Nothing, Unit]
              cancelled <- Ref.make(false)
              sink = Sink.foldM[Nothing, Int, Int, List[Int]](List[Int]()) { (acc, el) =>
                if (el == 1) UIO.succeed(ZSink.Step.more(el :: acc))
                else
                  (latch.succeed(()) *> UIO.never)
                    .onInterrupt(cancelled.set(true))
              }
              fiber  <- Stream(1, 1, 2).aggregate(sink).runCollect.untraced.fork
              _      <- latch.await
              _      <- fiber.interrupt
              result <- cancelled.get
            } yield assert(result, isTrue)
          },
          testM("interruption propagation") {
            for {
              latch     <- Promise.make[Nothing, Unit]
              cancelled <- Ref.make(false)
              sink = Sink.fromEffect {
                (latch.succeed(()) *> UIO.never)
                  .onInterrupt(cancelled.set(true))
              }
              fiber  <- Stream(1, 1, 2).aggregate(sink).runCollect.untraced.fork
              _      <- latch.await
              _      <- fiber.interrupt
              result <- cancelled.get
            } yield assert(result, isTrue)
          }
        ),
        suite("Stream.aggregateWithin")(
          testM("aggregateWithin") {
            for {
              result <- Stream(1, 1, 1, 1, 2)
                         .aggregateWithin(
                           Sink.fold(List[Int]())(
                             (acc, el: Int) =>
                               if (el == 1) ZSink.Step.more(el :: acc)
                               else if (el == 2 && acc.isEmpty) ZSink.Step.done(el :: acc, Chunk.empty)
                               else ZSink.Step.done(acc, Chunk.single(el))
                           ),
                           ZSchedule.spaced(30.minutes)
                         )
                         .runCollect
            } yield assert(result, equalTo[List[Either[Int, List[Int]]]](List(Right(List(1, 1, 1, 1)), Right(List(2)))))

          },
          testM("error propagation") {

            val e    = new RuntimeException("Boom")
            val sink = ZSink.die(e)
            assertM(
              Stream(1, 1, 1, 1)
                .aggregateWithin(sink, Schedule.spaced(30.minutes))
                .runCollect
                .run,
              fails(equalTo(e))
            )

          },
          testM("error propagation") {
            val e = new RuntimeException("Boom")
            val sink = Sink.foldM[Nothing, Int, Int, List[Int]](List[Int]()) { (_, _) =>
              ZIO.die(e)
            }

            assertM(
              Stream(1, 1)
                .aggregateWithin(sink, Schedule.spaced(30.minutes))
                .runCollect
                .run,
              fails(equalTo(e))
            )
          },
          testM("interruption propagation") {
            for {
              latch     <- Promise.make[Nothing, Unit]
              cancelled <- Ref.make(false)
              sink = Sink.foldM[Nothing, Int, Int, List[Int]](List[Int]()) { (acc, el) =>
                if (el == 1) UIO.succeed(ZSink.Step.more(el :: acc))
                else
                  (latch.succeed(()) *> UIO.never)
                    .onInterrupt(cancelled.set(true))
              }
              fiber  <- Stream(1, 1, 2).aggregateWithin(sink, Schedule.spaced(30.minutes)).runCollect.untraced.fork
              _      <- latch.await
              _      <- fiber.interrupt
              result <- cancelled.get
            } yield assert(result, isTrue)

          },
          testM("interruption propagation") {
=======
import zio.ZQueueSpecUtil.waitForSize

class ZStreamSpec(implicit ee: org.specs2.concurrent.ExecutionEnv) extends TestRuntime with GenIO with ScalaCheck {

  import ArbitraryChunk._
  import ArbitraryStream._
  import Exit.{ Cause => _, _ }
  import zio.Cause

  def is = "StreamSpec".title ^ s2"""
  Stream.aggregate
    aggregate                            $aggregate
    error propagation                    $aggregateErrorPropagation1
    error propagation                    $aggregateErrorPropagation2
    interruption propagation             $aggregateInterruptionPropagation
    interruption propagation             $aggregateInterruptionPropagation2

  Stream.aggregateWithin
    aggregateWithin                      $aggregateWithin
    error propagation                    $aggregateWithinErrorPropagation1
    error propagation                    $aggregateWithinErrorPropagation2
    interruption propagation             $aggregateWithinInterruptionPropagation
    interruption propagation             $aggregateWithinInterruptionPropagation2

  Stream.bracket
    bracket                              $bracket
    bracket short circuits               $bracketShortCircuits
    no acquisition when short circuiting $bracketNoAcquisition
    releases when there are defects      $bracketWithDefects

  Stream.broadcast
    Values       $broadcastValues
    Errors       $broadcastErrors
    BackPressure $broadcastBackPressure
    Unsubscribe  $broadcastUnsubscribe

  Stream.buffer
    buffer the Stream                      $bufferStream
    buffer the Stream with Error           $bufferStreamError
    fast producer progress independently   $bufferFastProducerSlowConsumer

  Stream.catchAllCause
    recovery from errors                 $catchAllCauseErrors
    recovery from defects                $catchAllCauseDefects
    happy path                           $catchAllCauseHappyPath
    executes finalizers                  $catchAllCauseFinalizers
    failures on the scope                $catchAllCauseScopeErrors

  Stream.collect            $collect
  Stream.collectWhile
    collectWhile                $collectWhile
    collectWhile short circuits $collectWhileShortCircuits

  Stream.concat
    concat                  $concat
    finalizer order         $concatFinalizerOrder

  Stream.drain              $drain

  Stream.dropUntil
    dropUntil         $dropUntil

  Stream.dropWhile
    dropWhile         $dropWhile
    short circuits    $dropWhileShortCircuiting

  Stream.effectAsync
    effectAsync                 $effectAsync

  Stream.effectAsyncMaybe
    effectAsyncMaybe signal end stream $effectAsyncMaybeSignalEndStream
    effectAsyncMaybe Some              $effectAsyncMaybeSome
    effectAsyncMaybe None              $effectAsyncMaybeNone

  Stream.effectAsyncM
    effectAsyncM                   $effectAsyncM
    effectAsyncM signal end stream $effectAsyncMSignalEndStream

  Stream.effectAsyncInterrupt
    effectAsyncInterrupt Left              $effectAsyncInterruptLeft
    effectAsyncInterrupt Right             $effectAsyncInterruptRight
    effectAsyncInterrupt signal end stream $effectAsyncInterruptSignalEndStream

  Stream.ensuring $ensuring

  Stream.ensuringFirst $ensuringFirst

  Stream.finalizer $finalizer

  Stream.filter
    filter            $filter
    short circuits #1 $filterShortCircuiting1
    short circuits #2 $filterShortCircuiting2

  Stream.filterM
    filterM           $filterM
    short circuits #1 $filterMShortCircuiting1
    short circuits #2 $filterMShortCircuiting2

  Stream.flatMap
    deep flatMap stack safety $flatMapStackSafety
    left identity             $flatMapLeftIdentity
    right identity            $flatMapRightIdentity
    associativity             $flatMapAssociativity

  Stream.flatMapPar/flattenPar/mergeAll
    guarantee ordering                 $flatMapParGuaranteeOrdering
    consistent with flatMap            $flatMapParConsistency
    short circuiting                   $flatMapParShortCircuiting
    interruption propagation           $flatMapParInterruptionPropagation
    inner errors interrupt all fibers  $flatMapParInnerErrorsInterruptAllFibers
    outer errors interrupt all fibers  $flatMapParOuterErrorsInterruptAllFibers
    inner defects interrupt all fibers $flatMapParInnerDefectsInterruptAllFibers
    outer defects interrupt all fibers $flatMapParOuterDefectsInterruptAllFibers
    finalizer ordering                 $flatMapParFinalizerOrdering

  Stream.flatMapParSwitch
    guarantee ordering no parallelism   $flatMapParSwitchGuaranteeOrderingNoParallelism
    guarantee ordering with parallelism $flatMapParSwitchGuaranteeOrderingWithParallelism
    short circuiting                    $flatMapParSwitchShortCircuiting
    interruption propagation            $flatMapParSwitchInterruptionPropagation
    inner errors interrupt all fibers   $flatMapParSwitchInnerErrorsInterruptAllFibers
    outer errors interrupt all fibers   $flatMapParSwitchOuterErrorsInterruptAllFibers
    inner defects interrupt all fibers  $flatMapParSwitchInnerDefectsInterruptAllFibers
    outer defects interrupt all fibers  $flatMapParSwitchOuterDefectsInterruptAllFibers
    finalizer ordering                  $flatMapParSwitchFinalizerOrdering

  Stream.foreach/foreachWhile
    foreach                     $foreach
    foreachWhile                $foreachWhile
    foreachWhile short circuits $foreachWhileShortCircuits

  Stream.forever            $forever
  Stream.fromChunk          $fromChunk
  Stream.fromInputStream    $fromInputStream
  Stream.fromIterable       $fromIterable
  Stream.fromQueue          $fromQueue

  Stream.groupBy
    values                                                $groupByValues
    first                                                 $groupByFirst
    filter                                                $groupByFilter
    outer errors                                          $groupByErrorsOuter

  Stream interleaving
    interleave              $interleave
    interleaveWith          $interleaveWith

  Stream.map                $map
  Stream.mapAccum           $mapAccum
  Stream.mapAccumM          $mapAccumM
  Stream.mapConcat          $mapConcat
  Stream.mapM               $mapM

  Stream.repeatEffect       $repeatEffect
  Stream.repeatEffectWith   $repeatEffectWith

  Stream.mapMPar
    foreachParN equivalence  $mapMPar
    order when n = 1         $mapMParOrder
    interruption propagation $mapMParInterruptionPropagation
    guarantee ordering       $mapMParGuaranteeOrdering

  Stream merging
    merge                         $merge
    mergeEither                   $mergeEither
    mergeWith                     $mergeWith
    mergeWith short circuit       $mergeWithShortCircuit
    mergeWith prioritizes failure $mergeWithPrioritizesFailure

  Stream.partitionEither
    values        $partitionEitherValues
    errors        $partitionEitherErrors
    backpressure  $partitionEitherBackPressure

  Stream.peel               $peel
  Stream.range              $range

  Stream.repeat
    repeat                  $repeat
    short circuits          $repeatShortCircuits

  Stream.schedule
    scheduleElementsWith          $scheduleElementsWith
    scheduleElementsEither        $scheduleElementsEither
    scheduleWith                  $scheduleWith
    scheduleEither                $scheduleEither
    repeated and spaced           $repeatedAndSpaced
    short circuits in schedule    $spacedShortCircuitsWhileInSchedule
    short circuits after schedule $spacedShortCircuitsAfterScheduleFinished

  Stream.take
    take                     $take
    take short circuits      $takeShortCircuits
    take(0) short circuits   $take0ShortCircuitsStreamNever
    take(1) short circuits   $take1ShortCircuitsStreamNever
    takeUntil                $takeUntil
    takeWhile                $takeWhile
    takeWhile short circuits $takeWhileShortCircuits

  Stream.tap                $tap

  Stream.timeout
    succeed                 $timeoutSucceed
    should interrupt stream $timeoutInterrupt

  Stream.throttleEnforce
    free elements                   $throttleEnforceFreeElements
    no bandwidth                    $throttleEnforceNoBandwidth
    throttle enforce short circuits $throttleEnforceShortCircuits

  Stream.throttleShape
    free elements                 $throttleShapeFreeElements
    throttle shape short circuits $throttleShapeShortCircuits

  Stream.toQueue            $toQueue

  Stream.transduce
    transduce                            $transduce
    no remainder                         $transduceNoRemainder
    with remainder                       $transduceWithRemainder
    with a sink that always signals more $transduceSinkMore
    managed                              $transduceManaged
    propagate managed error              $transduceManagedError

  Stream.unfold             $unfold
  Stream.unfoldM            $unfoldM

  Stream.unTake
    unTake happy path       $unTake
    unTake with error       $unTakeError

  Stream zipping
    zipWith                     $zipWith
    zipWithIndex                $zipWithIndex
    zipWith ignore RHS          $zipWithIgnoreRhs
    zipWith prioritizes failure $zipWithPrioritizesFailure
    zipWithLatest               $zipWithLatest
  """

  def aggregate = unsafeRun {
    Stream(1, 1, 1, 1)
      .aggregate(ZSink.foldUntil(List[Int](), 3)((acc, el: Int) => el :: acc).map(_.reverse))
      .runCollect
      .map { result =>
        (result.flatten must_=== List(1, 1, 1, 1)) and
          (result.forall(_.length <= 3) must_=== true)
      }
  }

  def aggregateErrorPropagation1 =
    unsafeRun {
      val e    = new RuntimeException("Boom")
      val sink = ZSink.die(e)
      Stream(1, 1, 1, 1)
        .aggregate(sink)
        .runCollect
        .run
        .map(_ must_=== Exit.Failure(Cause.Die(e)))
    }

  def aggregateErrorPropagation2 = unsafeRun {
    val e = new RuntimeException("Boom")
    val sink = Sink.foldM[Nothing, Int, Int, List[Int]](List[Int]()) { (_, _) =>
      ZIO.die(e)
    }

    Stream(1, 1)
      .aggregate(sink)
      .runCollect
      .run
      .map(_ must_=== Exit.Failure(Cause.Die(e)))
  }

  def aggregateInterruptionPropagation = unsafeRun {
    for {
      latch     <- Promise.make[Nothing, Unit]
      cancelled <- Ref.make(false)
      sink = Sink.foldM[Nothing, Int, Int, List[Int]](List[Int]()) { (acc, el) =>
        if (el == 1) UIO.succeed(ZSink.Step.more(el :: acc))
        else
          (latch.succeed(()) *> UIO.never)
            .onInterrupt(cancelled.set(true))
      }
      fiber  <- Stream(1, 1, 2).aggregate(sink).runCollect.untraced.fork
      _      <- latch.await
      _      <- fiber.interrupt
      result <- cancelled.get
    } yield result must_=== true
  }

  def aggregateInterruptionPropagation2 = unsafeRun {
    for {
      latch     <- Promise.make[Nothing, Unit]
      cancelled <- Ref.make(false)
      sink = Sink.fromEffect {
        (latch.succeed(()) *> UIO.never)
          .onInterrupt(cancelled.set(true))
      }
      fiber  <- Stream(1, 1, 2).aggregate(sink).runCollect.untraced.fork
      _      <- latch.await
      _      <- fiber.interrupt
      result <- cancelled.get
    } yield result must_=== true
  }

  def aggregateWithin = unsafeRun {
    for {
      result <- Stream(1, 1, 1, 1, 2)
                 .aggregateWithin(
                   Sink.fold(List[Int]())(
                     (acc, el: Int) =>
                       if (el == 1) ZSink.Step.more(el :: acc)
                       else if (el == 2 && acc.isEmpty) ZSink.Step.done(el :: acc, Chunk.empty)
                       else ZSink.Step.done(acc, Chunk.single(el))
                   ),
                   ZSchedule.spaced(30.minutes)
                 )
                 .runCollect
    } yield result must_=== List(Right(List(1, 1, 1, 1)), Right(List(2)))
  }

  private def aggregateWithinErrorPropagation1 =
    unsafeRun {
      val e    = new RuntimeException("Boom")
      val sink = ZSink.die(e)
      Stream(1, 1, 1, 1)
        .aggregateWithin(sink, Schedule.spaced(30.minutes))
        .runCollect
        .run
        .map(_ must_=== Exit.Failure(Cause.Die(e)))
    }

  private def aggregateWithinErrorPropagation2 = unsafeRun {
    val e = new RuntimeException("Boom")
    val sink = Sink.foldM[Nothing, Int, Int, List[Int]](List[Int]()) { (_, _) =>
      ZIO.die(e)
    }

    Stream(1, 1)
      .aggregateWithin(sink, Schedule.spaced(30.minutes))
      .runCollect
      .run
      .map(_ must_=== Exit.Failure(Cause.Die(e)))
  }

  private def aggregateWithinInterruptionPropagation = unsafeRun {
    for {
      latch     <- Promise.make[Nothing, Unit]
      cancelled <- Ref.make(false)
      sink = Sink.foldM[Nothing, Int, Int, List[Int]](List[Int]()) { (acc, el) =>
        if (el == 1) UIO.succeed(ZSink.Step.more(el :: acc))
        else
          (latch.succeed(()) *> UIO.never)
            .onInterrupt(cancelled.set(true))
      }
      fiber  <- Stream(1, 1, 2).aggregateWithin(sink, Schedule.spaced(30.minutes)).runCollect.untraced.fork
      _      <- latch.await
      _      <- fiber.interrupt
      result <- cancelled.get
    } yield result must_=== true
  }

  private def aggregateWithinInterruptionPropagation2 = unsafeRun {
    for {
      latch     <- Promise.make[Nothing, Unit]
      cancelled <- Ref.make(false)
      sink = Sink.fromEffect {
        (latch.succeed(()) *> UIO.never)
          .onInterrupt(cancelled.set(true))
      }
      fiber  <- Stream(1, 1, 2).aggregateWithin(sink, Schedule.spaced(30.minutes)).runCollect.untraced.fork
      _      <- latch.await
      _      <- fiber.interrupt
      result <- cancelled.get
    } yield result must_=== true
  }

  private def bracket =
    unsafeRun(
      for {
        done           <- Ref.make(false)
        iteratorStream = Stream.bracket(UIO(0 to 2))(_ => done.set(true)).flatMap(Stream.fromIterable)
        result         <- iteratorStream.run(Sink.collectAll[Int])
        released       <- done.get
      } yield (result must_=== List(0, 1, 2)) and (released must_=== true)
    )

  private def bracketShortCircuits =
    unsafeRun(
      for {
        done <- Ref.make(false)
        iteratorStream = Stream
          .bracket(UIO(0 to 3))(_ => done.set(true))
          .flatMap(Stream.fromIterable)
          .take(2)
        result   <- iteratorStream.run(Sink.collectAll[Int])
        released <- done.get
      } yield (result must_=== List(0, 1)) and (released must_=== true)
    )

  private def bracketNoAcquisition =
    unsafeRun(
      for {
        acquired       <- Ref.make(false)
        iteratorStream = (Stream(1) ++ Stream.bracket(acquired.set(true))(_ => UIO.unit)).take(0)
        _              <- iteratorStream.run(Sink.drain)
        result         <- acquired.get
      } yield result must_=== false
    )

  private def bracketWithDefects = unsafeRun {
    for {
      ref <- Ref.make(false)
      _ <- Stream
            .bracket(ZIO.unit)(_ => ref.set(true))
            .flatMap(_ => Stream.fromEffect(ZIO.dieMessage("boom")))
            .run(Sink.drain)
            .run
      released <- ref.get
    } yield released must_=== true
  }

  private def broadcastValues =
    unsafeRun {
      Stream.range(0, 5).broadcast(2, 12).use {
        case s1 :: s2 :: Nil =>
          for {
            out1     <- s1.runCollect
            out2     <- s2.runCollect
            expected = List(0, 1, 2, 3, 4, 5)
          } yield (out1 must_=== expected) && (out2 must_=== expected)
        case _ =>
          ZIO.fail("Wrong number of streams produced")
      }
    }

  private def broadcastErrors =
    unsafeRun {
      (Stream.range(0, 1) ++ Stream.fail("Boom")).broadcast(2, 12).use {
        case s1 :: s2 :: Nil =>
          for {
            out1     <- s1.runCollect.either
            out2     <- s2.runCollect.either
            expected = Left("Boom")
          } yield (out1 must_=== expected) && (out2 must_=== expected)
        case _ =>
          ZIO.fail("Wrong number of streams produced")
      }
    }

  private def broadcastBackPressure =
    unsafeRun {
      Stream
        .range(0, 5)
        .broadcast(2, 2)
        .use {
          case s1 :: s2 :: Nil =>
>>>>>>> 62bcf098
            for {
              latch     <- Promise.make[Nothing, Unit]
              cancelled <- Ref.make(false)
              sink = Sink.fromEffect {
                (latch.succeed(()) *> UIO.never)
                  .onInterrupt(cancelled.set(true))
              }
              fiber  <- Stream(1, 1, 2).aggregateWithin(sink, Schedule.spaced(30.minutes)).runCollect.untraced.fork
              _      <- latch.await
              _      <- fiber.interrupt
              result <- cancelled.get
            } yield assert(result, isTrue)

          }
        ),
        suite("Stream.bracket")(
          testM("bracket") {
            for {
              done           <- Ref.make(false)
              iteratorStream = Stream.bracket(UIO(0 to 2))(_ => done.set(true)).flatMap(Stream.fromIterable)
              result         <- iteratorStream.run(Sink.collectAll[Int])
              released       <- done.get
            } yield assert(result, equalTo(List(0, 1, 2))) && assert(released, isTrue)

          },
          testM("bracket short circuits") {
            for {
              done <- Ref.make(false)
              iteratorStream = Stream
                .bracket(UIO(0 to 3))(_ => done.set(true))
                .flatMap(Stream.fromIterable)
                .take(2)
              result   <- iteratorStream.run(Sink.collectAll[Int])
              released <- done.get
            } yield assert(result, equalTo(List(0, 1))) && assert(released, isTrue)

          },
          testM("no acquisition when short circuiting") {
            for {
              acquired       <- Ref.make(false)
              iteratorStream = (Stream(1) ++ Stream.bracket(acquired.set(true))(_ => UIO.unit)).take(0)
              _              <- iteratorStream.run(Sink.drain)
              result         <- acquired.get
            } yield assert(result, isFalse)

          },
          testM("releases when there are defects") {
            for {
              ref <- Ref.make(false)
              _ <- Stream
                    .bracket(ZIO.unit)(_ => ref.set(true))
                    .flatMap(_ => Stream.fromEffect(ZIO.dieMessage("boom")))
                    .run(Sink.drain)
                    .run
              released <- ref.get
            } yield assert(released, isTrue)

          }
        ),
        suite("Stream.broadcast")(
          testM("Values") {
            val expected = List(0, 1, 2, 3, 4, 5)
            assertM(
              Stream
                .range(0, 5)
                .broadcast(2, 12)
                .use {
                  case s1 :: s2 :: Nil =>
                    for {
                      out1 <- s1.runCollect
                      out2 <- s2.runCollect
                    } yield out1 -> out2
                  case _ =>
                    ZIO.fail("Wrong number of streams produced")
                }
                .run,
              succeeds(equalTo((expected, expected)))
            )

          },
          testM("Errors") {
            assertM(
              (Stream.range(0, 1) ++ Stream.fail("Boom")).broadcast(2, 12).use {
                case s1 :: s2 :: Nil =>
                  for {
                    out1 <- s1.runCollect.either
                    out2 <- s2.runCollect.either
                  } yield Some(out1 -> out2)
                case _ =>
                  ZIO.succeed(None)
              },
              isSome(equalTo[(Either[String, List[Int]], Either[String, List[Int]])]((Left("Boom"), Left("Boom"))))
            )
          },
          testM("BackPressure") {
            assertM(
              Stream
                .range(0, 5)
                .broadcast(2, 2)
                .use {
                  case s1 :: s2 :: Nil =>
                    for {
                      ref       <- Ref.make[List[Int]](Nil)
                      latch1    <- Promise.make[Nothing, Unit]
                      fib       <- s1.tap(i => ref.update(i :: _) *> latch1.succeed(()).when(i == 2)).runDrain.fork
                      _         <- latch1.await
                      snapshot1 <- ref.get
                      _         <- s2.runDrain
                      _         <- fib.await
                      snapshot2 <- ref.get
                    } yield snapshot1 -> snapshot2
                  case _ =>
                    ZIO.fail("Wrong number of streams produced")
                }
                .run,
              succeeds(equalTo((List(2, 1, 0), List(5, 4, 3, 2, 1, 0))))
            )
          },
          testM("Unsubscribe") {
            assertM(
              Stream
                .range(0, 5)
                .broadcast(2, 2)
                .use {
                  case s1 :: s2 :: Nil =>
                    for {
                      _    <- s1.process.use_(ZIO.unit).ignore
                      out2 <- s2.runCollect
                    } yield out2
                  case _ =>
                    ZIO.fail("Wrong number of streams produced")
                }
                .run,
              succeeds(equalTo(List(0, 1, 2, 3, 4, 5)))
            )
          }
        ),
        suite("Stream.buffer")(
          testM("buffer the Stream") {
            checkM(listOfInts) { list =>
              assertM(
                Stream
                  .fromIterable(list)
                  .buffer(2)
                  .run(Sink.collectAll[Int]),
                equalTo(list)
              )
            }
          },
          testM("buffer the Stream with Error") {
            val e = new RuntimeException("boom")
            assertM(
              (Stream.range(0, 10) ++ Stream.fail(e))
                .buffer(2)
                .run(Sink.collectAll[Int])
                .run,
              fails(equalTo(e))
            )

          },
          testM("fast producer progress independently") {
            for {
              ref   <- Ref.make(List[Int]())
              latch <- Promise.make[Nothing, Unit]
              s     = Stream.range(1, 5).tap(i => ref.update(i :: _) *> latch.succeed(()).when(i == 4)).buffer(2)
              l <- s.process.use { as =>
                    for {
                      _ <- as
                      _ <- latch.await
                      l <- ref.get
                    } yield l
                  }.run
            } yield assert(l, succeeds(equalTo((4 to 1).toList)))

          }
        ),
        suite("Stream.catchAllCause")(
          // Getting "a type was inferred to be `Any`" with the following tests:
          // testM("recovery from errors") {
          //   val s1 = Stream(1, 2) ++ Stream.fail("Boom")
          //   val s2 = Stream(3, 4)

          //   assertM(s1.catchAllCause(_ => s2).runCollect, equalTo(List(1, 2, 3, 4)))
          // },
          // testM("recovery from defects") {
          //   val s1 = Stream(1, 2) ++ Stream.dieMessage("Boom")
          //   val s2 = Stream(3, 4)

          //   assertM(s1.catchAllCause(_ => s2).runCollect, equalTo(List(1, 2, 3, 4)))

          // },
          // testM("happy path") {
          //   val s1 = Stream(1, 2)
          //   val s2 = Stream(3, 4)

          //   assertM(s1.catchAllCause(_ => s2).runCollect, equalTo(List(1, 2)))

          // },
          testM("executes finalizers") {
            for {
              fins   <- Ref.make(List[String]())
              s1     = (Stream(1, 2) ++ Stream.fail("Boom")).ensuring(fins.update("s1" :: _))
              s2     = (Stream(3, 4) ++ Stream.fail("Boom")).ensuring(fins.update("s2" :: _))
              _      <- s1.catchAllCause(_ => s2).runCollect.run
              result <- fins.get
            } yield assert(result, equalTo(List("s2", "s1")))
          }
          // testM("failures on the scope") {
          //   val s1 = Stream(1, 2) ++ ZStream(ZManaged.fail("Boom"))
          //   val s2 = Stream(3, 4)

          //   assertM(s1.catchAllCause(_ => s2).runCollect, equalTo(List(1, 2, 3, 4)))
          // }
        ),
        testM("Stream.collect") {
          assertM(Stream(Left(1), Right(2), Left(3)).collect {
            case Right(n) => n
          }.runCollect, equalTo(List(2)))

        },
        suite("Stream.collectWhile")(
          testM("collectWhile") {
            assertM(
              Stream(Some(1), Some(2), Some(3), None, Some(4)).collectWhile { case Some(v) => v }.runCollect,
              equalTo(List(1, 2, 3))
            )
          },
          testM("collectWhile short circuits") {
            assertM(
              (Stream(Option(1)) ++ Stream.fail("Ouch")).collectWhile {
                case None => 1
              }.runDrain.either,
              isRight(equalTo(()))
            )

          }
        ),
        suite("Stream.concat")(
          // testM("concat") {
          //   checkM(streamOfBytes, streamOfBytes) { (s1, s2) =>
          //     for {
          //       listConcat   <- s1.runCollect.zipWith(s2.runCollect)(_ ++ _)
          //       streamConcat <- (s1 ++ s2).runCollect
          //     } yield {
          //       assert(streamConcat.succeeded && listConcat.succeeded, isTrue) ==> assert(
          //         streamConcat,
          //         equalTo(listConcat)
          //       )
          //     }
          //   }
          // },
          testM("finalizer order") {
            for {
              log       <- Ref.make[List[String]](Nil)
              _         <- (Stream.finalizer(log.update("Second" :: _)) ++ Stream.finalizer(log.update("First" :: _))).runDrain
              execution <- log.get
            } yield assert(execution, equalTo(List("First", "Second")))
          }
        ),
        testM("Stream.drain") {
          for {
            ref <- Ref.make(List[Int]())
            _   <- Stream.range(0, 10).mapM(i => ref.update(i :: _)).drain.run(Sink.drain)
            l   <- ref.get
          } yield assert(l.reverse, equalTo((0 to 10).toList))

        },
        suite("Stream.dropWhile")(
          testM("dropWhile") {
            checkM(streamOfBytes, toBoolFn[Random, Byte]) { (s, p) =>
              for {
                res1 <- s.dropWhile(p).runCollect
                res2 <- s.runCollect.map(_.dropWhile(p))
              } yield assert(res1, equalTo(res2))
            }
          },
          testM("short circuits") {
            assertM(
              (Stream(1) ++ Stream.fail("Ouch"))
                .take(1)
                .dropWhile(_ => true)
                .runDrain
                .either,
              isRight(equalTo(()))
            )
          }
        ),
        suite("Stream.effectAsync")(
          testM("effectAsync") {
            checkM(listOfInts) { list =>
              val s = Stream.effectAsync[Throwable, Int] { k =>
                list.foreach(a => k(Task.succeed(a)))
              }

              assertM(s.take(list.size).runCollect.run, succeeds(equalTo(list)))

            }
          }
        ),
        suite("Stream.effectAsyncMaybe")(
          testM("effectAsyncMaybe signal end stream") {
            for {
              result <- Stream
                         .effectAsyncMaybe[Nothing, Int] { k =>
                           k(IO.fail(None))
                           None
                         }
                         .runCollect
            } yield assert(result, equalTo(List.empty[Int]))
          },
          testM("effectAsyncMaybe Some") {
            checkM(listOfInts) { list =>
              val s = Stream.effectAsyncMaybe[Throwable, Int] { _ =>
                Some(Stream.fromIterable(list))
              }

              assertM(s.runCollect.map(_.take(list.size)).run, succeeds(equalTo(list)))
            }
          },
          testM("effectAsyncMaybe None") {
            checkM(listOfInts) { list =>
              val s = Stream.effectAsyncMaybe[Throwable, Int] { k =>
                list.foreach(a => k(Task.succeed(a)))
                None
              }

              assertM(s.take(list.size).runCollect.run, succeeds(equalTo(list)))
            }
          }
        ),
        suite("Stream.effectAsyncM")(
          testM("effectAsyncM") {
            val list = List(1, 2, 3)
            assertM(
              (for {
                latch <- Promise.make[Nothing, Unit]
                fiber <- ZStream
                          .effectAsyncM[Any, Throwable, Int] { k =>
                            latch.succeed(()) *>
                              Task.succeed {
                                list.foreach(a => k(Task.succeed(a)))
                              }
                          }
                          .take(list.size)
                          .run(Sink.collectAll[Int])
                          .fork
                _ <- latch.await
                s <- fiber.join
              } yield s).run,
              succeeds(equalTo(list))
            )
          },
          testM("effectAsyncM signal end stream") {
            assertM(
              Stream
                .effectAsyncM[Nothing, Int] { k =>
                  k(IO.fail(None))
                  UIO.succeed(())
                }
                .runCollect
                .run,
              succeeds(equalTo(List.empty[Int]))
            )

          }
        ),
        suite("Stream.effectAsyncInterrupt")(
          testM("effectAsyncInterrupt Left") {
            for {
              cancelled <- Ref.make(false)
              latch     <- Promise.make[Nothing, Unit]
              fiber <- Stream
                        .effectAsyncInterrupt[Nothing, Unit] { offer =>
                          offer(ZIO.succeed(())); Left(cancelled.set(true))
                        }
                        .tap(_ => latch.succeed(()))
                        .run(Sink.collectAll[Unit])
                        .fork
              _      <- latch.await
              _      <- fiber.interrupt
              result <- cancelled.get
            } yield assert(result, isTrue)

          },
          testM("effectAsyncInterrupt Right") {
            checkM(listOfInts) { list =>
              val s = Stream.effectAsyncInterrupt[Throwable, Int] { _ =>
                Right(Stream.fromIterable(list))
              }
              assertM(s.take(list.size).runCollect.run, succeeds(equalTo(list)))
            }
<<<<<<< HEAD
          },
          testM("effectAsyncInterrupt signal end stream") {
            assertM(
              Stream
                .effectAsyncInterrupt[Nothing, Int] { k =>
                  k(IO.fail(None))
                  Left(UIO.succeed(()))
=======
      } yield l.reverse must_=== (1 to 4).toList
    )

  private def catchAllCauseErrors =
    unsafeRun {
      val s1 = Stream(1, 2) ++ Stream.fail("Boom")
      val s2 = Stream(3, 4)

      s1.catchAllCause(_ => s2).runCollect.map(_ must_=== List(1, 2, 3, 4))
    }

  private def catchAllCauseDefects =
    unsafeRun {
      val s1 = Stream(1, 2) ++ Stream.dieMessage("Boom")
      val s2 = Stream(3, 4)

      s1.catchAllCause(_ => s2).runCollect.map(_ must_=== List(1, 2, 3, 4))
    }

  private def catchAllCauseHappyPath =
    unsafeRun {
      val s1 = Stream(1, 2)
      val s2 = Stream(3, 4)

      s1.catchAllCause(_ => s2).runCollect.map(_ must_=== List(1, 2))
    }

  private def catchAllCauseFinalizers =
    unsafeRun {
      for {
        fins   <- Ref.make(List[String]())
        s1     = (Stream(1, 2) ++ Stream.fail("Boom")).ensuring(fins.update("s1" :: _))
        s2     = (Stream(3, 4) ++ Stream.fail("Boom")).ensuring(fins.update("s2" :: _))
        _      <- s1.catchAllCause(_ => s2).runCollect.run
        result <- fins.get
      } yield result must_=== List("s2", "s1")
    }

  private def catchAllCauseScopeErrors =
    unsafeRun {
      val s1 = Stream(1, 2) ++ ZStream(ZManaged.fail("Boom"))
      val s2 = Stream(3, 4)

      s1.catchAllCause(_ => s2).runCollect.map(_ must_=== List(1, 2, 3, 4))
    }

  private def collect = unsafeRun {
    Stream(Left(1), Right(2), Left(3)).collect {
      case Right(n) => n
    }.runCollect.map(_ must_=== List(2))
  }

  private def collectWhile = unsafeRun {
    Stream(Some(1), Some(2), Some(3), None, Some(4)).collectWhile { case Some(v) => v }.runCollect
      .map(_ must_=== List(1, 2, 3))
  }

  private def collectWhileShortCircuits =
    unsafeRun {
      (Stream(Option(1)) ++ Stream.fail("Ouch")).collectWhile {
        case None => 1
      }.runDrain.either
        .map(_ must beRight(()))
    }

  private def concat =
    prop { (s1: Stream[String, Byte], s2: Stream[String, Byte]) =>
      val listConcat   = unsafeRunSync(s1.runCollect.zipWith(s2.runCollect)(_ ++ _))
      val streamConcat = unsafeRunSync((s1 ++ s2).runCollect)
      (streamConcat.succeeded && listConcat.succeeded) ==> (streamConcat must_=== listConcat)
    }

  private def concatFinalizerOrder =
    unsafeRun {
      for {
        log       <- Ref.make[List[String]](Nil)
        _         <- (Stream.finalizer(log.update("Second" :: _)) ++ Stream.finalizer(log.update("First" :: _))).runDrain
        execution <- log.get
      } yield execution must_=== List("First", "Second")
    }

  private def drain =
    unsafeRun(
      for {
        ref <- Ref.make(List[Int]())
        _   <- Stream.range(0, 10).mapM(i => ref.update(i :: _)).drain.run(Sink.drain)
        l   <- ref.get
      } yield l.reverse must_=== (0 to 10).toList
    )

  private def dropUntil = {
    def dropUntil[A](as: List[A])(f: A => Boolean): List[A] =
      as.dropWhile(!f(_)).drop(1)
    prop { (s: Stream[String, Byte], p: Byte => Boolean) =>
      unsafeRunSync(s.dropUntil(p).runCollect) must_=== unsafeRunSync(s.runCollect.map(dropUntil(_)(p)))
    }
  }

  private def dropWhile =
    prop { (s: Stream[String, Byte], p: Byte => Boolean) =>
      unsafeRunSync(s.dropWhile(p).runCollect) must_=== unsafeRunSync(s.runCollect.map(_.dropWhile(p)))
    }

  private def dropWhileShortCircuiting =
    unsafeRun {
      (Stream(1) ++ Stream.fail("Ouch"))
        .take(1)
        .dropWhile(_ => true)
        .runDrain
        .either
        .map(_ must beRight(()))
    }

  private def effectAsync =
    prop { list: List[Int] =>
      val s = Stream.effectAsync[Throwable, Int] { k =>
        list.foreach(a => k(Task.succeed(a)))
      }

      unsafeRunSync(s.take(list.size).runCollect) must_=== Success(list)
    }

  private def effectAsyncM = {
    val list = List(1, 2, 3)
    unsafeRun {
      for {
        latch <- Promise.make[Nothing, Unit]
        fiber <- ZStream
                  .effectAsyncM[Any, Throwable, Int] { k =>
                    latch.succeed(()) *>
                      Task.succeed {
                        list.foreach(a => k(Task.succeed(a)))
                      }
                  }
                  .take(list.size)
                  .run(Sink.collectAll[Int])
                  .fork
        _ <- latch.await
        s <- fiber.join
      } yield s must_=== list
    }
  }

  private def effectAsyncMSignalEndStream = unsafeRun {
    for {
      result <- Stream
                 .effectAsyncM[Nothing, Int] { k =>
                   k(IO.fail(None))
                   UIO.succeed(())
                 }
                 .runCollect
    } yield result must_=== List()
  }

  private def effectAsyncMaybeSignalEndStream = unsafeRun {
    for {
      result <- Stream
                 .effectAsyncMaybe[Nothing, Int] { k =>
                   k(IO.fail(None))
                   None
                 }
                 .runCollect
    } yield result must_=== List()
  }

  private def effectAsyncMaybeSome =
    prop { list: List[Int] =>
      val s = Stream.effectAsyncMaybe[Throwable, Int] { _ =>
        Some(Stream.fromIterable(list))
      }

      unsafeRunSync(s.runCollect.map(_.take(list.size))) must_=== Success(list)
    }

  private def effectAsyncMaybeNone =
    prop { list: List[Int] =>
      val s = Stream.effectAsyncMaybe[Throwable, Int] { k =>
        list.foreach(a => k(Task.succeed(a)))
        None
      }

      unsafeRunSync(s.take(list.size).runCollect) must_=== Success(list)
    }

  private def effectAsyncInterruptLeft = unsafeRun {
    for {
      cancelled <- Ref.make(false)
      latch     <- Promise.make[Nothing, Unit]
      fiber <- Stream
                .effectAsyncInterrupt[Nothing, Unit] { offer =>
                  offer(ZIO.succeed(())); Left(cancelled.set(true))
>>>>>>> 62bcf098
                }
                .runCollect,
              equalTo(List.empty[Int])
            )

          }
        ),
        testM("Stream.ensuring") {
          for {
            log <- Ref.make[List[String]](Nil)
            _ <- (for {
                  _ <- Stream.bracket(log.update("Acquire" :: _))(_ => log.update("Release" :: _))
                  _ <- Stream.fromEffect(log.update("Use" :: _))
                } yield ()).ensuring(log.update("Ensuring" :: _)).runDrain
            execution <- log.get
          } yield assert(execution, equalTo(List("Ensuring", "Release", "Use", "Acquire")))
        },
        testM("Stream.ensuringFirst") {
          for {
            log <- Ref.make[List[String]](Nil)
            _ <- (for {
                  _ <- Stream.bracket(log.update("Acquire" :: _))(_ => log.update("Release" :: _))
                  _ <- Stream.fromEffect(log.update("Use" :: _))
                } yield ()).ensuringFirst(log.update("Ensuring" :: _)).runDrain
            execution <- log.get
          } yield assert(execution, equalTo(List("Release", "Ensuring", "Use", "Acquire")))
        },
        testM("Stream.finalizer") {
          for {
            log <- Ref.make[List[String]](Nil)
            _ <- (for {
                  _ <- Stream.bracket(log.update("Acquire" :: _))(_ => log.update("Release" :: _))
                  _ <- Stream.finalizer(log.update("Use" :: _))
                } yield ()).ensuring(log.update("Ensuring" :: _)).runDrain
            execution <- log.get
          } yield assert(execution, equalTo(List("Ensuring", "Release", "Use", "Acquire")))

        },
        suite("Stream.filter")(
          testM("filter") {
            checkM(streamOfBytes, toBoolFn[Random, Byte]) { (s, p) =>
              for {
                res1 <- s.filter(p).runCollect
                res2 <- s.runCollect.map(_.filter(p))
              } yield assert(res1, equalTo(res2))
            }
          },
          testM("short circuits #1") {
            assertM(
              (Stream(1) ++ Stream.fail("Ouch"))
                .filter(_ => true)
                .take(1)
                .runDrain
                .either,
              isRight(equalTo(()))
            )

          },
          testM("short circuits #2") {
            assertM(
              (Stream(1) ++ Stream.fail("Ouch"))
                .take(1)
                .filter(_ => true)
                .runDrain
                .either,
              isRight(equalTo(()))
            )

          }
        ),
        suite("Stream.filterM")(
          // testM("filterM") {
          //   checkM(streamOfBytes, Gen[Byte => Boolean]) { (s, p) =>
          //     for {
          //       res1 <- s.filterM(s => IO.succeed(p(s))).runCollect
          //       res2 <- s.runCollect.map(_.filter(p))
          //     } yield assert(res1, equalTo(res2))
          //   }

          // },
          // TODO: A type was inferred to be `Any`
          // testM("short circuits #1") {
          //   assertM(
          //     (Stream(1) ++ Stream.fail("Ouch"))
          //       .take(1)
          //       .filterM(_ => UIO.succeed(true))
          //       .runDrain
          //       .either,
          //     isRight(equalTo(()))
          //   )
          // },
          testM("short circuits #2") {
            assertM(
              (Stream(1) ++ Stream.fail("Ouch"))
                .filterM(_ => UIO.succeed(true))
                .take(1)
                .runDrain
                .either,
              isRight(equalTo(()))
            )

          }
        ),
        suite("Stream.flatMap")(
          testM("deep flatMap stack safety") {
            def fib(n: Int): Stream[Nothing, Int] =
              if (n <= 1) Stream.succeed(n)
              else
                fib(n - 1).flatMap { a =>
                  fib(n - 2).flatMap { b =>
                    Stream.succeed(a + b)
                  }
                }

            val stream   = fib(20)
            val expected = 6765

            assertM(stream.runCollect.either, isRight(equalTo(List(expected))))

          }
          // testM("left identity") {
          //   checkM(Gen.anyInt, Gen[Int => Stream[String, Int]])(
          //     (x, f) =>
          //       for {
          //         res1 <- Stream(x).flatMap(f).runCollect
          //         res2 <- f(x).runCollect
          //       } yield assert(res1, equalTo(res2))
          //   )
          // },
          //     testM("right identity") {
          //       checkM(pureStreamGen(Gen.anyInt))(
          //         m =>
          //           for {
          //             res1 <- m.flatMap(i => Stream(i)).runCollect
          //             res2 <- m.runCollect
          //           } yield assert(res1, equalTo(res2))
          //       )

          // },
          // testM("associativity") {
          //   checkM(streamOfInts, Gen[Int => Stream[String, Int]], Gen[Int => Stream[String, Int]]) {
          //     (m, f, g) =>
          //       val leftStream  = m.flatMap(f).flatMap(g)
          //       val rightStream = m.flatMap(x => f(x).flatMap(g))
          //       for {
          //         res1 <- leftStream.runCollect
          //         res2 <- rightStream.runCollect
          //       } yield assert(res1, equalTo(res2))
          //   }

          // }
        ),
        suite("Stream.flatMapPar/flattenPar/mergeAll")(
          // TODO: a type was inferred to be `Any`
          // testM("guarantee ordering") {
          //   checkM(listOfInts) { m =>
          //     val s: Stream[Nothing, Int] = Stream.fromIterable(m)
          //     val flatMap    = s.flatMap(i => Stream(i, i)).runCollect
          //     val flatMapPar = s.flatMapPar(1)(i => Stream(i, i)).runCollect
          //     for {
          //       res1 <- flatMap
          //       res2 <- flatMapPar
          //     } yield assert(res1, equalTo(res2))
          //   }
          // },
          testM("consistent with flatMap") {
            checkM(Gen.anyInt, listOfInts) { (n, m) =>
              val flatMap    = Stream.fromIterable(m).flatMap(i => Stream(i, i)).runCollect.map(_.toSet)
              val flatMapPar = Stream.fromIterable(m).flatMapPar(n)(i => Stream(i, i)).runCollect.map(_.toSet)
              if (n > 0)
                UIO.succeed(assert(true, isTrue))
              else
                for {
                  res1 <- flatMap
                  res2 <- flatMapPar
                } yield assert(res1, equalTo(res2))
            }
          },
          testM("short circuiting") {
            assertM(
              Stream
                .mergeAll(2)(
                  Stream.never,
                  Stream(1)
                )
                .take(1)
                .run(Sink.collectAll[Int]),
              equalTo(List(1))
            )

          },
          testM("interruption propagation") {
            for {
              substreamCancelled <- Ref.make[Boolean](false)
              latch              <- Promise.make[Nothing, Unit]
              fiber <- Stream(())
                        .flatMapPar(1)(
                          _ =>
                            Stream.fromEffect(
                              (latch.succeed(()) *> ZIO.never).onInterrupt(substreamCancelled.set(true))
                            )
                        )
                        .run(Sink.collectAll[Unit])
                        .fork
              _         <- latch.await
              _         <- fiber.interrupt
              cancelled <- substreamCancelled.get
            } yield assert(cancelled, isTrue)

          },
          testM("inner errors interrupt all fibers") {
            for {
              substreamCancelled <- Ref.make[Boolean](false)
              latch              <- Promise.make[Nothing, Unit]
              result <- Stream(
                         Stream.fromEffect((latch.succeed(()) *> ZIO.never).onInterrupt(substreamCancelled.set(true))),
                         Stream.fromEffect(latch.await *> ZIO.fail("Ouch"))
                       ).flatMapPar(2)(identity)
                         .run(Sink.drain)
                         .either
              cancelled <- substreamCancelled.get
            } yield assert(cancelled, isTrue) && assert(result, isLeft(equalTo("Ouch")))

          },
          testM("outer errors interrupt all fibers") {
            for {
              substreamCancelled <- Ref.make[Boolean](false)
              latch              <- Promise.make[Nothing, Unit]
              result <- (Stream(()) ++ Stream.fromEffect(latch.await *> ZIO.fail("Ouch")))
                         .flatMapPar(2) { _ =>
                           Stream.fromEffect((latch.succeed(()) *> ZIO.never).onInterrupt(substreamCancelled.set(true)))
                         }
                         .run(Sink.drain)
                         .either
              cancelled <- substreamCancelled.get
            } yield assert(cancelled, isTrue) && assert(result, isLeft(equalTo("Ouch")))

          },
          testM("inner defects interrupt all fibers") {
            val ex = new RuntimeException("Ouch")

            for {
              substreamCancelled <- Ref.make[Boolean](false)
              latch              <- Promise.make[Nothing, Unit]
              result <- Stream(
                         Stream.fromEffect((latch.succeed(()) *> ZIO.never).onInterrupt(substreamCancelled.set(true))),
                         Stream.fromEffect(latch.await *> ZIO.die(ex))
                       ).flatMapPar(2)(identity)
                         .run(Sink.drain)
                         .run
              cancelled <- substreamCancelled.get
            } yield assert(cancelled, isTrue) && assert(result, fails(equalTo(ex)))

          },
          testM("outer defects interrupt all fibers") {
            val ex = new RuntimeException()

            for {
              substreamCancelled <- Ref.make[Boolean](false)
              latch              <- Promise.make[Nothing, Unit]
              result <- (Stream(()) ++ Stream.fromEffect(latch.await *> ZIO.die(ex)))
                         .flatMapPar(2) { _ =>
                           Stream.fromEffect((latch.succeed(()) *> ZIO.never).onInterrupt(substreamCancelled.set(true)))
                         }
                         .run(Sink.drain)
                         .run
              cancelled <- substreamCancelled.get
            } yield assert(cancelled, isTrue) && assert(result, fails(equalTo(ex)))

          },
          testM("finalizer ordering") {
            for {
              execution <- Ref.make[List[String]](Nil)
              inner = Stream
                .bracket(execution.update("InnerAcquire" :: _))(_ => execution.update("InnerRelease" :: _))
              _ <- Stream
                    .bracket(execution.update("OuterAcquire" :: _).as(inner))(
                      _ => execution.update("OuterRelease" :: _)
                    )
                    .flatMapPar(2)(identity)
                    .runDrain
              results <- execution.get
            } yield assert(results, equalTo(List("OuterRelease", "InnerRelease", "InnerAcquire", "OuterAcquire")))

          }
        ),
        suite("Stream.flatMapParSwitch")(
          testM("guarantee ordering no parallelism   $flatMapParSwitchGuaranteeOrderingNoParallelism") {
            for {
              lastExecuted <- Ref.make(false)
              semaphore    <- Semaphore.make(1)
              _ <- Stream(1, 2, 3, 4)
                    .flatMapParSwitch(1) { i =>
                      if (i > 3) Stream.bracket(UIO.unit)(_ => lastExecuted.set(true)).flatMap(_ => Stream.empty)
                      else Stream.bracket(semaphore.acquire)(_ => semaphore.release).flatMap(_ => Stream.never)
                    }
                    .runDrain
              result <- semaphore.withPermit(lastExecuted.get)
            } yield assert(result, isTrue)

          },
          testM("guarantee ordering with parallelism $flatMapParSwitchGuaranteeOrderingWithParallelism") {
            for {
              lastExecuted <- Ref.make(0)
              semaphore    <- Semaphore.make(4)
              _ <- Stream(1, 2, 3, 4, 5, 6, 7, 8, 9, 10, 11, 12)
                    .flatMapParSwitch(4) { i =>
                      if (i > 8) Stream.bracket(UIO.unit)(_ => lastExecuted.update(_ + 1)).flatMap(_ => Stream.empty)
                      else Stream.bracket(semaphore.acquire)(_ => semaphore.release).flatMap(_ => Stream.never)
                    }
                    .runDrain
              result <- semaphore.withPermits(4)(lastExecuted.get)
            } yield assert(result, equalTo(4))

          },
          testM("short circuiting                    $flatMapParSwitchShortCircuiting") {

            assertM(
              Stream(Stream.never, Stream(1))
                .flatMapParSwitch(2)(identity)
                .take(1)
                .runCollect,
              equalTo(List(1))
            )

          },
          testM("interruption propagation            $flatMapParSwitchInterruptionPropagation") {

            for {
              substreamCancelled <- Ref.make[Boolean](false)
              latch              <- Promise.make[Nothing, Unit]
              fiber <- Stream(())
                        .flatMapParSwitch(1)(
                          _ =>
                            Stream.fromEffect(
                              (latch.succeed(()) *> UIO.never).onInterrupt(substreamCancelled.set(true))
                            )
                        )
                        .runCollect
                        .fork
              _         <- latch.await
              _         <- fiber.interrupt
              cancelled <- substreamCancelled.get
            } yield assert(cancelled, isTrue)
          },
          testM("inner errors interrupt all fibers   $flatMapParSwitchInnerErrorsInterruptAllFibers") {
            for {
              substreamCancelled <- Ref.make[Boolean](false)
              latch              <- Promise.make[Nothing, Unit]
              result <- Stream(
                         Stream.fromEffect((latch.succeed(()) *> UIO.never).onInterrupt(substreamCancelled.set(true))),
                         Stream.fromEffect(latch.await *> IO.fail("Ouch"))
                       ).flatMapParSwitch(2)(identity).runDrain.either
              cancelled <- substreamCancelled.get
            } yield assert(cancelled, isTrue) && assert(result, isLeft(equalTo("Ouch")))

          },
          testM("outer errors interrupt all fibers") {

            for {
              substreamCancelled <- Ref.make[Boolean](false)
              latch              <- Promise.make[Nothing, Unit]
              result <- (Stream(()) ++ Stream.fromEffect(latch.await *> IO.fail("Ouch")))
                         .flatMapParSwitch(2) { _ =>
                           Stream.fromEffect((latch.succeed(()) *> UIO.never).onInterrupt(substreamCancelled.set(true)))
                         }
                         .runDrain
                         .either
              cancelled <- substreamCancelled.get
            } yield assert(cancelled, isTrue) && assert(result, isLeft(equalTo("Ouch")))

          },
          testM("inner defects interrupt all fibers  $flatMapParSwitchInnerDefectsInterruptAllFibers") {

            val ex = new RuntimeException("Ouch")

            for {
              substreamCancelled <- Ref.make[Boolean](false)
              latch              <- Promise.make[Nothing, Unit]
              result <- Stream(
                         Stream.fromEffect((latch.succeed(()) *> ZIO.never).onInterrupt(substreamCancelled.set(true))),
                         Stream.fromEffect(latch.await *> ZIO.die(ex))
                       ).flatMapParSwitch(2)(identity)
                         .run(Sink.drain)
                         .run
              cancelled <- substreamCancelled.get
            } yield assert(cancelled, isTrue) && assert(result, fails(equalTo(ex)))

          },
          testM("outer defects interrupt all fibers  $flatMapParSwitchOuterDefectsInterruptAllFibers") {
            val ex = new RuntimeException()

            for {
              substreamCancelled <- Ref.make[Boolean](false)
              latch              <- Promise.make[Nothing, Unit]
              result <- (Stream(()) ++ Stream.fromEffect(latch.await *> ZIO.die(ex)))
                         .flatMapParSwitch(2) { _ =>
                           Stream.fromEffect((latch.succeed(()) *> ZIO.never).onInterrupt(substreamCancelled.set(true)))
                         }
                         .run(Sink.drain)
                         .run
              cancelled <- substreamCancelled.get
            } yield assert(cancelled, isTrue) && assert(result, fails(equalTo(ex)))

          },
          testM("finalizer ordering") {
            for {
              execution <- Ref.make(List.empty[String])
              inner     = Stream.bracket(execution.update("InnerAcquire" :: _))(_ => execution.update("InnerRelease" :: _))
              _ <- Stream
                    .bracket(execution.update("OuterAcquire" :: _).as(inner))(
                      _ => execution.update("OuterRelease" :: _)
                    )
                    .flatMapParSwitch(2)(identity)
                    .runDrain
              results <- execution.get
            } yield assert(results, equalTo(List("OuterRelease", "InnerRelease", "InnerAcquire", "OuterAcquire")))

          }
        ),
        suite("Stream.foreach/foreachWhile")(
          testM("foreach") {
            var sum = 0
            val s   = Stream(1, 1, 1, 1, 1)

            assertM(s.foreach[Any, Nothing](a => IO.effectTotal(sum += a)) *> ZIO.effectTotal(sum), equalTo(5))
          },
          testM("foreachWhile") {
            var sum = 0
            val s   = Stream(1, 1, 1, 1, 1, 1)

            assertM(
              s.foreachWhile[Any, Nothing](
                a =>
                  IO.effectTotal(
                    if (sum >= 3) false
                    else {
                      sum += a;
                      true
                    }
                  )
              ) *> ZIO.effectTotal(sum),
              equalTo(3)
            )
          },
          testM("foreachWhile short circuits") {
            for {
              flag    <- Ref.make(true)
              _       <- (Stream(true, true, false) ++ Stream.fromEffect(flag.set(false)).drain).foreachWhile(ZIO.succeed)
              skipped <- flag.get
            } yield assert(skipped, isTrue)
          }
        ),
        testM("Stream.forever") {
          var sum = 0
          val s = Stream(1).forever.foreachWhile[Any, Nothing](
            a =>
              IO.effectTotal {
                sum += a;
                if (sum >= 9) false else true
              }
          )
          assertM(s *> ZIO.effectTotal(sum), equalTo(9))

        },
        //   testM("Stream.fromChunk") {
        //     checkM(chunkGen(Gen.anyInt)) { c =>
        //       assertM(Stream.fromChunk(c).runCollect.run, succeeds(equalTo(c.toSeq.toList)))
        //     }
        //   },
        testM("Stream.fromInputStream") {
          import java.io.ByteArrayInputStream
          val chunkSize = ZStreamChunk.DefaultChunkSize
          val data      = Array.tabulate[Byte](chunkSize * 5 / 2)(_.toByte)
          val is        = new ByteArrayInputStream(data)
          val result = ZStream
            .fromInputStream(is, chunkSize)
            .run(Sink.collectAll[Chunk[Byte]])
            .map { chunks =>
              chunks.flatMap(_.toArray[Byte]).toArray
            }
            .run

          assertM(result, succeeds(equalTo(data)))
        },
        testM("Stream.fromIterable") {
          checkM(listOfInts) { l =>
            assertM(Stream.fromIterable(l).runCollect, equalTo(l))
          }
        },
        //   testM("Stream.fromQueue") {
        //     checkM(chunkGen(Gen.anyInt)) { c =>
        //       for {
        //         queue <- Queue.unbounded[Int]
        //         _     <- queue.offerAll(c.toSeq)
        //         fiber <- Stream
        //                   .fromQueue(queue)
        //                   .fold[Any, Nothing, Int, List[Int]](List[Int]())(_ => true)((acc, el) => IO.succeed(el :: acc))
        //                   .map(_.reverse)
        //                   .fork
        //         _     <- ZQueueSpecUtil.waitForSize(queue, -1)
        //         _     <- queue.shutdown
        //         items <- fiber.join
        //       } yield assert(items, equalTo(c.toSeq.toList))
        //     }
        //   },
        suite("Stream.groupBy")(
          testM("values") {
            val words = List.fill(1000)(0 to 100).flatten.map(_.toString())
            assertM(
              Stream
                .fromIterable(words)
                .groupByKey(identity, 8192) {
                  case (k, s) =>
                    s.transduce(Sink.foldLeft[String, Int](0) { case (acc: Int, _: String) => acc + 1 })
                      .take(1)
                      .map((k -> _))
                }
                .runCollect
                .map(_.toMap),
              equalTo((0 to 100).map((_.toString -> 1000)).toMap)
            )

          },
          testM("first") {
            val words = List.fill(1000)(0 to 100).flatten.map(_.toString())
            assertM(
              Stream
                .fromIterable(words)
                .groupByKey(identity, 1050)
                .first(2) {
                  case (k, s) =>
                    s.transduce(Sink.foldLeft[String, Int](0) { case (acc: Int, _: String) => acc + 1 })
                      .take(1)
                      .map((k -> _))
                }
                .runCollect
                .map(_.toMap),
              equalTo((0 to 1).map((_.toString -> 1000)).toMap)
            )

          },
          testM("filter") {
            val words = List.fill(1000)(0 to 100).flatten
            assertM(
              Stream
                .fromIterable(words)
                .groupByKey(identity, 1050)
                .filter(_ <= 5) {
                  case (k, s) =>
                    s.transduce(Sink.foldLeft[Int, Int](0) { case (acc, _) => acc + 1 })
                      .take(1)
                      .map((k -> _))
                }
                .runCollect
                .map(_.toMap),
              equalTo((0 to 5).map((_ -> 1000)).toMap)
            )

          },
          testM("outer errors") {

            val words = List("abc", "test", "test", "foo")
            assertM(
              (Stream.fromIterable(words) ++ Stream.fail("Boom"))
                .groupByKey(identity) { case (_, s) => s.drain }
                .runCollect
                .either,
              isLeft(equalTo("Boom"))
            )
          }
        ),
        suite("Stream interleaving")(
          testM("interleave") {
            val s1 = Stream(2, 3)
            val s2 = Stream(5, 6, 7)

            assertM(s1.interleave(s2).runCollect, equalTo(List(2, 5, 3, 6, 7)))
          }
          //     testM("interleaveWith") {
          //       checkM(genPureStream(Gen.boolean), genPureStream(Gen.anyInt), genPureStream(Gen.anyInt)) {
          //         (b, s1, s2) =>
          //           def interleave(b: List[Boolean], s1: => List[Int], s2: => List[Int]): List[Int] =
          //             b.headOption.map { hd =>
          //               if (hd) s1 match {
          //                 case h :: t =>
          //                   h :: interleave(b.tail, t, s2)
          //                 case _ =>
          //                   if (s2.isEmpty) List.empty
          //                   else interleave(b.tail, List.empty, s2)
          //               } else
          //                 s2 match {
          //                   case h :: t =>
          //                     h :: interleave(b.tail, s1, t)
          //                   case _ =>
          //                     if (s1.isEmpty) List.empty
          //                     else interleave(b.tail, s1, List.empty)
          //                 }
          //             }.getOrElse(List.empty)

          //           for {
          //             interleavedStream <- s1.interleaveWith(s2)(b).runCollect
          //             interleavedLists <- (for {
          //                                  b  <- b.runCollect
          //                                  s1 <- s1.runCollect
          //                                  s2 <- s2.runCollect
          //                                } yield interleave(b, s1, s2)).run
          //           } yield assert(interleavedLists, fails(equalTo(()))) || assert(
          //             interleavedLists,
          //             succeeds(equalTo(interleavedStream))
          //           )
          //       }
          //     }
        ),
        testM("Stream.map") {
          val fn = Gen.function[Random, Byte, Int](Gen.anyInt)
          checkM(streamOfBytes, fn) { (s, f) =>
            for {
              res1 <- s.map(f).runCollect
              res2 <- s.runCollect.map(_.map(f))
            } yield assert(res1, equalTo(res2))
          }
        },
        testM("Stream.mapAccum") {
          assertM(Stream(1, 1, 1).mapAccum(0)((acc, el) => (acc + el, acc + el)).runCollect, equalTo(List(1, 2, 3)))

        },
        testM("Stream.mapAccumM") {
          assertM(
            Stream(1, 1, 1)
              .mapAccumM[Any, Nothing, Int, Int](0)((acc, el) => IO.succeed((acc + el, acc + el)))
              .runCollect,
            equalTo(List(1, 2, 3))
          )

        },
        testM("Stream.mapConcat") {
          val fn = Gen.function[Random with Sized, Byte, Chunk[Int]](chunkGen(Gen.anyInt))
          checkM(streamOfBytes, fn) { (s, f) =>
            for {
              res1 <- s.mapConcat(f).runCollect
              res2 <- s.runCollect.map(_.flatMap(v => f(v).toSeq))
            } yield assert(res1, equalTo(res2))
          }
        },
        // testM("Stream.mapM") {
        //   checkM(Gen.listOf(Gen.anyByte), Gen[Byte => IO[String, Byte]]) { (data, f) =>
        //     val s = Stream.fromIterable(data)

        //     for {
        //       l <- s.mapM(f).runCollect.either
        //       r <- IO.foreach(data)(f).either
        //     } yield assert(l, equalTo(r))
        //   }
        // },
        suite("Stream.mapMPar")(
          // testM("foreachParN equivalence") {

          //   checkM(Gen.listOf(Gen.anyByte), Gen[Byte => IO[Unit, Byte]]) { (data, f) =>
          //     val s = Stream.fromIterable(data)

          //     for {
          //       l <- s.mapMPar(8)(f).runCollect.either
          //       r <- IO.foreachParN(8)(data)(f).either
          //     } yield assert(l, equalTo(r))
          //   }

          // },
          testM("order when n = 1") {
            for {
              queue  <- Queue.unbounded[Int]
              _      <- Stream.range(0, 9).mapMPar(1)(queue.offer).runDrain
              result <- queue.takeAll
            } yield assert(result, equalTo(result.sorted))
          },
          testM("interruption propagation") {
            for {
              interrupted <- Ref.make(false)
              latch       <- Promise.make[Nothing, Unit]
              fib <- Stream(())
                      .mapMPar(1) { _ =>
                        (latch.succeed(()) *> ZIO.never).onInterrupt(interrupted.set(true))
                      }
                      .runDrain
                      .fork
              _      <- latch.await
              _      <- fib.interrupt
              result <- interrupted.get
            } yield assert(result, isTrue)

          }
          // testM("guarantee ordering") {
          //   checkM(Gen.int(0, Int.MaxValue), listOfInts) { (n, m) =>
          //     val mapM    = Stream.fromIterable(m).mapM(UIO.succeed).runCollect
          //     val mapMPar = Stream.fromIterable(m).mapMPar(n)(UIO.succeed).runCollect
          //     assert(n > 0, isTrue) ==> assertM((mapM <*> mapMPar).map(_ == _), isTrue)
          //   }
          // }
        ),
        suite("Stream merging")(
          //     testM("merge") {
          //       checkM(genPureStream(Gen.anyInt), genPureStream(Gen.anyInt)) { (s1, s2) =>
          //         for {
          //           mergedStream <- (s1 merge s2).runCollect.map(_.toSet).run
          //           mergedLists <- s1.runCollect
          //                           .zipWith(s2.runCollect) { (left, right) =>
          //                             left ++ right
          //                           }
          //                           .map(_.toSet)
          //                           .run
          //         } yield assert(mergedStream, fails(equalTo(()))) && assert(mergedLists, fails(equalTo(()))) || assert(
          //           mergedStream.zip(mergedLists).map { case (a, b) => a == b },
          //           succeeds(isTrue)
          //         )

          //       }
          //     },
          testM("mergeEither") {
            val s1 = Stream(1, 2)
            val s2 = Stream(1, 2)

            val merge = s1.mergeEither(s2)
            val list = merge.runCollect.either.map(
              _.fold(
                _ => List.empty,
                identity
              )
            )

            assertM(list, equalTo(List(Left(1), Left(2), Right(1), Right(2))))

          },
          testM("mergeWith") {
            val s1 = Stream(1, 2)
            val s2 = Stream(1, 2)

            val merge = s1.mergeWith(s2)(_.toString, _.toString)
            val list = merge.runCollect.either.map(
              _.fold(
                _ => List.empty,
                identity
              )
            )

            assertM(list, equalTo(List("1", "2", "1", "2")))
          },
          testM("mergeWith short circuit") {

            val s1 = Stream(1, 2)
            val s2 = Stream(1, 2)

            assertM(
              s1.mergeWith(s2)(_.toString, _.toString)
                .run(Sink.succeed("done")),
              equalTo("done")
            )

          },
          testM("mergeWith prioritizes failure") {
            val s1 = Stream.never
            val s2 = Stream.fail("Ouch")

            assertM(s1.mergeWith(s2)(_ => (), _ => ()).runCollect.either, isLeft(equalTo("Ouch")))

          }
        ),
        suite("Stream.partitionEither")(
          testM("values") {
            Stream
              .range(0, 5)
              .partitionEither { i =>
                if (i % 2 == 0) ZIO.succeed(Left(i))
                else ZIO.succeed(Right(i))
              }
              .use {
                case (s1, s2) =>
                  for {
                    out1 <- s1.runCollect
                    out2 <- s2.runCollect
                  } yield assert(out1, equalTo(List(0, 2, 4))) && assert(out2, equalTo(List(1, 3, 5)))
              }

          },
          testM("errors") {
            assertM(
              (Stream.range(0, 1) ++ Stream.fail("Boom")).partitionEither { i =>
                if (i % 2 == 0) ZIO.succeed(Left(i))
                else ZIO.succeed(Right(i))
              }.use {
                case (s1, s2) =>
                  for {
                    out1 <- s1.runCollect.either
                    out2 <- s2.runCollect.either
                  } yield out1 -> out2
              }.run,
              succeeds(equalTo[(Either[String, List[Int]], Either[String, List[Int]])]((Left("Boom"), Left("Boom"))))
            )

          },
          testM("backpressure") {
            Stream
              .range(0, 5)
              .partitionEither({ i =>
                if (i % 2 == 0) ZIO.succeed(Left(i))
                else ZIO.succeed(Right(i))
              }, 1)
              .use {
                case (s1, s2) =>
                  for {
                    ref       <- Ref.make[List[Int]](Nil)
                    latch1    <- Promise.make[Nothing, Unit]
                    fib       <- s1.tap(i => ref.update(i :: _) *> latch1.succeed(()).when(i == 2)).runDrain.fork
                    _         <- latch1.await
                    snapshot1 <- ref.get
                    other     <- s2.runCollect
                    _         <- fib.await
                    snapshot2 <- ref.get
                  } yield assert(snapshot1, equalTo(List(2, 0))) && assert(snapshot2, equalTo(List(4, 2, 0))) && assert(
                    other,
                    equalTo(
                      List(
                        1,
                        3,
                        5
                      )
                    )
                  )
              }
          }
        ),
        testM("Stream.peel") {
          val s = Stream('1', '2', ',', '3', '4')
          val parser = ZSink.collectAllWhile[Char](_.isDigit).map(_.mkString.toInt) <* ZSink
            .collectAllWhile[Char](_ == ',')
          val peeled = s
            .peel(parser)
            .use[Any, Int, (Int, List[Char])] {
              case (n, rest) => rest.runCollect.map(n -> _)
            }
            .run

          assertM(peeled, succeeds(equalTo((12, (List('3', '4'))))))

        },
        testM("Stream.range") {
          assertM(Stream.range(0, 9).runCollect, equalTo((0 to 9).toList))
        },
        suite("Stream.repeat")(
          testM("repeat") {
            assertM(
              Stream(1)
                .repeat(Schedule.recurs(4))
                .run(Sink.collectAll[Int]),
              equalTo(List(1, 1, 1, 1, 1))
            )
          },
          testM("short circuits") {
            for {
              ref <- Ref.make[List[Int]](Nil)
              _ <- Stream
                    .fromEffect(ref.update(1 :: _))
                    .repeat(Schedule.spaced(10.millis))
                    .take(2)
                    .run(Sink.drain)
              result <- ref.get
            } yield assert(result, equalTo(List(1, 1)))

          },
          testM("Stream.repeatEffect") {
            assertM(
              Stream
                .repeatEffect(IO.succeed(1))
                .take(2)
                .run(Sink.collectAll[Int]),
              equalTo(List(1, 1))
            )

          },
          testM("Stream.repeatEffectWith   $repeatEffectWith") {
            for {
<<<<<<< HEAD
              ref <- Ref.make[List[Int]](Nil)
              _ <- Stream
                    .repeatEffectWith(ref.update(1 :: _), Schedule.spaced(10.millis))
                    .take(2)
                    .run(Sink.drain)
              result <- ref.get
            } yield assert(result, equalTo(List(1, 1)))

          }
        ),
        suite("Stream.schedule")(
          testM("scheduleWith") {
            assertM(
              Stream("A", "B", "C")
                .scheduleWith(Schedule.recurs(3) *> Schedule.fromFunction((_) => "!"))(_.toLowerCase, identity)
                .run(Sink.collectAll[String]),
              equalTo(List("a", "b", "c", "!"))
            )

          },
          testM("scheduleEither") {
            assertM(
              Stream("A", "B", "C")
                .scheduleEither(Schedule.recurs(3) *> Schedule.fromFunction((_) => "!"))
                .run(Sink.collectAll[Either[String, String]]),
              equalTo(List(Right("A"), Right("B"), Right("C"), Left("!")))
            )

          },
          testM("scheduleElementsWith") {
            assertM(
              Stream("A", "B", "C")
                .scheduleElementsWith(Schedule.recurs(0) *> Schedule.fromFunction((_) => 123))(identity, _.toString)
                .run(Sink.collectAll[String]),
              equalTo(List("A", "123", "B", "123", "C", "123"))
            )

          },
          testM("scheduleElementsEither") {
            assertM(
              Stream("A", "B", "C")
                .scheduleElementsEither(Schedule.recurs(0) *> Schedule.fromFunction((_) => 123))
                .run(Sink.collectAll[Either[Int, String]]),
              equalTo(List(Right("A"), Left(123), Right("B"), Left(123), Right("C"), Left(123)))
            )
          },
          testM("repeated and spaced") {
            assertM(
              Stream("A", "B", "C")
                .scheduleElements(Schedule.recurs(1) >>> Schedule.fromFunction((_) => "!"))
                .run(Sink.collectAll[String]),
              equalTo(List("A", "A", "!", "B", "B", "!", "C", "C", "!"))
            )

          },
          testM("short circuits in schedule") {
            assertM(
              Stream("A", "B", "C")
                .scheduleElements(Schedule.recurs(1) *> Schedule.fromFunction((_) => "!"))
                .take(3)
                .run(Sink.collectAll[String]),
              equalTo(List("A", "A", "!"))
            )

          },
          testM("short circuits after schedule") {
            assertM(
              Stream("A", "B", "C")
                .scheduleElements(Schedule.recurs(1) *> Schedule.fromFunction((_) => "!"))
                .take(4)
                .run(Sink.collectAll[String]),
              equalTo(List("A", "A", "!", "B"))
            )
          }
        ),
        suite("Stream.take")(
          // testM("take") {
          //   checkM(streamOfBytes, Gen.anyInt) { (s, n) =>
          //     for {
          //       takeStreamResult <- s.take(n).runCollect
          //       takeListResult   <- s.runCollect.map(_.take(n))
          //     } yield assert(takeListResult.succeeded, isTrue) implies assert(takeStreamResult, equalTo(takeListResult))
          //   }
          // },
          testM("take short circuits") {
            for {
              ran    <- Ref.make(false)
              stream = (Stream(1) ++ Stream.fromEffect(ran.set(true)).drain).take(0)
              _      <- stream.run(Sink.drain)
              result <- ran.get
            } yield assert(result, isFalse)

          },
          testM("take(0) short circuits") {
            assertM(Stream.never.take(0).run(Sink.collectAll[Unit]), equalTo(List.empty[Unit]))

          },
          testM("take(1) short circuits") {
            assertM((Stream(1) ++ Stream.never).take(1).run(Sink.collectAll[Int]), equalTo(List(1)))

          },
          // testM("takeWhile") {
          //   checkM(streamOfBytes, Gen[Byte => Boolean]) { (s, p) =>
          //     for {
          //       streamTakeWhile <- s.takeWhile(p).runCollect
          //       listTakeWhile   <- s.runCollect.map(_.takeWhile(p))
          //     } yeld assert (listTakeWhile.succeeded, isTrue) implies assert(streamTakeWhile, equalTo(listTakeWhile))
          //   }
          // },
          testM("takeWhile short circuits") {
            assertM(
              (Stream(1) ++ Stream.fail("Ouch"))
                .takeWhile(_ => false)
                .runDrain
                .either,
              isRight(equalTo(()))
            )

          }
        ),
        testM("Stream.tap") {
          var sum = 0
          val s   = Stream(1, 1).tap[Any, Nothing](a => IO.effectTotal(sum += a))

          for {
            xs <- s.runCollect
          } yield assert(xs, equalTo(List(1, 1))) && assert(sum, equalTo(2))

        },
        suite("Stream.timeout")(
          testM("succeed") {
            assertM(
              Stream
                .succeed(1)
                .timeout(Duration.Infinity)
                .runCollect,
              equalTo(List(1))
            )

          },
          testM("should interrupt stream") {
            assertM(
              Stream
                .range(0, 5)
                .tap(_ => ZIO.sleep(Duration.Infinity))
                .timeout(Duration.Zero)
                .runDrain
                .ignore
                .map(_ => true),
              isTrue
            )

          }
        ),
        suite("Stream.throttleEnforce")(
          testM("free elements") {
            assertM(
              Stream(1, 2, 3, 4)
                .throttleEnforce(0, Duration.Infinity)(_ => 0)
                .runCollect,
              equalTo(List(1, 2, 3, 4))
            )

          },
          testM("no bandwidth") {
            assertM(
              Stream(1, 2, 3, 4)
                .throttleEnforce(0, Duration.Infinity)(_ => 1)
                .runCollect,
              equalTo(List.empty[Int])
            )
          },
          testM("throttle enforce short circuits") {
            def delay(n: Int) = ZIO.sleep(5.milliseconds) *> UIO.succeed(n)

            assertM(
              Stream(1, 2, 3, 4, 5)
                .mapM(delay)
                .throttleEnforce(2, Duration.Infinity)(_ => 1)
                .take(2)
                .runCollect,
              equalTo(List(1, 2))
            )

          }
        ),
        suite("Stream.throttleShape")(
          testM("free elements") {
            assertM(
              Stream(1, 2, 3, 4)
                .throttleShape(1, Duration.Infinity)(_ => 0)
                .runCollect,
              equalTo(List(1, 2, 3, 4))
            )

          },
          testM("throttle shape short circuits $throttleShapeShortCircuits") {
            assertM(
              Stream(1, 2, 3, 4, 5)
                .throttleShape(2, Duration.Infinity)(_ => 1)
                .take(2)
                .runCollect,
              equalTo(List(1, 2))
            )
          }
        ),
        // testM("Stream.toQueue") {
        //     checkM(chunkGen(Gen.anyInt)) { c =>
        //       val s = Stream.fromChunk(c)
        //       assertM(
        //         s.toQueue(1000).use { queue: Queue[Take[Nothing, Int]] =>
        //           ZQueueSpecUtil.waitForSize(queue, c.length + 1) *> queue.takeAll
        //         },
        //         equalTo(c.toSeq.toList.map(i => Take.Value(i)) :+ Take.End)
        //       )
        //     }

        //   },
        suite("Stream.transduce")(
          testM("transduce") {
            val s = Stream('1', '2', ',', '3', '4')
            val parser = ZSink.collectAllWhile[Char](_.isDigit).map(_.mkString.toInt) <* ZSink
              .collectAllWhile[Char](_ == ',')

            assertM(s.transduce(parser).runCollect, equalTo(List(12, 34)))

          },
          testM("no remainder") {
            val sink = Sink.fold(100) { (s, a: Int) =>
              if (a % 2 == 0)
                ZSink.Step.more(s + a)
              else
                ZSink.Step.done(s + a, Chunk.empty)
            }

            assertM(ZStream(1, 2, 3, 4).transduce(sink).runCollect, equalTo(List(101, 105, 104)))

          },
          testM("with remainder") {
            val sink = Sink.fold(0) { (s, a: Int) =>
              a match {
                case 1 => ZSink.Step.more(s + 100)
                case 2 => ZSink.Step.more(s + 100)
                case 3 => ZSink.Step.done(s + 3, Chunk(a + 1))
                case _ => ZSink.Step.done(s + 4, Chunk.empty)
              }
            }

            assertM(ZStream(1, 2, 3).transduce(sink).runCollect, equalTo(List(203, 4)))
          },
          testM("with a sink that always signals more") {
            val sink = Sink.fold(0) { (s, a: Int) =>
              ZSink.Step.more(s + a)
            }

            assertM(ZStream(1, 2, 3).transduce(sink).runCollect, equalTo(List(1 + 2 + 3)))

          },
          testM("managed") {
            final class TestSink(ref: Ref[Int]) extends ZSink[Any, Throwable, Int, Int, List[Int]] {
              override type State = List[Int]

              override def extract(state: List[Int]): ZIO[Any, Throwable, List[Int]] = ZIO.succeed(state)

              override def initial: ZIO[Any, Throwable, ZSink.Step[List[Int], Nothing]] =
                ZIO.succeed(ZSink.Step.more(Nil))

              override def step(state: List[Int], a: Int): ZIO[Any, Throwable, ZSink.Step[List[Int], Int]] =
                for {
                  i <- ref.get
                  _ <- if (i != 1000) IO.fail(new IllegalStateException(i.toString)) else IO.unit
                } yield ZSink.Step.done(List(a, a), Chunk.empty)
=======
              ref       <- Ref.make[List[Int]](Nil)
              latch1    <- Promise.make[Nothing, Unit]
              fib       <- s1.tap(i => ref.update(i :: _) *> latch1.succeed(()).when(i == 2)).runDrain.fork
              _         <- latch1.await
              snapshot1 <- ref.get
              other     <- s2.runCollect
              _         <- fib.await
              snapshot2 <- ref.get
            } yield (snapshot1 must_=== List(2, 0)) && (snapshot2 must_=== List(4, 2, 0)) && (other must_=== List(
              1,
              3,
              5
            ))
        }
    }

  private def peel = unsafeRun {
    val s      = Stream('1', '2', ',', '3', '4')
    val parser = ZSink.collectAllWhile[Char](_.isDigit).map(_.mkString.toInt) <* ZSink.collectAllWhile[Char](_ == ',')
    val peeled = s.peel(parser).use[Any, Int, (Int, Exit[Nothing, List[Char]])] {
      case (n, rest) =>
        IO.succeed((n, unsafeRunSync(rest.runCollect)))
    }

    peeled.map(_ must_=== ((12, Success(List('3', '4')))))
  }

  private def range = unsafeRun {
    Stream.range(0, 9).runCollect.map(_ must_=== (0 to 9).toList)
  }

  private def repeat =
    unsafeRun(
      Stream(1)
        .repeat(Schedule.recurs(4))
        .run(Sink.collectAll[Int])
        .map(_ must_=== List(1, 1, 1, 1, 1))
    )

  private def repeatShortCircuits =
    unsafeRun(
      for {
        ref <- Ref.make[List[Int]](Nil)
        _ <- Stream
              .fromEffect(ref.update(1 :: _))
              .repeat(Schedule.spaced(10.millis))
              .take(2)
              .run(Sink.drain)
        result <- ref.get
      } yield result must_=== List(1, 1)
    )

  private def repeatEffect =
    unsafeRun(
      Stream
        .repeatEffect(IO.succeed(1))
        .take(2)
        .run(Sink.collectAll[Int])
        .map(_ must_=== List(1, 1))
    )

  private def repeatEffectWith =
    unsafeRun(
      for {
        ref <- Ref.make[List[Int]](Nil)
        _ <- Stream
              .repeatEffectWith(ref.update(1 :: _), Schedule.spaced(10.millis))
              .take(2)
              .run(Sink.drain)
        result <- ref.get
      } yield result must_=== List(1, 1)
    )

  private def scheduleWith =
    unsafeRun(
      Stream("A", "B", "C")
        .scheduleWith(Schedule.recurs(3) *> Schedule.fromFunction((_) => "!"))(_.toLowerCase, identity)
        .run(Sink.collectAll[String])
        .map(_ must_=== List("a", "b", "c", "!"))
    )

  private def scheduleEither =
    unsafeRun(
      Stream("A", "B", "C")
        .scheduleEither(Schedule.recurs(3) *> Schedule.fromFunction((_) => "!"))
        .run(Sink.collectAll[Either[String, String]])
        .map(_ must_=== List(Right("A"), Right("B"), Right("C"), Left("!")))
    )

  private def scheduleElementsWith =
    unsafeRun(
      Stream("A", "B", "C")
        .scheduleElementsWith(Schedule.recurs(0) *> Schedule.fromFunction((_) => 123))(identity, _.toString)
        .run(Sink.collectAll[String])
        .map(_ must_=== List("A", "123", "B", "123", "C", "123"))
    )

  private def scheduleElementsEither =
    unsafeRun(
      Stream("A", "B", "C")
        .scheduleElementsEither(Schedule.recurs(0) *> Schedule.fromFunction((_) => 123))
        .run(Sink.collectAll[Either[Int, String]])
        .map(_ must_=== List(Right("A"), Left(123), Right("B"), Left(123), Right("C"), Left(123)))
    )

  private def repeatedAndSpaced =
    unsafeRun(
      Stream("A", "B", "C")
        .scheduleElements(Schedule.recurs(1) >>> Schedule.fromFunction((_) => "!"))
        .run(Sink.collectAll[String])
        .map(_ must_=== List("A", "A", "!", "B", "B", "!", "C", "C", "!"))
    )

  private def spacedShortCircuitsAfterScheduleFinished =
    unsafeRun(
      Stream("A", "B", "C")
        .scheduleElements(Schedule.recurs(1) *> Schedule.fromFunction((_) => "!"))
        .take(3)
        .run(Sink.collectAll[String])
        .map(_ must_=== List("A", "A", "!"))
    )

  private def spacedShortCircuitsWhileInSchedule =
    unsafeRun(
      Stream("A", "B", "C")
        .scheduleElements(Schedule.recurs(1) *> Schedule.fromFunction((_) => "!"))
        .take(4)
        .run(Sink.collectAll[String])
        .map(_ must_=== List("A", "A", "!", "B"))
    )

  private def take =
    prop { (s: Stream[String, Byte], n: Int) =>
      val takeStreamResult = unsafeRunSync(s.take(n).runCollect)
      val takeListResult   = unsafeRunSync(s.runCollect.map(_.take(n)))
      (takeListResult.succeeded ==> (takeStreamResult must_=== takeListResult))
    }

  private def takeShortCircuits =
    unsafeRun(
      for {
        ran    <- Ref.make(false)
        stream = (Stream(1) ++ Stream.fromEffect(ran.set(true)).drain).take(0)
        _      <- stream.run(Sink.drain)
        result <- ran.get
      } yield result must_=== false
    )

  private def take0ShortCircuitsStreamNever =
    unsafeRun(
      for {
        units <- Stream.never.take(0).run(Sink.collectAll[Unit])
      } yield units must_=== List()
    )

  private def take1ShortCircuitsStreamNever =
    unsafeRun(
      for {
        ints <- (Stream(1) ++ Stream.never).take(1).run(Sink.collectAll[Int])
      } yield ints must_=== List(1)
    )

  private def takeUntil = {
    def takeUntil[A](as: List[A])(f: A => Boolean): List[A] =
      as.takeWhile(!f(_)) ++ as.dropWhile(!f(_)).take(1)
    prop { (s: Stream[String, Byte], p: Byte => Boolean) =>
      val streamTakeWhile = unsafeRunSync(s.takeUntil(p).runCollect)
      val listTakeWhile   = unsafeRunSync(s.runCollect.map(takeUntil(_)(p)))
      listTakeWhile.succeeded ==> (streamTakeWhile must_=== listTakeWhile)
    }
  }

  private def takeWhile =
    prop { (s: Stream[String, Byte], p: Byte => Boolean) =>
      val streamTakeWhile = unsafeRunSync(s.takeWhile(p).runCollect)
      val listTakeWhile   = unsafeRunSync(s.runCollect.map(_.takeWhile(p)))
      listTakeWhile.succeeded ==> (streamTakeWhile must_=== listTakeWhile)
    }

  private def takeWhileShortCircuits =
    unsafeRun(
      (Stream(1) ++ Stream.fail("Ouch"))
        .takeWhile(_ => false)
        .runDrain
        .either
        .map(_ must beRight(()))
    )

  private def tap = {
    var sum      = 0
    val s        = Stream(1, 1).tap[Any, Nothing](a => IO.effectTotal(sum += a))
    val elements = unsafeRunSync(s.runCollect)

    (elements must_=== Success(List(1, 1))) and (sum must_=== 2)
  }

  private def throttleEnforceFreeElements = unsafeRun {
    Stream(1, 2, 3, 4)
      .throttleEnforce(0, Duration.Infinity)(_ => 0)
      .runCollect must_=== List(1, 2, 3, 4)
  }

  private def throttleEnforceNoBandwidth = unsafeRun {
    Stream(1, 2, 3, 4)
      .throttleEnforce(0, Duration.Infinity)(_ => 1)
      .runCollect must_=== List()
  }

  private def throttleEnforceShortCircuits = {
    def delay(n: Int) = ZIO.sleep(5.milliseconds) *> UIO.succeed(n)

    unsafeRun {
      Stream(1, 2, 3, 4, 5)
        .mapM(delay)
        .throttleEnforce(2, Duration.Infinity)(_ => 1)
        .take(2)
        .runCollect must_=== List(1, 2)
    }
  }

  private def throttleShapeFreeElements = unsafeRun {
    Stream(1, 2, 3, 4)
      .throttleShape(1, Duration.Infinity)(_ => 0)
      .runCollect must_=== List(1, 2, 3, 4)
  }

  private def throttleShapeShortCircuits = unsafeRun {
    Stream(1, 2, 3, 4, 5)
      .throttleShape(2, Duration.Infinity)(_ => 1)
      .take(2)
      .runCollect must_=== List(1, 2)
  }

  private def timeoutSucceed =
    unsafeRun {
      Stream
        .succeed(1)
        .timeout(Duration.Infinity)
        .runCollect
        .map(_ must_=== List(1))
    }

  private def timeoutInterrupt =
    unsafeRun {
      Stream
        .range(0, 5)
        .tap(_ => ZIO.sleep(Duration.Infinity))
        .timeout(Duration.Zero)
        .runDrain
        .ignore
        .map(_ => true must_=== true)
    }

  private def toQueue = prop { c: Chunk[Int] =>
    val s = Stream.fromChunk(c)
    val result = unsafeRunSync {
      s.toQueue(1000).use { queue: Queue[Take[Nothing, Int]] =>
        waitForSize(queue, c.length + 1) *> queue.takeAll
      }
    }
    result must_=== Success(c.toSeq.toList.map(i => Take.Value(i)) :+ Take.End)
  }

  private def transduce = unsafeRun {
    val s      = Stream('1', '2', ',', '3', '4')
    val parser = ZSink.collectAllWhile[Char](_.isDigit).map(_.mkString.toInt) <* ZSink.collectAllWhile[Char](_ == ',')

    s.transduce(parser).runCollect.map(_ must_=== List(12, 34))
  }

  private def transduceNoRemainder = unsafeRun {
    val sink = Sink.fold(100) { (s, a: Int) =>
      if (a % 2 == 0)
        ZSink.Step.more(s + a)
      else
        ZSink.Step.done(s + a, Chunk.empty)
    }

    ZStream(1, 2, 3, 4).transduce(sink).runCollect.map(_ must_=== List(101, 105, 104))
  }

  private def transduceWithRemainder = unsafeRun {
    val sink = Sink.fold(0) { (s, a: Int) =>
      a match {
        case 1 => ZSink.Step.more(s + 100)
        case 2 => ZSink.Step.more(s + 100)
        case 3 => ZSink.Step.done(s + 3, Chunk(a + 1))
        case _ => ZSink.Step.done(s + 4, Chunk.empty)
      }
    }

    ZStream(1, 2, 3).transduce(sink).runCollect.map(_ must_=== List(203, 4))
  }

  private def transduceSinkMore = unsafeRun {
    val sink = Sink.fold(0) { (s, a: Int) =>
      ZSink.Step.more(s + a)
    }

    ZStream(1, 2, 3).transduce(sink).runCollect.map(_ must_=== List(1 + 2 + 3))
  }

  private def transduceManaged = {
    final class TestSink(ref: Ref[Int]) extends ZSink[Any, Throwable, Int, Int, List[Int]] {
      override type State = List[Int]

      override def extract(state: List[Int]): ZIO[Any, Throwable, List[Int]] = ZIO.succeed(state)

      override def initial: ZIO[Any, Throwable, ZSink.Step[List[Int], Nothing]] = ZIO.succeed(ZSink.Step.more(Nil))

      override def step(state: List[Int], a: Int): ZIO[Any, Throwable, ZSink.Step[List[Int], Int]] =
        for {
          i <- ref.get
          _ <- if (i != 1000) IO.fail(new IllegalStateException(i.toString)) else IO.unit
        } yield ZSink.Step.done(List(a, a), Chunk.empty)
    }

    val stream = ZStream(1, 2, 3, 4)

    for {
      resource <- Ref.make(0)
      sink     = ZManaged.make(resource.set(1000).as(new TestSink(resource)))(_ => resource.set(2000))
      result   <- stream.transduceManaged(sink).runCollect
      i        <- resource.get
      _        <- if (i != 2000) IO.fail(new IllegalStateException(i.toString)) else IO.unit
    } yield result must_=== List(List(1, 1), List(2, 2), List(3, 3), List(4, 4))
  }

  private def transduceManagedError = unsafeRun {
    val fail = "I'm such a failure!"
    val sink = ZManaged.fail(fail)
    ZStream(1, 2, 3).transduceManaged(sink).runCollect.either.map(_ must beLeft(fail))
  }

  private def unfold = {
    val s = Stream.unfold(0) { i =>
      if (i < 10) Some((i, i + 1))
      else None
    }

    unsafeRunSync(s.runCollect) must_=== Success((0 to 9).toList)
  }

  private def unfoldM = {
    val s = Stream.unfoldM(0) { i =>
      if (i < 10) IO.succeed(Some((i, i + 1)))
      else IO.succeed(None)
    }

    unsafeRunSync(s.runCollect) must_=== Success((0 to 9).toList)
  }

  private def unTake =
    unsafeRun(
      Stream
        .range(0, 10)
        .toQueue[Nothing, Int](1)
        .use { q =>
          Stream.fromQueue(q).unTake.run(Sink.collectAll[Int])
        }
        .map(_ must_=== (0 to 10).toList)
    )

  private def unTakeError = {
    val e = new RuntimeException("boom")
    unsafeRunSync(
      (Stream.range(0, 10) ++ Stream.fail(e))
        .toQueue[Throwable, Int](1)
        .use { q =>
          Stream.fromQueue(q).unTake.run(Sink.collectAll[Int])
        }
    ) must_== Failure(Cause.fail(e))
  }

  private def zipWith = unsafeRun {
    val s1 = Stream(1, 2, 3)
    val s2 = Stream(1, 2)

    s1.zipWith(s2)((a, b) => a.flatMap(a => b.map(a + _))).runCollect.map(_ must_=== List(2, 4))
  }

  private def zipWithIndex =
    prop(
      (s: Stream[String, Byte]) =>
        unsafeRunSync(s.zipWithIndex.runCollect) must_=== unsafeRunSync(s.runCollect.map(_.zipWithIndex))
    )

  private def zipWithIgnoreRhs = unsafeRun {
    val s1 = Stream(1, 2, 3)
    val s2 = Stream(1, 2)
    s1.zipWith(s2)((a, _) => a).runCollect.map(_ must_=== List(1, 2, 3))
  }

  private def zipWithPrioritizesFailure = unsafeRun {
    Stream.never
      .zipWith(Stream.fail("Ouch"))((_, _) => None)
      .runCollect
      .either
      .map(_ must_=== Left("Ouch"))
  }

  private def zipWithLatest = unsafeRun {
    val s1 = Stream.iterate(0)(_ + 1).fixed(100.millis)
    val s2 = Stream.iterate(0)(_ + 1).fixed(70.millis)

    withLatch { release =>
      s1.zipWithLatest(s2)((_, _))
        .take(8)
        .runCollect
        .tap(_ => release)
        .map(_ must_=== List(0 -> 0, 0 -> 1, 1 -> 1, 1 -> 2, 2 -> 2, 2 -> 3, 2 -> 4, 3 -> 4))
    }
  }

  private def interleave = unsafeRun {
    val s1 = Stream(2, 3)
    val s2 = Stream(5, 6, 7)

    s1.interleave(s2).runCollect.map(_ must_=== List(2, 5, 3, 6, 7))
  }

  private def interleaveWith =
    prop { (b: Stream[String, Boolean], s1: Stream[String, Int], s2: Stream[String, Int]) =>
      def interleave(b: List[Boolean], s1: => List[Int], s2: => List[Int]): List[Int] =
        b.headOption.map { hd =>
          if (hd) s1 match {
            case h :: t =>
              h :: interleave(b.tail, t, s2)
            case _ =>
              if (s2.isEmpty) List.empty
              else interleave(b.tail, List.empty, s2)
          } else
            s2 match {
              case h :: t =>
                h :: interleave(b.tail, s1, t)
              case _ =>
                if (s1.isEmpty) List.empty
                else interleave(b.tail, s1, List.empty)
>>>>>>> 62bcf098
            }

            val stream = ZStream(1, 2, 3, 4)

            assertM(
              (for {
                resource <- Ref.make(0)
                sink     = ZManaged.make(resource.set(1000).as(new TestSink(resource)))(_ => resource.set(2000))
                result   <- stream.transduceManaged(sink).runCollect
                i        <- resource.get
                _        <- if (i != 2000) IO.fail(new IllegalStateException(i.toString)) else IO.unit
              } yield result).run,
              succeeds(equalTo(List(List(1, 1), List(2, 2), List(3, 3), List(4, 4))))
            )

          },
          testM("propagate managed error") {
            val fail = "I'm such a failure!"
            val sink = ZManaged.fail(fail)
            assertM(ZStream(1, 2, 3).transduceManaged(sink).runCollect.either, isLeft(equalTo(fail)))
          }
        ),
        testM("Stream.unfold") {
          val s = Stream.unfold(0) { i =>
            if (i < 10) Some((i, i + 1))
            else None
          }

          assertM(s.runCollect, equalTo((0 to 9).toList))

        },
        testM("Stream.unfoldM") {
          val s = Stream.unfoldM(0) { i =>
            if (i < 10) IO.succeed(Some((i, i + 1)))
            else IO.succeed(None)
          }

          assertM(s.runCollect, equalTo((0 to 9).toList))

        },
        suite("Stream.unTake")(
          testM("unTake happy path") {
            assertM(
              Stream
                .range(0, 10)
                .toQueue[Nothing, Int](1)
                .use { q =>
                  Stream.fromQueue(q).unTake.run(Sink.collectAll[Int])
                },
              equalTo((0 to 10).toList)
            )

          },
          testM("unTake with error") {
            val e = new RuntimeException("boom")
            assertM(
              (Stream.range(0, 10) ++ Stream.fail(e))
                .toQueue[Throwable, Int](1)
                .use { q =>
                  Stream.fromQueue(q).unTake.run(Sink.collectAll[Int]).run
                },
              fails(equalTo[Throwable](e))
            )
          }
        ),
        suite("Stream zipping")(
          testM("zipWith") {
            val s1 = Stream(1, 2, 3)
            val s2 = Stream(1, 2)

            assertM(s1.zipWith(s2)((a, b) => a.flatMap(a => b.map(a + _))).runCollect, equalTo(List(2, 4)))

          },
          // testM("zipWithIndex") {
          //   checkM(streamOfBytes)(
          //     s =>
          //       assertM((for {
          //         res1 <- s.zipWithIndex.runCollect
          //         res2 <- s.runCollect.map(_.zipWithIndex)
          //       } yield res1 == res2).run, succeeds(isTrue))
          //   )

          // },
          testM("zipWith ignore RHS") {
            val s1 = Stream(1, 2, 3)
            val s2 = Stream(1, 2)
            assertM(s1.zipWith(s2)((a, _) => a).runCollect, equalTo(List(1, 2, 3)))

          },
          testM("zipWith prioritizes failure") {
            assertM(
              Stream.never
                .zipWith(Stream.fail("Ouch"))((_, _) => None)
                .runCollect
                .either,
              isLeft(equalTo("Ouch"))
            )

          },
          testM("zipWithLatest") {
            val s1 = Stream.iterate(0)(_ + 1).fixed(100.millis)
            val s2 = Stream.iterate(0)(_ + 1).fixed(70.millis)

            assertM(
              s1.zipWithLatest(s2)((_, _))
                .take(8)
                .runCollect
                .run,
              succeeds(equalTo(List(0 -> 0, 0 -> 1, 1 -> 1, 1 -> 2, 2 -> 2, 2 -> 3, 2 -> 4, 3 -> 4)))
            )
          }
        )
      )
    )<|MERGE_RESOLUTION|>--- conflicted
+++ resolved
@@ -3,7 +3,6 @@
 import scala.{ Stream => _ }
 import zio.{ test => _, _ }
 import zio.duration._
-<<<<<<< HEAD
 import zio.test._
 import zio.test.Assertion.{ equalTo, fails, isFalse, isLeft, isRight, isSome, isTrue, succeeds }
 import zio.random.Random
@@ -141,466 +140,6 @@
 
           },
           testM("interruption propagation") {
-=======
-import zio.ZQueueSpecUtil.waitForSize
-
-class ZStreamSpec(implicit ee: org.specs2.concurrent.ExecutionEnv) extends TestRuntime with GenIO with ScalaCheck {
-
-  import ArbitraryChunk._
-  import ArbitraryStream._
-  import Exit.{ Cause => _, _ }
-  import zio.Cause
-
-  def is = "StreamSpec".title ^ s2"""
-  Stream.aggregate
-    aggregate                            $aggregate
-    error propagation                    $aggregateErrorPropagation1
-    error propagation                    $aggregateErrorPropagation2
-    interruption propagation             $aggregateInterruptionPropagation
-    interruption propagation             $aggregateInterruptionPropagation2
-
-  Stream.aggregateWithin
-    aggregateWithin                      $aggregateWithin
-    error propagation                    $aggregateWithinErrorPropagation1
-    error propagation                    $aggregateWithinErrorPropagation2
-    interruption propagation             $aggregateWithinInterruptionPropagation
-    interruption propagation             $aggregateWithinInterruptionPropagation2
-
-  Stream.bracket
-    bracket                              $bracket
-    bracket short circuits               $bracketShortCircuits
-    no acquisition when short circuiting $bracketNoAcquisition
-    releases when there are defects      $bracketWithDefects
-
-  Stream.broadcast
-    Values       $broadcastValues
-    Errors       $broadcastErrors
-    BackPressure $broadcastBackPressure
-    Unsubscribe  $broadcastUnsubscribe
-
-  Stream.buffer
-    buffer the Stream                      $bufferStream
-    buffer the Stream with Error           $bufferStreamError
-    fast producer progress independently   $bufferFastProducerSlowConsumer
-
-  Stream.catchAllCause
-    recovery from errors                 $catchAllCauseErrors
-    recovery from defects                $catchAllCauseDefects
-    happy path                           $catchAllCauseHappyPath
-    executes finalizers                  $catchAllCauseFinalizers
-    failures on the scope                $catchAllCauseScopeErrors
-
-  Stream.collect            $collect
-  Stream.collectWhile
-    collectWhile                $collectWhile
-    collectWhile short circuits $collectWhileShortCircuits
-
-  Stream.concat
-    concat                  $concat
-    finalizer order         $concatFinalizerOrder
-
-  Stream.drain              $drain
-
-  Stream.dropUntil
-    dropUntil         $dropUntil
-
-  Stream.dropWhile
-    dropWhile         $dropWhile
-    short circuits    $dropWhileShortCircuiting
-
-  Stream.effectAsync
-    effectAsync                 $effectAsync
-
-  Stream.effectAsyncMaybe
-    effectAsyncMaybe signal end stream $effectAsyncMaybeSignalEndStream
-    effectAsyncMaybe Some              $effectAsyncMaybeSome
-    effectAsyncMaybe None              $effectAsyncMaybeNone
-
-  Stream.effectAsyncM
-    effectAsyncM                   $effectAsyncM
-    effectAsyncM signal end stream $effectAsyncMSignalEndStream
-
-  Stream.effectAsyncInterrupt
-    effectAsyncInterrupt Left              $effectAsyncInterruptLeft
-    effectAsyncInterrupt Right             $effectAsyncInterruptRight
-    effectAsyncInterrupt signal end stream $effectAsyncInterruptSignalEndStream
-
-  Stream.ensuring $ensuring
-
-  Stream.ensuringFirst $ensuringFirst
-
-  Stream.finalizer $finalizer
-
-  Stream.filter
-    filter            $filter
-    short circuits #1 $filterShortCircuiting1
-    short circuits #2 $filterShortCircuiting2
-
-  Stream.filterM
-    filterM           $filterM
-    short circuits #1 $filterMShortCircuiting1
-    short circuits #2 $filterMShortCircuiting2
-
-  Stream.flatMap
-    deep flatMap stack safety $flatMapStackSafety
-    left identity             $flatMapLeftIdentity
-    right identity            $flatMapRightIdentity
-    associativity             $flatMapAssociativity
-
-  Stream.flatMapPar/flattenPar/mergeAll
-    guarantee ordering                 $flatMapParGuaranteeOrdering
-    consistent with flatMap            $flatMapParConsistency
-    short circuiting                   $flatMapParShortCircuiting
-    interruption propagation           $flatMapParInterruptionPropagation
-    inner errors interrupt all fibers  $flatMapParInnerErrorsInterruptAllFibers
-    outer errors interrupt all fibers  $flatMapParOuterErrorsInterruptAllFibers
-    inner defects interrupt all fibers $flatMapParInnerDefectsInterruptAllFibers
-    outer defects interrupt all fibers $flatMapParOuterDefectsInterruptAllFibers
-    finalizer ordering                 $flatMapParFinalizerOrdering
-
-  Stream.flatMapParSwitch
-    guarantee ordering no parallelism   $flatMapParSwitchGuaranteeOrderingNoParallelism
-    guarantee ordering with parallelism $flatMapParSwitchGuaranteeOrderingWithParallelism
-    short circuiting                    $flatMapParSwitchShortCircuiting
-    interruption propagation            $flatMapParSwitchInterruptionPropagation
-    inner errors interrupt all fibers   $flatMapParSwitchInnerErrorsInterruptAllFibers
-    outer errors interrupt all fibers   $flatMapParSwitchOuterErrorsInterruptAllFibers
-    inner defects interrupt all fibers  $flatMapParSwitchInnerDefectsInterruptAllFibers
-    outer defects interrupt all fibers  $flatMapParSwitchOuterDefectsInterruptAllFibers
-    finalizer ordering                  $flatMapParSwitchFinalizerOrdering
-
-  Stream.foreach/foreachWhile
-    foreach                     $foreach
-    foreachWhile                $foreachWhile
-    foreachWhile short circuits $foreachWhileShortCircuits
-
-  Stream.forever            $forever
-  Stream.fromChunk          $fromChunk
-  Stream.fromInputStream    $fromInputStream
-  Stream.fromIterable       $fromIterable
-  Stream.fromQueue          $fromQueue
-
-  Stream.groupBy
-    values                                                $groupByValues
-    first                                                 $groupByFirst
-    filter                                                $groupByFilter
-    outer errors                                          $groupByErrorsOuter
-
-  Stream interleaving
-    interleave              $interleave
-    interleaveWith          $interleaveWith
-
-  Stream.map                $map
-  Stream.mapAccum           $mapAccum
-  Stream.mapAccumM          $mapAccumM
-  Stream.mapConcat          $mapConcat
-  Stream.mapM               $mapM
-
-  Stream.repeatEffect       $repeatEffect
-  Stream.repeatEffectWith   $repeatEffectWith
-
-  Stream.mapMPar
-    foreachParN equivalence  $mapMPar
-    order when n = 1         $mapMParOrder
-    interruption propagation $mapMParInterruptionPropagation
-    guarantee ordering       $mapMParGuaranteeOrdering
-
-  Stream merging
-    merge                         $merge
-    mergeEither                   $mergeEither
-    mergeWith                     $mergeWith
-    mergeWith short circuit       $mergeWithShortCircuit
-    mergeWith prioritizes failure $mergeWithPrioritizesFailure
-
-  Stream.partitionEither
-    values        $partitionEitherValues
-    errors        $partitionEitherErrors
-    backpressure  $partitionEitherBackPressure
-
-  Stream.peel               $peel
-  Stream.range              $range
-
-  Stream.repeat
-    repeat                  $repeat
-    short circuits          $repeatShortCircuits
-
-  Stream.schedule
-    scheduleElementsWith          $scheduleElementsWith
-    scheduleElementsEither        $scheduleElementsEither
-    scheduleWith                  $scheduleWith
-    scheduleEither                $scheduleEither
-    repeated and spaced           $repeatedAndSpaced
-    short circuits in schedule    $spacedShortCircuitsWhileInSchedule
-    short circuits after schedule $spacedShortCircuitsAfterScheduleFinished
-
-  Stream.take
-    take                     $take
-    take short circuits      $takeShortCircuits
-    take(0) short circuits   $take0ShortCircuitsStreamNever
-    take(1) short circuits   $take1ShortCircuitsStreamNever
-    takeUntil                $takeUntil
-    takeWhile                $takeWhile
-    takeWhile short circuits $takeWhileShortCircuits
-
-  Stream.tap                $tap
-
-  Stream.timeout
-    succeed                 $timeoutSucceed
-    should interrupt stream $timeoutInterrupt
-
-  Stream.throttleEnforce
-    free elements                   $throttleEnforceFreeElements
-    no bandwidth                    $throttleEnforceNoBandwidth
-    throttle enforce short circuits $throttleEnforceShortCircuits
-
-  Stream.throttleShape
-    free elements                 $throttleShapeFreeElements
-    throttle shape short circuits $throttleShapeShortCircuits
-
-  Stream.toQueue            $toQueue
-
-  Stream.transduce
-    transduce                            $transduce
-    no remainder                         $transduceNoRemainder
-    with remainder                       $transduceWithRemainder
-    with a sink that always signals more $transduceSinkMore
-    managed                              $transduceManaged
-    propagate managed error              $transduceManagedError
-
-  Stream.unfold             $unfold
-  Stream.unfoldM            $unfoldM
-
-  Stream.unTake
-    unTake happy path       $unTake
-    unTake with error       $unTakeError
-
-  Stream zipping
-    zipWith                     $zipWith
-    zipWithIndex                $zipWithIndex
-    zipWith ignore RHS          $zipWithIgnoreRhs
-    zipWith prioritizes failure $zipWithPrioritizesFailure
-    zipWithLatest               $zipWithLatest
-  """
-
-  def aggregate = unsafeRun {
-    Stream(1, 1, 1, 1)
-      .aggregate(ZSink.foldUntil(List[Int](), 3)((acc, el: Int) => el :: acc).map(_.reverse))
-      .runCollect
-      .map { result =>
-        (result.flatten must_=== List(1, 1, 1, 1)) and
-          (result.forall(_.length <= 3) must_=== true)
-      }
-  }
-
-  def aggregateErrorPropagation1 =
-    unsafeRun {
-      val e    = new RuntimeException("Boom")
-      val sink = ZSink.die(e)
-      Stream(1, 1, 1, 1)
-        .aggregate(sink)
-        .runCollect
-        .run
-        .map(_ must_=== Exit.Failure(Cause.Die(e)))
-    }
-
-  def aggregateErrorPropagation2 = unsafeRun {
-    val e = new RuntimeException("Boom")
-    val sink = Sink.foldM[Nothing, Int, Int, List[Int]](List[Int]()) { (_, _) =>
-      ZIO.die(e)
-    }
-
-    Stream(1, 1)
-      .aggregate(sink)
-      .runCollect
-      .run
-      .map(_ must_=== Exit.Failure(Cause.Die(e)))
-  }
-
-  def aggregateInterruptionPropagation = unsafeRun {
-    for {
-      latch     <- Promise.make[Nothing, Unit]
-      cancelled <- Ref.make(false)
-      sink = Sink.foldM[Nothing, Int, Int, List[Int]](List[Int]()) { (acc, el) =>
-        if (el == 1) UIO.succeed(ZSink.Step.more(el :: acc))
-        else
-          (latch.succeed(()) *> UIO.never)
-            .onInterrupt(cancelled.set(true))
-      }
-      fiber  <- Stream(1, 1, 2).aggregate(sink).runCollect.untraced.fork
-      _      <- latch.await
-      _      <- fiber.interrupt
-      result <- cancelled.get
-    } yield result must_=== true
-  }
-
-  def aggregateInterruptionPropagation2 = unsafeRun {
-    for {
-      latch     <- Promise.make[Nothing, Unit]
-      cancelled <- Ref.make(false)
-      sink = Sink.fromEffect {
-        (latch.succeed(()) *> UIO.never)
-          .onInterrupt(cancelled.set(true))
-      }
-      fiber  <- Stream(1, 1, 2).aggregate(sink).runCollect.untraced.fork
-      _      <- latch.await
-      _      <- fiber.interrupt
-      result <- cancelled.get
-    } yield result must_=== true
-  }
-
-  def aggregateWithin = unsafeRun {
-    for {
-      result <- Stream(1, 1, 1, 1, 2)
-                 .aggregateWithin(
-                   Sink.fold(List[Int]())(
-                     (acc, el: Int) =>
-                       if (el == 1) ZSink.Step.more(el :: acc)
-                       else if (el == 2 && acc.isEmpty) ZSink.Step.done(el :: acc, Chunk.empty)
-                       else ZSink.Step.done(acc, Chunk.single(el))
-                   ),
-                   ZSchedule.spaced(30.minutes)
-                 )
-                 .runCollect
-    } yield result must_=== List(Right(List(1, 1, 1, 1)), Right(List(2)))
-  }
-
-  private def aggregateWithinErrorPropagation1 =
-    unsafeRun {
-      val e    = new RuntimeException("Boom")
-      val sink = ZSink.die(e)
-      Stream(1, 1, 1, 1)
-        .aggregateWithin(sink, Schedule.spaced(30.minutes))
-        .runCollect
-        .run
-        .map(_ must_=== Exit.Failure(Cause.Die(e)))
-    }
-
-  private def aggregateWithinErrorPropagation2 = unsafeRun {
-    val e = new RuntimeException("Boom")
-    val sink = Sink.foldM[Nothing, Int, Int, List[Int]](List[Int]()) { (_, _) =>
-      ZIO.die(e)
-    }
-
-    Stream(1, 1)
-      .aggregateWithin(sink, Schedule.spaced(30.minutes))
-      .runCollect
-      .run
-      .map(_ must_=== Exit.Failure(Cause.Die(e)))
-  }
-
-  private def aggregateWithinInterruptionPropagation = unsafeRun {
-    for {
-      latch     <- Promise.make[Nothing, Unit]
-      cancelled <- Ref.make(false)
-      sink = Sink.foldM[Nothing, Int, Int, List[Int]](List[Int]()) { (acc, el) =>
-        if (el == 1) UIO.succeed(ZSink.Step.more(el :: acc))
-        else
-          (latch.succeed(()) *> UIO.never)
-            .onInterrupt(cancelled.set(true))
-      }
-      fiber  <- Stream(1, 1, 2).aggregateWithin(sink, Schedule.spaced(30.minutes)).runCollect.untraced.fork
-      _      <- latch.await
-      _      <- fiber.interrupt
-      result <- cancelled.get
-    } yield result must_=== true
-  }
-
-  private def aggregateWithinInterruptionPropagation2 = unsafeRun {
-    for {
-      latch     <- Promise.make[Nothing, Unit]
-      cancelled <- Ref.make(false)
-      sink = Sink.fromEffect {
-        (latch.succeed(()) *> UIO.never)
-          .onInterrupt(cancelled.set(true))
-      }
-      fiber  <- Stream(1, 1, 2).aggregateWithin(sink, Schedule.spaced(30.minutes)).runCollect.untraced.fork
-      _      <- latch.await
-      _      <- fiber.interrupt
-      result <- cancelled.get
-    } yield result must_=== true
-  }
-
-  private def bracket =
-    unsafeRun(
-      for {
-        done           <- Ref.make(false)
-        iteratorStream = Stream.bracket(UIO(0 to 2))(_ => done.set(true)).flatMap(Stream.fromIterable)
-        result         <- iteratorStream.run(Sink.collectAll[Int])
-        released       <- done.get
-      } yield (result must_=== List(0, 1, 2)) and (released must_=== true)
-    )
-
-  private def bracketShortCircuits =
-    unsafeRun(
-      for {
-        done <- Ref.make(false)
-        iteratorStream = Stream
-          .bracket(UIO(0 to 3))(_ => done.set(true))
-          .flatMap(Stream.fromIterable)
-          .take(2)
-        result   <- iteratorStream.run(Sink.collectAll[Int])
-        released <- done.get
-      } yield (result must_=== List(0, 1)) and (released must_=== true)
-    )
-
-  private def bracketNoAcquisition =
-    unsafeRun(
-      for {
-        acquired       <- Ref.make(false)
-        iteratorStream = (Stream(1) ++ Stream.bracket(acquired.set(true))(_ => UIO.unit)).take(0)
-        _              <- iteratorStream.run(Sink.drain)
-        result         <- acquired.get
-      } yield result must_=== false
-    )
-
-  private def bracketWithDefects = unsafeRun {
-    for {
-      ref <- Ref.make(false)
-      _ <- Stream
-            .bracket(ZIO.unit)(_ => ref.set(true))
-            .flatMap(_ => Stream.fromEffect(ZIO.dieMessage("boom")))
-            .run(Sink.drain)
-            .run
-      released <- ref.get
-    } yield released must_=== true
-  }
-
-  private def broadcastValues =
-    unsafeRun {
-      Stream.range(0, 5).broadcast(2, 12).use {
-        case s1 :: s2 :: Nil =>
-          for {
-            out1     <- s1.runCollect
-            out2     <- s2.runCollect
-            expected = List(0, 1, 2, 3, 4, 5)
-          } yield (out1 must_=== expected) && (out2 must_=== expected)
-        case _ =>
-          ZIO.fail("Wrong number of streams produced")
-      }
-    }
-
-  private def broadcastErrors =
-    unsafeRun {
-      (Stream.range(0, 1) ++ Stream.fail("Boom")).broadcast(2, 12).use {
-        case s1 :: s2 :: Nil =>
-          for {
-            out1     <- s1.runCollect.either
-            out2     <- s2.runCollect.either
-            expected = Left("Boom")
-          } yield (out1 must_=== expected) && (out2 must_=== expected)
-        case _ =>
-          ZIO.fail("Wrong number of streams produced")
-      }
-    }
-
-  private def broadcastBackPressure =
-    unsafeRun {
-      Stream
-        .range(0, 5)
-        .broadcast(2, 2)
-        .use {
-          case s1 :: s2 :: Nil =>
->>>>>>> 62bcf098
             for {
               latch     <- Promise.make[Nothing, Unit]
               cancelled <- Ref.make(false)
@@ -868,6 +407,15 @@
           } yield assert(l.reverse, equalTo((0 to 10).toList))
 
         },
+        testM("dropUntil") {
+          def dropUntil[A](as: List[A])(f: A => Boolean): List[A] = as.dropWhile(!f(_)).drop(1)
+          checkM(streamOfBytes, toBoolFn[Random, Byte]) { (s, p) =>
+            for {
+              res1 <- s.dropUntil(p).runCollect
+              res2 <- s.runCollect.map(dropUntil(_)(p))
+            } yield assert(res1, equalTo(res2))
+          }
+        },
         suite("Stream.dropWhile")(
           testM("dropWhile") {
             checkM(streamOfBytes, toBoolFn[Random, Byte]) { (s, p) =>
@@ -992,7 +540,6 @@
               }
               assertM(s.take(list.size).runCollect.run, succeeds(equalTo(list)))
             }
-<<<<<<< HEAD
           },
           testM("effectAsyncInterrupt signal end stream") {
             assertM(
@@ -1000,199 +547,6 @@
                 .effectAsyncInterrupt[Nothing, Int] { k =>
                   k(IO.fail(None))
                   Left(UIO.succeed(()))
-=======
-      } yield l.reverse must_=== (1 to 4).toList
-    )
-
-  private def catchAllCauseErrors =
-    unsafeRun {
-      val s1 = Stream(1, 2) ++ Stream.fail("Boom")
-      val s2 = Stream(3, 4)
-
-      s1.catchAllCause(_ => s2).runCollect.map(_ must_=== List(1, 2, 3, 4))
-    }
-
-  private def catchAllCauseDefects =
-    unsafeRun {
-      val s1 = Stream(1, 2) ++ Stream.dieMessage("Boom")
-      val s2 = Stream(3, 4)
-
-      s1.catchAllCause(_ => s2).runCollect.map(_ must_=== List(1, 2, 3, 4))
-    }
-
-  private def catchAllCauseHappyPath =
-    unsafeRun {
-      val s1 = Stream(1, 2)
-      val s2 = Stream(3, 4)
-
-      s1.catchAllCause(_ => s2).runCollect.map(_ must_=== List(1, 2))
-    }
-
-  private def catchAllCauseFinalizers =
-    unsafeRun {
-      for {
-        fins   <- Ref.make(List[String]())
-        s1     = (Stream(1, 2) ++ Stream.fail("Boom")).ensuring(fins.update("s1" :: _))
-        s2     = (Stream(3, 4) ++ Stream.fail("Boom")).ensuring(fins.update("s2" :: _))
-        _      <- s1.catchAllCause(_ => s2).runCollect.run
-        result <- fins.get
-      } yield result must_=== List("s2", "s1")
-    }
-
-  private def catchAllCauseScopeErrors =
-    unsafeRun {
-      val s1 = Stream(1, 2) ++ ZStream(ZManaged.fail("Boom"))
-      val s2 = Stream(3, 4)
-
-      s1.catchAllCause(_ => s2).runCollect.map(_ must_=== List(1, 2, 3, 4))
-    }
-
-  private def collect = unsafeRun {
-    Stream(Left(1), Right(2), Left(3)).collect {
-      case Right(n) => n
-    }.runCollect.map(_ must_=== List(2))
-  }
-
-  private def collectWhile = unsafeRun {
-    Stream(Some(1), Some(2), Some(3), None, Some(4)).collectWhile { case Some(v) => v }.runCollect
-      .map(_ must_=== List(1, 2, 3))
-  }
-
-  private def collectWhileShortCircuits =
-    unsafeRun {
-      (Stream(Option(1)) ++ Stream.fail("Ouch")).collectWhile {
-        case None => 1
-      }.runDrain.either
-        .map(_ must beRight(()))
-    }
-
-  private def concat =
-    prop { (s1: Stream[String, Byte], s2: Stream[String, Byte]) =>
-      val listConcat   = unsafeRunSync(s1.runCollect.zipWith(s2.runCollect)(_ ++ _))
-      val streamConcat = unsafeRunSync((s1 ++ s2).runCollect)
-      (streamConcat.succeeded && listConcat.succeeded) ==> (streamConcat must_=== listConcat)
-    }
-
-  private def concatFinalizerOrder =
-    unsafeRun {
-      for {
-        log       <- Ref.make[List[String]](Nil)
-        _         <- (Stream.finalizer(log.update("Second" :: _)) ++ Stream.finalizer(log.update("First" :: _))).runDrain
-        execution <- log.get
-      } yield execution must_=== List("First", "Second")
-    }
-
-  private def drain =
-    unsafeRun(
-      for {
-        ref <- Ref.make(List[Int]())
-        _   <- Stream.range(0, 10).mapM(i => ref.update(i :: _)).drain.run(Sink.drain)
-        l   <- ref.get
-      } yield l.reverse must_=== (0 to 10).toList
-    )
-
-  private def dropUntil = {
-    def dropUntil[A](as: List[A])(f: A => Boolean): List[A] =
-      as.dropWhile(!f(_)).drop(1)
-    prop { (s: Stream[String, Byte], p: Byte => Boolean) =>
-      unsafeRunSync(s.dropUntil(p).runCollect) must_=== unsafeRunSync(s.runCollect.map(dropUntil(_)(p)))
-    }
-  }
-
-  private def dropWhile =
-    prop { (s: Stream[String, Byte], p: Byte => Boolean) =>
-      unsafeRunSync(s.dropWhile(p).runCollect) must_=== unsafeRunSync(s.runCollect.map(_.dropWhile(p)))
-    }
-
-  private def dropWhileShortCircuiting =
-    unsafeRun {
-      (Stream(1) ++ Stream.fail("Ouch"))
-        .take(1)
-        .dropWhile(_ => true)
-        .runDrain
-        .either
-        .map(_ must beRight(()))
-    }
-
-  private def effectAsync =
-    prop { list: List[Int] =>
-      val s = Stream.effectAsync[Throwable, Int] { k =>
-        list.foreach(a => k(Task.succeed(a)))
-      }
-
-      unsafeRunSync(s.take(list.size).runCollect) must_=== Success(list)
-    }
-
-  private def effectAsyncM = {
-    val list = List(1, 2, 3)
-    unsafeRun {
-      for {
-        latch <- Promise.make[Nothing, Unit]
-        fiber <- ZStream
-                  .effectAsyncM[Any, Throwable, Int] { k =>
-                    latch.succeed(()) *>
-                      Task.succeed {
-                        list.foreach(a => k(Task.succeed(a)))
-                      }
-                  }
-                  .take(list.size)
-                  .run(Sink.collectAll[Int])
-                  .fork
-        _ <- latch.await
-        s <- fiber.join
-      } yield s must_=== list
-    }
-  }
-
-  private def effectAsyncMSignalEndStream = unsafeRun {
-    for {
-      result <- Stream
-                 .effectAsyncM[Nothing, Int] { k =>
-                   k(IO.fail(None))
-                   UIO.succeed(())
-                 }
-                 .runCollect
-    } yield result must_=== List()
-  }
-
-  private def effectAsyncMaybeSignalEndStream = unsafeRun {
-    for {
-      result <- Stream
-                 .effectAsyncMaybe[Nothing, Int] { k =>
-                   k(IO.fail(None))
-                   None
-                 }
-                 .runCollect
-    } yield result must_=== List()
-  }
-
-  private def effectAsyncMaybeSome =
-    prop { list: List[Int] =>
-      val s = Stream.effectAsyncMaybe[Throwable, Int] { _ =>
-        Some(Stream.fromIterable(list))
-      }
-
-      unsafeRunSync(s.runCollect.map(_.take(list.size))) must_=== Success(list)
-    }
-
-  private def effectAsyncMaybeNone =
-    prop { list: List[Int] =>
-      val s = Stream.effectAsyncMaybe[Throwable, Int] { k =>
-        list.foreach(a => k(Task.succeed(a)))
-        None
-      }
-
-      unsafeRunSync(s.take(list.size).runCollect) must_=== Success(list)
-    }
-
-  private def effectAsyncInterruptLeft = unsafeRun {
-    for {
-      cancelled <- Ref.make(false)
-      latch     <- Promise.make[Nothing, Unit]
-      fiber <- Stream
-                .effectAsyncInterrupt[Nothing, Unit] { offer =>
-                  offer(ZIO.succeed(())); Left(cancelled.set(true))
->>>>>>> 62bcf098
                 }
                 .runCollect,
               equalTo(List.empty[Int])
@@ -2073,7 +1427,6 @@
           },
           testM("Stream.repeatEffectWith   $repeatEffectWith") {
             for {
-<<<<<<< HEAD
               ref <- Ref.make[List[Int]](Nil)
               _ <- Stream
                     .repeatEffectWith(ref.update(1 :: _), Schedule.spaced(10.millis))
@@ -2175,14 +1528,23 @@
             assertM((Stream(1) ++ Stream.never).take(1).run(Sink.collectAll[Int]), equalTo(List(1)))
 
           },
-          // testM("takeWhile") {
-          //   checkM(streamOfBytes, Gen[Byte => Boolean]) { (s, p) =>
-          //     for {
-          //       streamTakeWhile <- s.takeWhile(p).runCollect
-          //       listTakeWhile   <- s.runCollect.map(_.takeWhile(p))
-          //     } yeld assert (listTakeWhile.succeeded, isTrue) implies assert(streamTakeWhile, equalTo(listTakeWhile))
-          //   }
-          // },
+          testM("takeUntil") {
+            def takeUntil[A](as: List[A])(f: A => Boolean): List[A] = as.takeWhile(!f(_)) ++ as.dropWhile(!f(_)).take(1)
+            checkM(streamOfBytes, toBoolFn[Random, Byte]) { (s, p) =>
+              for {
+                streamTakeWhile <- s.takeUntil(p).runCollect.run
+                listTakeWhile   <- s.runCollect.map(takeUntil(_)(p)).run
+              } yield assert(listTakeWhile.succeeded, isFalse) || assert(streamTakeWhile, equalTo(listTakeWhile))
+            }
+          },
+          testM("takeWhile") {
+            checkM(streamOfBytes, toBoolFn[Random, Byte]) { (s, p) =>
+              for {
+                streamTakeWhile <- s.takeWhile(p).runCollect.run
+                listTakeWhile   <- s.runCollect.map(_.takeWhile(p)).run
+              } yield assert(listTakeWhile.succeeded, isFalse) || assert(streamTakeWhile, equalTo(listTakeWhile))
+            }
+          },
           testM("takeWhile short circuits") {
             assertM(
               (Stream(1) ++ Stream.fail("Ouch"))
@@ -2346,446 +1708,6 @@
                   i <- ref.get
                   _ <- if (i != 1000) IO.fail(new IllegalStateException(i.toString)) else IO.unit
                 } yield ZSink.Step.done(List(a, a), Chunk.empty)
-=======
-              ref       <- Ref.make[List[Int]](Nil)
-              latch1    <- Promise.make[Nothing, Unit]
-              fib       <- s1.tap(i => ref.update(i :: _) *> latch1.succeed(()).when(i == 2)).runDrain.fork
-              _         <- latch1.await
-              snapshot1 <- ref.get
-              other     <- s2.runCollect
-              _         <- fib.await
-              snapshot2 <- ref.get
-            } yield (snapshot1 must_=== List(2, 0)) && (snapshot2 must_=== List(4, 2, 0)) && (other must_=== List(
-              1,
-              3,
-              5
-            ))
-        }
-    }
-
-  private def peel = unsafeRun {
-    val s      = Stream('1', '2', ',', '3', '4')
-    val parser = ZSink.collectAllWhile[Char](_.isDigit).map(_.mkString.toInt) <* ZSink.collectAllWhile[Char](_ == ',')
-    val peeled = s.peel(parser).use[Any, Int, (Int, Exit[Nothing, List[Char]])] {
-      case (n, rest) =>
-        IO.succeed((n, unsafeRunSync(rest.runCollect)))
-    }
-
-    peeled.map(_ must_=== ((12, Success(List('3', '4')))))
-  }
-
-  private def range = unsafeRun {
-    Stream.range(0, 9).runCollect.map(_ must_=== (0 to 9).toList)
-  }
-
-  private def repeat =
-    unsafeRun(
-      Stream(1)
-        .repeat(Schedule.recurs(4))
-        .run(Sink.collectAll[Int])
-        .map(_ must_=== List(1, 1, 1, 1, 1))
-    )
-
-  private def repeatShortCircuits =
-    unsafeRun(
-      for {
-        ref <- Ref.make[List[Int]](Nil)
-        _ <- Stream
-              .fromEffect(ref.update(1 :: _))
-              .repeat(Schedule.spaced(10.millis))
-              .take(2)
-              .run(Sink.drain)
-        result <- ref.get
-      } yield result must_=== List(1, 1)
-    )
-
-  private def repeatEffect =
-    unsafeRun(
-      Stream
-        .repeatEffect(IO.succeed(1))
-        .take(2)
-        .run(Sink.collectAll[Int])
-        .map(_ must_=== List(1, 1))
-    )
-
-  private def repeatEffectWith =
-    unsafeRun(
-      for {
-        ref <- Ref.make[List[Int]](Nil)
-        _ <- Stream
-              .repeatEffectWith(ref.update(1 :: _), Schedule.spaced(10.millis))
-              .take(2)
-              .run(Sink.drain)
-        result <- ref.get
-      } yield result must_=== List(1, 1)
-    )
-
-  private def scheduleWith =
-    unsafeRun(
-      Stream("A", "B", "C")
-        .scheduleWith(Schedule.recurs(3) *> Schedule.fromFunction((_) => "!"))(_.toLowerCase, identity)
-        .run(Sink.collectAll[String])
-        .map(_ must_=== List("a", "b", "c", "!"))
-    )
-
-  private def scheduleEither =
-    unsafeRun(
-      Stream("A", "B", "C")
-        .scheduleEither(Schedule.recurs(3) *> Schedule.fromFunction((_) => "!"))
-        .run(Sink.collectAll[Either[String, String]])
-        .map(_ must_=== List(Right("A"), Right("B"), Right("C"), Left("!")))
-    )
-
-  private def scheduleElementsWith =
-    unsafeRun(
-      Stream("A", "B", "C")
-        .scheduleElementsWith(Schedule.recurs(0) *> Schedule.fromFunction((_) => 123))(identity, _.toString)
-        .run(Sink.collectAll[String])
-        .map(_ must_=== List("A", "123", "B", "123", "C", "123"))
-    )
-
-  private def scheduleElementsEither =
-    unsafeRun(
-      Stream("A", "B", "C")
-        .scheduleElementsEither(Schedule.recurs(0) *> Schedule.fromFunction((_) => 123))
-        .run(Sink.collectAll[Either[Int, String]])
-        .map(_ must_=== List(Right("A"), Left(123), Right("B"), Left(123), Right("C"), Left(123)))
-    )
-
-  private def repeatedAndSpaced =
-    unsafeRun(
-      Stream("A", "B", "C")
-        .scheduleElements(Schedule.recurs(1) >>> Schedule.fromFunction((_) => "!"))
-        .run(Sink.collectAll[String])
-        .map(_ must_=== List("A", "A", "!", "B", "B", "!", "C", "C", "!"))
-    )
-
-  private def spacedShortCircuitsAfterScheduleFinished =
-    unsafeRun(
-      Stream("A", "B", "C")
-        .scheduleElements(Schedule.recurs(1) *> Schedule.fromFunction((_) => "!"))
-        .take(3)
-        .run(Sink.collectAll[String])
-        .map(_ must_=== List("A", "A", "!"))
-    )
-
-  private def spacedShortCircuitsWhileInSchedule =
-    unsafeRun(
-      Stream("A", "B", "C")
-        .scheduleElements(Schedule.recurs(1) *> Schedule.fromFunction((_) => "!"))
-        .take(4)
-        .run(Sink.collectAll[String])
-        .map(_ must_=== List("A", "A", "!", "B"))
-    )
-
-  private def take =
-    prop { (s: Stream[String, Byte], n: Int) =>
-      val takeStreamResult = unsafeRunSync(s.take(n).runCollect)
-      val takeListResult   = unsafeRunSync(s.runCollect.map(_.take(n)))
-      (takeListResult.succeeded ==> (takeStreamResult must_=== takeListResult))
-    }
-
-  private def takeShortCircuits =
-    unsafeRun(
-      for {
-        ran    <- Ref.make(false)
-        stream = (Stream(1) ++ Stream.fromEffect(ran.set(true)).drain).take(0)
-        _      <- stream.run(Sink.drain)
-        result <- ran.get
-      } yield result must_=== false
-    )
-
-  private def take0ShortCircuitsStreamNever =
-    unsafeRun(
-      for {
-        units <- Stream.never.take(0).run(Sink.collectAll[Unit])
-      } yield units must_=== List()
-    )
-
-  private def take1ShortCircuitsStreamNever =
-    unsafeRun(
-      for {
-        ints <- (Stream(1) ++ Stream.never).take(1).run(Sink.collectAll[Int])
-      } yield ints must_=== List(1)
-    )
-
-  private def takeUntil = {
-    def takeUntil[A](as: List[A])(f: A => Boolean): List[A] =
-      as.takeWhile(!f(_)) ++ as.dropWhile(!f(_)).take(1)
-    prop { (s: Stream[String, Byte], p: Byte => Boolean) =>
-      val streamTakeWhile = unsafeRunSync(s.takeUntil(p).runCollect)
-      val listTakeWhile   = unsafeRunSync(s.runCollect.map(takeUntil(_)(p)))
-      listTakeWhile.succeeded ==> (streamTakeWhile must_=== listTakeWhile)
-    }
-  }
-
-  private def takeWhile =
-    prop { (s: Stream[String, Byte], p: Byte => Boolean) =>
-      val streamTakeWhile = unsafeRunSync(s.takeWhile(p).runCollect)
-      val listTakeWhile   = unsafeRunSync(s.runCollect.map(_.takeWhile(p)))
-      listTakeWhile.succeeded ==> (streamTakeWhile must_=== listTakeWhile)
-    }
-
-  private def takeWhileShortCircuits =
-    unsafeRun(
-      (Stream(1) ++ Stream.fail("Ouch"))
-        .takeWhile(_ => false)
-        .runDrain
-        .either
-        .map(_ must beRight(()))
-    )
-
-  private def tap = {
-    var sum      = 0
-    val s        = Stream(1, 1).tap[Any, Nothing](a => IO.effectTotal(sum += a))
-    val elements = unsafeRunSync(s.runCollect)
-
-    (elements must_=== Success(List(1, 1))) and (sum must_=== 2)
-  }
-
-  private def throttleEnforceFreeElements = unsafeRun {
-    Stream(1, 2, 3, 4)
-      .throttleEnforce(0, Duration.Infinity)(_ => 0)
-      .runCollect must_=== List(1, 2, 3, 4)
-  }
-
-  private def throttleEnforceNoBandwidth = unsafeRun {
-    Stream(1, 2, 3, 4)
-      .throttleEnforce(0, Duration.Infinity)(_ => 1)
-      .runCollect must_=== List()
-  }
-
-  private def throttleEnforceShortCircuits = {
-    def delay(n: Int) = ZIO.sleep(5.milliseconds) *> UIO.succeed(n)
-
-    unsafeRun {
-      Stream(1, 2, 3, 4, 5)
-        .mapM(delay)
-        .throttleEnforce(2, Duration.Infinity)(_ => 1)
-        .take(2)
-        .runCollect must_=== List(1, 2)
-    }
-  }
-
-  private def throttleShapeFreeElements = unsafeRun {
-    Stream(1, 2, 3, 4)
-      .throttleShape(1, Duration.Infinity)(_ => 0)
-      .runCollect must_=== List(1, 2, 3, 4)
-  }
-
-  private def throttleShapeShortCircuits = unsafeRun {
-    Stream(1, 2, 3, 4, 5)
-      .throttleShape(2, Duration.Infinity)(_ => 1)
-      .take(2)
-      .runCollect must_=== List(1, 2)
-  }
-
-  private def timeoutSucceed =
-    unsafeRun {
-      Stream
-        .succeed(1)
-        .timeout(Duration.Infinity)
-        .runCollect
-        .map(_ must_=== List(1))
-    }
-
-  private def timeoutInterrupt =
-    unsafeRun {
-      Stream
-        .range(0, 5)
-        .tap(_ => ZIO.sleep(Duration.Infinity))
-        .timeout(Duration.Zero)
-        .runDrain
-        .ignore
-        .map(_ => true must_=== true)
-    }
-
-  private def toQueue = prop { c: Chunk[Int] =>
-    val s = Stream.fromChunk(c)
-    val result = unsafeRunSync {
-      s.toQueue(1000).use { queue: Queue[Take[Nothing, Int]] =>
-        waitForSize(queue, c.length + 1) *> queue.takeAll
-      }
-    }
-    result must_=== Success(c.toSeq.toList.map(i => Take.Value(i)) :+ Take.End)
-  }
-
-  private def transduce = unsafeRun {
-    val s      = Stream('1', '2', ',', '3', '4')
-    val parser = ZSink.collectAllWhile[Char](_.isDigit).map(_.mkString.toInt) <* ZSink.collectAllWhile[Char](_ == ',')
-
-    s.transduce(parser).runCollect.map(_ must_=== List(12, 34))
-  }
-
-  private def transduceNoRemainder = unsafeRun {
-    val sink = Sink.fold(100) { (s, a: Int) =>
-      if (a % 2 == 0)
-        ZSink.Step.more(s + a)
-      else
-        ZSink.Step.done(s + a, Chunk.empty)
-    }
-
-    ZStream(1, 2, 3, 4).transduce(sink).runCollect.map(_ must_=== List(101, 105, 104))
-  }
-
-  private def transduceWithRemainder = unsafeRun {
-    val sink = Sink.fold(0) { (s, a: Int) =>
-      a match {
-        case 1 => ZSink.Step.more(s + 100)
-        case 2 => ZSink.Step.more(s + 100)
-        case 3 => ZSink.Step.done(s + 3, Chunk(a + 1))
-        case _ => ZSink.Step.done(s + 4, Chunk.empty)
-      }
-    }
-
-    ZStream(1, 2, 3).transduce(sink).runCollect.map(_ must_=== List(203, 4))
-  }
-
-  private def transduceSinkMore = unsafeRun {
-    val sink = Sink.fold(0) { (s, a: Int) =>
-      ZSink.Step.more(s + a)
-    }
-
-    ZStream(1, 2, 3).transduce(sink).runCollect.map(_ must_=== List(1 + 2 + 3))
-  }
-
-  private def transduceManaged = {
-    final class TestSink(ref: Ref[Int]) extends ZSink[Any, Throwable, Int, Int, List[Int]] {
-      override type State = List[Int]
-
-      override def extract(state: List[Int]): ZIO[Any, Throwable, List[Int]] = ZIO.succeed(state)
-
-      override def initial: ZIO[Any, Throwable, ZSink.Step[List[Int], Nothing]] = ZIO.succeed(ZSink.Step.more(Nil))
-
-      override def step(state: List[Int], a: Int): ZIO[Any, Throwable, ZSink.Step[List[Int], Int]] =
-        for {
-          i <- ref.get
-          _ <- if (i != 1000) IO.fail(new IllegalStateException(i.toString)) else IO.unit
-        } yield ZSink.Step.done(List(a, a), Chunk.empty)
-    }
-
-    val stream = ZStream(1, 2, 3, 4)
-
-    for {
-      resource <- Ref.make(0)
-      sink     = ZManaged.make(resource.set(1000).as(new TestSink(resource)))(_ => resource.set(2000))
-      result   <- stream.transduceManaged(sink).runCollect
-      i        <- resource.get
-      _        <- if (i != 2000) IO.fail(new IllegalStateException(i.toString)) else IO.unit
-    } yield result must_=== List(List(1, 1), List(2, 2), List(3, 3), List(4, 4))
-  }
-
-  private def transduceManagedError = unsafeRun {
-    val fail = "I'm such a failure!"
-    val sink = ZManaged.fail(fail)
-    ZStream(1, 2, 3).transduceManaged(sink).runCollect.either.map(_ must beLeft(fail))
-  }
-
-  private def unfold = {
-    val s = Stream.unfold(0) { i =>
-      if (i < 10) Some((i, i + 1))
-      else None
-    }
-
-    unsafeRunSync(s.runCollect) must_=== Success((0 to 9).toList)
-  }
-
-  private def unfoldM = {
-    val s = Stream.unfoldM(0) { i =>
-      if (i < 10) IO.succeed(Some((i, i + 1)))
-      else IO.succeed(None)
-    }
-
-    unsafeRunSync(s.runCollect) must_=== Success((0 to 9).toList)
-  }
-
-  private def unTake =
-    unsafeRun(
-      Stream
-        .range(0, 10)
-        .toQueue[Nothing, Int](1)
-        .use { q =>
-          Stream.fromQueue(q).unTake.run(Sink.collectAll[Int])
-        }
-        .map(_ must_=== (0 to 10).toList)
-    )
-
-  private def unTakeError = {
-    val e = new RuntimeException("boom")
-    unsafeRunSync(
-      (Stream.range(0, 10) ++ Stream.fail(e))
-        .toQueue[Throwable, Int](1)
-        .use { q =>
-          Stream.fromQueue(q).unTake.run(Sink.collectAll[Int])
-        }
-    ) must_== Failure(Cause.fail(e))
-  }
-
-  private def zipWith = unsafeRun {
-    val s1 = Stream(1, 2, 3)
-    val s2 = Stream(1, 2)
-
-    s1.zipWith(s2)((a, b) => a.flatMap(a => b.map(a + _))).runCollect.map(_ must_=== List(2, 4))
-  }
-
-  private def zipWithIndex =
-    prop(
-      (s: Stream[String, Byte]) =>
-        unsafeRunSync(s.zipWithIndex.runCollect) must_=== unsafeRunSync(s.runCollect.map(_.zipWithIndex))
-    )
-
-  private def zipWithIgnoreRhs = unsafeRun {
-    val s1 = Stream(1, 2, 3)
-    val s2 = Stream(1, 2)
-    s1.zipWith(s2)((a, _) => a).runCollect.map(_ must_=== List(1, 2, 3))
-  }
-
-  private def zipWithPrioritizesFailure = unsafeRun {
-    Stream.never
-      .zipWith(Stream.fail("Ouch"))((_, _) => None)
-      .runCollect
-      .either
-      .map(_ must_=== Left("Ouch"))
-  }
-
-  private def zipWithLatest = unsafeRun {
-    val s1 = Stream.iterate(0)(_ + 1).fixed(100.millis)
-    val s2 = Stream.iterate(0)(_ + 1).fixed(70.millis)
-
-    withLatch { release =>
-      s1.zipWithLatest(s2)((_, _))
-        .take(8)
-        .runCollect
-        .tap(_ => release)
-        .map(_ must_=== List(0 -> 0, 0 -> 1, 1 -> 1, 1 -> 2, 2 -> 2, 2 -> 3, 2 -> 4, 3 -> 4))
-    }
-  }
-
-  private def interleave = unsafeRun {
-    val s1 = Stream(2, 3)
-    val s2 = Stream(5, 6, 7)
-
-    s1.interleave(s2).runCollect.map(_ must_=== List(2, 5, 3, 6, 7))
-  }
-
-  private def interleaveWith =
-    prop { (b: Stream[String, Boolean], s1: Stream[String, Int], s2: Stream[String, Int]) =>
-      def interleave(b: List[Boolean], s1: => List[Int], s2: => List[Int]): List[Int] =
-        b.headOption.map { hd =>
-          if (hd) s1 match {
-            case h :: t =>
-              h :: interleave(b.tail, t, s2)
-            case _ =>
-              if (s2.isEmpty) List.empty
-              else interleave(b.tail, List.empty, s2)
-          } else
-            s2 match {
-              case h :: t =>
-                h :: interleave(b.tail, s1, t)
-              case _ =>
-                if (s1.isEmpty) List.empty
-                else interleave(b.tail, s1, List.empty)
->>>>>>> 62bcf098
             }
 
             val stream = ZStream(1, 2, 3, 4)
