--- conflicted
+++ resolved
@@ -153,29 +153,14 @@
       suite("track blockingOn")(
         testM("in await") {
           for {
-<<<<<<< HEAD
-            p  <- Promise.make[Nothing, Unit]
-            f1 <- p.await.fork
-            f2 <- f1.await.fork
-            blockingOn <- (ZIO.yieldNow *> f2.dump)
-                           .map(_.status)
-                           .repeat(
-                             Schedule.doUntil[Fiber.Status, List[Fiber.Id]] {
-                               case Fiber.Status.Suspended(_, _, _, blockingOn, _) => blockingOn
-                             } <* Schedule.fixed(10.milli)
-                           )
-          } yield assert(blockingOn)(isSome(equalTo(List(f1.id))))
-=======
             f1   <- ZIO.never.fork
-            f1id <- f1.id
             f2   <- f1.await.fork
             blockingOn <- f2.status
                            .collect(()) {
                              case Fiber.Status.Suspended(_, _, _, blockingOn, _) => blockingOn
                            }
                            .eventually
-          } yield assert(blockingOn)(equalTo(List(f1id)))
->>>>>>> b486594d
+          } yield assert(blockingOn)(equalTo(List(f1.id)))
         },
         testM("in race") {
           for {
