--- conflicted
+++ resolved
@@ -9,12 +9,8 @@
 import zio.duration._
 import zio.stream.ZStream
 import zio.test.Assertion._
-<<<<<<< HEAD
 import zio.test.TestAspect.{ failing, jvmOnly, timeout }
-=======
-import zio.test.TestAspect.{ failing, timeout }
 import zio.test._
->>>>>>> 765d7958
 import zio.test.environment.{ TestClock, TestRandom }
 
 object ScheduleSpec extends ZIOBaseSpec {
