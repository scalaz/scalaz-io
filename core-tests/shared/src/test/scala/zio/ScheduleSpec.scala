package zio

import scala.concurrent.Future

import zio.clock.Clock
import zio.duration._
import zio.test.Assertion._
import zio.test.TestAspect.timeout
import zio.test.environment.{ TestClock, TestRandom }
import zio.test.{ assert, assertM, suite, testM, TestResult }

object ScheduleSpec extends ZIOBaseSpec {

  import ZIOTag._

  def spec = suite("ScheduleSpec")(
    /**
     * Retry `once` means that we try to exec `io`, get and error,
     * try again to exec `io`, and whatever the output is, we return that
     * second result.
     * The three following tests test retry when:
     * - the first time succeeds (no retry)
     * - the first time fails and the second succeeds (one retry, result success)
     * - both first time and retry fail (one retry, result failure)
     */
    suite("Repeat on success according to a provided strategy")(
      testM("for 'recurs(a negative number)' repeats 0 additional time") {
        // A repeat with a negative number of times should not repeat the action at all
        checkRepeat(Schedule.recurs(-5), expected = 0)
      },
      testM("for 'recurs(0)' does repeat 0 additional time") {
        // A repeat with 0 number of times should not repeat the action at all
        checkRepeat(Schedule.recurs(0), expected = 0)
      },
      testM("for 'recurs(1)' does repeat 1 additional time") {
        checkRepeat(Schedule.recurs(1), expected = 1)
      },
      testM("for 'once' does repeats 1 additional time") {
        for {
          ref <- Ref.make(0)
          _   <- ref.update(_ + 1).repeat(Schedule.once)
          res <- ref.get
        } yield assert(res)(equalTo(2))
      },
      testM("for 'recurs(a positive given number)' repeats that additional number of time") {
        checkRepeat(Schedule.recurs(42), expected = 42)
      },
      testM("for 'doWhile(cond)' repeats while the cond still holds") {
        def cond: Int => Boolean = _ < 10
        checkRepeat(Schedule.doWhile(cond), expected = 10)
      },
      testM("for 'doWhileM(cond)' repeats while the effectful cond still holds") {
        def cond: Int => UIO[Boolean] = x => IO.succeed(x > 10)
        checkRepeat(Schedule.doWhileM(cond), expected = 1)
      },
      testM("for 'doWhileEquals(cond)' repeats while the cond is equal") {
        checkRepeat(Schedule.doWhileEquals(1), expected = 2)
      },
      testM("for 'doUntil(cond)' repeats until the cond is satisfied") {
        def cond: Int => Boolean = _ < 10
        checkRepeat(Schedule.doUntil(cond), expected = 1)
      },
      testM("for 'doUntilM(cond)' repeats until the effectful cond is satisfied") {
        def cond: Int => UIO[Boolean] = x => IO.succeed(x > 10)
        checkRepeat(Schedule.doUntilM(cond), expected = 11)
      },
      testM("for 'doUntilEquals(cond)' repeats until the cond is equal") {
        checkRepeat(Schedule.doUntilEquals(1), expected = 1)
      }
    ),
    suite("Collect all inputs into a list")(
      testM("as long as the condition f holds") {
        def cond: Int => Boolean = _ < 10
        checkRepeat(Schedule.collectWhile(cond), expected = List(1, 2, 3, 4, 5, 6, 7, 8, 9))
      },
      testM("as long as the effectful condition f holds") {
        def cond = (x: Int) => IO.succeed(x > 10)
        checkRepeat(Schedule.collectWhileM(cond), expected = Nil)
      },
      testM("until the effectful condition f fails") {
        def cond = (i: Int) => i < 10 && i > 1
        checkRepeat(Schedule.collectUntil(cond), expected = List(1))
      },
      testM("until the effectful condition f fails") {
        def cond = (x: Int) => IO.succeed(x > 10)
        checkRepeat(Schedule.collectUntilM(cond), expected = List(1, 2, 3, 4, 5, 6, 7, 8, 9, 10))
      }
    ),
    testM("Repeat on failure does not actually repeat") {
      val failed = (for {
        ref <- Ref.make(0)
        _   <- alwaysFail(ref).repeat(Schedule.recurs(42))
      } yield ()).foldM[Any, Int, String](
        err => IO.succeed(err),
        _ => IO.succeed("it should not be a success at all")
      )
      assertM(failed)(equalTo("Error: 1"))
    } @@ zioTag(errors),
    testM("Repeat a scheduled repeat repeats the whole number") {
      val n = 42
      for {
        ref <- Ref.make(0)
        io  = ref.update(_ + 1).repeat(Schedule.recurs(n))
        _   <- io.repeat(Schedule.recurs(1))
        res <- ref.get
      } yield assert(res)(equalTo((n + 1) * 2))
    },
    suite("Repeat an action 2 times and call `ensuring` should")(
      testM("run the specified finalizer as soon as the schedule is complete") {
        for {
          p          <- Promise.make[Nothing, Unit]
          r          <- Ref.make(0)
          _          <- r.update(_ + 2).repeat(Schedule.recurs(2)).ensuring(p.succeed(()))
          v          <- r.get
          finalizerV <- p.poll
        } yield assert(v)(equalTo(6)) && assert(finalizerV.isDefined)(equalTo(true))
      }
    ),
    suite("Simulate a schedule")(
      testM("without timing out") {
        val schedule  = Schedule.exponential(1.minute)
        val scheduled = schedule.noDelay.run(List.fill(5)(()))
        val expected  = List(1.minute, 2.minute, 4.minute, 8.minute, 16.minute)
        assertM(scheduled)(equalTo(expected))
      } @@ timeout(1.seconds),
      testM("respect Schedule.recurs even if more input is provided than needed") {
        val schedule  = Schedule.recurs(2) && Schedule.exponential(1.minute)
        val scheduled = schedule.noDelay.run(1 to 10)
        val expected  = List((0, 1.minute), (1, 2.minute), (2, 4.minute))
        assertM(scheduled)(equalTo(expected))
      }
    ),
    suite("Retry on failure according to a provided strategy")(
      testM("retry 0 time for `once` when first time succeeds") {
        implicit val canFail = CanFail
        for {
          ref <- Ref.make(0)
          _   <- ref.update(_ + 1).retry(Schedule.once)
          i   <- ref.get
        } yield assert(i)(equalTo(1))
      },
      testM("retry 0 time for `recurs(0)`") {
        val failed = (for {
          ref <- Ref.make(0)
          i   <- alwaysFail(ref).retry(Schedule.recurs(0))
        } yield i)
          .foldM[Any, Int, String](
            err => IO.succeed(err),
            _ => IO.succeed("it should not be a success")
          )
        failed.map(actual => assert(actual)(equalTo("Error: 1")))
      },
      testM("retry exactly one time for `once` when second time succeeds") {
        // one retry on failure
        for {
          ref <- Ref.make(0)
          _   <- failOn0(ref).retry(Schedule.once)
          r   <- ref.get
        } yield assert(r)(equalTo(2))
      },
      testM("retry exactly one time for `once` even if still in error") {
        // no more than one retry on retry `once`
        val retried = (for {
          ref <- Ref.make(0)
          _   <- alwaysFail(ref).retry(Schedule.once)
        } yield ()).foldM[Any, Int, String](
          err => IO.succeed(err),
          _ => IO.succeed("A failure was expected")
        )
        assertM(retried)(equalTo("Error: 2"))
      },
      testM("for a given number of times with random jitter in (0, 1)") {
        val schedule  = Schedule.spaced(500.millis).jittered(0, 1)
<<<<<<< HEAD
        val scheduled = run(schedule >>> Schedule.elapsed)(List.fill(5)(()))
=======
        val scheduled = TestClock.runAll *> (schedule >>> testElapsed).run(List.fill(5)(()))
>>>>>>> 1116afef
        val expected  = List(0.millis, 250.millis, 500.millis, 750.millis, 1000.millis)
        assertM(TestRandom.feedDoubles(0.5, 0.5, 0.5, 0.5, 0.5) *> scheduled)(equalTo(expected))
      },
      testM("for a given number of times with random jitter in custom interval") {
        val schedule  = Schedule.spaced(500.millis).jittered(2, 4)
<<<<<<< HEAD
        val scheduled = run(schedule >>> Schedule.elapsed)((List.fill(5)(())))
=======
        val scheduled = TestClock.runAll *> (schedule >>> testElapsed).run((List.fill(5)(())))
>>>>>>> 1116afef
        val expected  = List(0, 1500, 3000, 5000, 7000).map(_.millis)
        assertM(TestRandom.feedDoubles(0.5, 0.5, 1, 1, 0.5) *> scheduled)(equalTo(expected))
      },
      testM("for a given number of times with random delay in custom interval") {
        val schedule  = Schedule.randomDelay(2.nanos, 4.nanos)
<<<<<<< HEAD
        val scheduled = run(schedule >>> Schedule.elapsed)((List.fill(5)(())))
=======
        val scheduled = TestClock.runAll *> (schedule >>> testElapsed).run((List.fill(5)(())))
>>>>>>> 1116afef
        val expected  = List(0, 3, 6, 10, 14).map(_.nanos)
        assertM(TestRandom.feedLongs(1, 1, 2, 2, 1) *> scheduled)(equalTo(expected))
      },
      testM("fixed delay with error predicate") {
        var i = 0
        val io = IO.effectTotal(i += 1).flatMap[Any, String, Unit] { _ =>
          if (i < 5) IO.fail("KeepTryingError") else IO.fail("GiveUpError")
        }
        val strategy = Schedule.spaced(200.millis).whileInput[String](_ == "KeepTryingError")
        val expected = (800.millis, "GiveUpError", 4)
        val result = io.retryOrElseEither(
          strategy,
          (e: String, r: Int) => clock.nanoTime.map(nanos => (Duration.fromNanos(nanos), e, r))
        )
        assertM(run(result))(isLeft(equalTo(expected)))
      },
      testM("fibonacci delay") {
<<<<<<< HEAD
        assertM(run(Schedule.fibonacci(100.millis) >>> Schedule.elapsed)(List.fill(5)(())))(
          equalTo(List(0, 1, 2, 4, 7).map(i => (i * 100).millis))
        )
      },
      testM("linear delay") {
        assertM(run(Schedule.linear(100.millis) >>> Schedule.elapsed)(List.fill(5)(())))(
          equalTo(List(0, 1, 3, 6, 10).map(i => (i * 100).millis))
        )
      },
      testM("modified linear delay") {
        assertM(
          run(Schedule.linear(100.millis).modifyDelay { case (_, d) => ZIO.succeed(d * 2) } >>> Schedule.elapsed)(
            List.fill(5)(())
          )
        )(equalTo(List(0, 1, 3, 6, 10).map(i => (i * 200).millis)))
      },
      testM("exponential delay with default factor") {
        assertM(run(Schedule.exponential(100.millis) >>> Schedule.elapsed)(List.fill(5)(())))(
          equalTo(List(0, 1, 3, 7, 15).map(i => (i * 100).millis))
        )
      },
      testM("exponential delay with other factor") {
        assertM(run(Schedule.exponential(100.millis, 3.0) >>> Schedule.elapsed)(List.fill(5)(())))(
          equalTo(List(0, 1, 4, 13, 40).map(i => (i * 100).millis))
        )
=======
        assertM(
          TestClock
            .setTime(Duration.Infinity) *> (Schedule.fibonacci(100.millis) >>> testElapsed).run(List.fill(5)(()))
        )(equalTo(List(0, 1, 2, 4, 7).map(i => (i * 100).millis)))
      },
      testM("linear delay") {
        assertM(
          TestClock
            .setTime(Duration.Infinity) *> (Schedule.linear(100.millis) >>> testElapsed).run(List.fill(5)(()))
        )(equalTo(List(0, 1, 3, 6, 10).map(i => (i * 100).millis)))
      },
      testM("modified linear delay") {
        assertM(TestClock.runAll *> (Schedule.linear(100.millis).modifyDelay {
          case (_, d) => ZIO.succeed(d * 2)
        } >>> testElapsed).run(List.fill(5)(())))(equalTo(List(0, 1, 3, 6, 10).map(i => (i * 200).millis)))
      },
      testM("exponential delay with default factor") {
        assertM(
          TestClock
            .setTime(Duration.Infinity) *> (Schedule.exponential(100.millis) >>> testElapsed).run(List.fill(5)(()))
        )(equalTo(List(0, 1, 3, 7, 15).map(i => (i * 100).millis)))
      },
      testM("exponential delay with other factor") {
        assertM(
          TestClock.runAll *> (Schedule.exponential(100.millis, 3.0) >>> testElapsed).run(List.fill(5)(()))
        )(equalTo(List(0, 1, 4, 13, 40).map(i => (i * 100).millis)))
>>>>>>> 1116afef
      },
      testM("fromDurations") {
        val schedule = Schedule.fromDurations(4.seconds, 7.seconds, 12.seconds, 19.seconds)
        val expected = List(0.seconds, 4.seconds, 11.seconds, 23.seconds, 42.seconds)
<<<<<<< HEAD
        val actual   = run(schedule >>> Schedule.elapsed)(List.fill(5)(()))
=======
        val actual   = TestClock.runAll *> (schedule >>> testElapsed).run(List.fill(5)(()))
>>>>>>> 1116afef
        assertM(actual)(equalTo(expected))
      }
    ) @@ zioTag(errors),
    suite("Retry according to a provided strategy")(
      testM("for up to 10 times") {
        var i        = 0
        val strategy = Schedule.recurs(10)
        val io       = IO.effectTotal(i += 1).flatMap(_ => if (i < 5) IO.fail("KeepTryingError") else IO.succeed(i))
        assertM(io.retry(strategy))(equalTo(5))
      }
    ) @@ zioTag(errors),
    suite("Return the result of the fallback after failing and no more retries left")(
      testM("if fallback succeed - retryOrElse") {
        for {
          ref <- Ref.make(0)
          o   <- alwaysFail(ref).retryOrElse(Schedule.once, ioSucceed)
        } yield assert(o)(equalTo("OrElse": Any))
      },
      testM("if fallback failed - retryOrElse") {
        val failed = (for {
          ref <- Ref.make(0)
          i   <- alwaysFail(ref).retryOrElse(Schedule.once, ioFail)
        } yield i)
          .foldM[Any, Int, String](
            err => IO.succeed(err),
            _ => IO.succeed("it should not be a success")
          )
        assertM(failed)(equalTo("OrElseFailed"))
      },
      testM("if fallback succeed - retryOrElseEither") {
        for {
          ref      <- Ref.make(0)
          o        <- alwaysFail(ref).retryOrElseEither(Schedule.once, ioSucceed)
          expected = Left("OrElse")
        } yield assert(o)(equalTo(expected))
      },
      testM("if fallback failed - retryOrElseEither") {
        val failed = (for {
          ref <- Ref.make(0)
          i   <- alwaysFail(ref).retryOrElseEither(Schedule.once, ioFail)
        } yield i)
          .foldM[Any, Int, String](
            err => IO.succeed(err),
            _ => IO.succeed("it should not be a success")
          )
        assertM(failed)(equalTo("OrElseFailed"))
      }
    ) @@ zioTag(errors),
    suite("Return the result after successful retry")(
      testM("retry exactly one time for `once` when second time succeeds - retryOrElse") {
        for {
          ref <- Ref.make(0)
          o   <- failOn0(ref).retryOrElse(Schedule.once, ioFail)
        } yield assert(o)(equalTo(2))
      },
      testM("retry exactly one time for `once` when second time succeeds - retryOrElse0") {
        for {
          ref      <- Ref.make(0)
          o        <- failOn0(ref).retryOrElseEither(Schedule.once, ioFail)
          expected = Right(2)
        } yield assert(o)(equalTo(expected))
      }
    ) @@ zioTag(errors),
    suite("Retry a failed action 2 times and call `ensuring` should")(
      testM("run the specified finalizer as soon as the schedule is complete") {
        for {
          p          <- Promise.make[Nothing, Unit]
          v          <- IO.fail("oh no").retry(Schedule.recurs(2)).ensuring(p.succeed(())).option
          finalizerV <- p.poll
        } yield assert(v.isEmpty)(equalTo(true)) && assert(finalizerV.isDefined)(equalTo(true))
      }
    ) @@ zioTag(errors),
    testM("`ensuring` should only call finalizer once.") {
      for {
        ref    <- Ref.make(0)
        sched  = Schedule.stop.ensuring(ref.update(_ + 1))
        s      <- sched.initial
        _      <- sched.update((), s).flip
        _      <- sched.update((), s).flip
        result <- ref.get.map(assert(_)(equalTo(1)))
      } yield result
    },
    testM("Retry type parameters should infer correctly") {
      def foo[O](v: O): ZIO[Any with Clock, Error, Either[ScheduleFailure, ScheduleSuccess[O]]] =
        ZIO
          .fromFuture(_ => Future.successful(v))
          .foldM(
            _ => ZIO.fail(ScheduleError("Some error")),
            ok => ZIO.succeed(Right(ScheduleSuccess(ok)))
          )
          .retry(Schedule.spaced(2.seconds) && Schedule.recurs(1))
          .catchAll(error => ZIO.succeed(Left(ScheduleFailure(error.message))))

      val expected = Right(ScheduleSuccess("Ok"))
      assertM(foo("Ok"))(equalTo(expected))
    },
    testM("either should not wait if neither schedule wants to continue") {
      assertM(
<<<<<<< HEAD
        run((Schedule.stop || (Schedule.spaced(2.seconds) && Schedule.stop)) >>> Schedule.elapsed)(List.fill(5)(()))
      )(
        equalTo(List(Duration.Zero))
      )
=======
        TestClock
          .setTime(Duration.Infinity) *> (
          (Schedule.stop || (Schedule.spaced(2.seconds) && Schedule.stop)) >>> testElapsed
        ).run(List.fill(5)(()))
      )(equalTo(List(Duration.Zero)))
>>>>>>> 1116afef
    },
    testM("perform log for each recurrence of effect") {
      def schedule[A](ref: Ref[Int]) =
        Schedule
          .recurs(3)
          .onDecision((_: A, s) =>
            s match {
              case None    => ref.update(_ + 1)
              case Some(_) => ref.update(_ + 1)
            }
          )

      for {
        ref <- Ref.make(0)
        _   <- ref.getAndUpdate(_ + 1).repeat(schedule(ref))
        res <- ref.get
      } yield assert(res)(equalTo(8))
    }
  )

  val ioSucceed: (String, Unit) => UIO[String]      = (_: String, _: Unit) => IO.succeed("OrElse")
  val ioFail: (String, Unit) => IO[String, Nothing] = (_: String, _: Unit) => IO.fail("OrElseFailed")

  def repeat[B](schedule: Schedule[Any, Int, B]): ZIO[Any with Clock, Nothing, B] =
    for {
      ref <- Ref.make(0)
      res <- ref.updateAndGet(_ + 1).repeat(schedule)
    } yield res

<<<<<<< HEAD
  /**
   * Run a schedule using the provided input and collect all outputs
   */
  def run[R <: TestClock, A, B](sched: Schedule[R, A, B])(xs: Iterable[A]): ZIO[R, Nothing, List[B]] = {
    def loop(xs: List[A], state: sched.State, acc: List[B]): ZIO[R, Nothing, List[B]] = xs match {
      case Nil => ZIO.succeed(acc)
      case x :: xs =>
        sched
          .update(x, state)
          .foldM(
            _ => ZIO.succeed(sched.extract(x, state) :: acc),
            s => loop(xs, s, sched.extract(x, state) :: acc)
          )
    }
    run(sched.initial.flatMap(loop(xs.toList, _, Nil)).map(_.reverse))
  }

  def run[R <: TestClock, E, A](effect: ZIO[R, E, A]): ZIO[R, E, A] =
    for {
      fiber  <- effect.fork
      _      <- TestClock.setTime(Duration.Infinity)
      result <- fiber.join
    } yield result

=======
>>>>>>> 1116afef
  def checkRepeat[B](schedule: Schedule[Any, Int, B], expected: B): ZIO[Any with Clock, Nothing, TestResult] =
    assertM(repeat(schedule))(equalTo(expected))

  /**
   * A function that increments ref each time it is called.
   * It always fails, with the incremented value in error
   */
  def alwaysFail(ref: Ref[Int]): IO[String, Int] =
    for {
      i <- ref.updateAndGet(_ + 1)
      x <- IO.fail(s"Error: $i")
    } yield x

  /**
   * A function that increments ref each time it is called.
   * It returns either a failure if ref value is 0 or less
   * before increment, and the value in other cases.
   */
  def failOn0(ref: Ref[Int]): IO[String, Int] =
    for {
      i <- ref.updateAndGet(_ + 1)
      x <- if (i <= 1) IO.fail(s"Error: $i") else IO.succeed(i)
    } yield x

  case class ScheduleError(message: String) extends Exception
  case class ScheduleFailure(message: String)
  case class ScheduleSuccess[O](content: O)
}<|MERGE_RESOLUTION|>--- conflicted
+++ resolved
@@ -171,31 +171,19 @@
       },
       testM("for a given number of times with random jitter in (0, 1)") {
         val schedule  = Schedule.spaced(500.millis).jittered(0, 1)
-<<<<<<< HEAD
         val scheduled = run(schedule >>> Schedule.elapsed)(List.fill(5)(()))
-=======
-        val scheduled = TestClock.runAll *> (schedule >>> testElapsed).run(List.fill(5)(()))
->>>>>>> 1116afef
         val expected  = List(0.millis, 250.millis, 500.millis, 750.millis, 1000.millis)
         assertM(TestRandom.feedDoubles(0.5, 0.5, 0.5, 0.5, 0.5) *> scheduled)(equalTo(expected))
       },
       testM("for a given number of times with random jitter in custom interval") {
         val schedule  = Schedule.spaced(500.millis).jittered(2, 4)
-<<<<<<< HEAD
         val scheduled = run(schedule >>> Schedule.elapsed)((List.fill(5)(())))
-=======
-        val scheduled = TestClock.runAll *> (schedule >>> testElapsed).run((List.fill(5)(())))
->>>>>>> 1116afef
         val expected  = List(0, 1500, 3000, 5000, 7000).map(_.millis)
         assertM(TestRandom.feedDoubles(0.5, 0.5, 1, 1, 0.5) *> scheduled)(equalTo(expected))
       },
       testM("for a given number of times with random delay in custom interval") {
         val schedule  = Schedule.randomDelay(2.nanos, 4.nanos)
-<<<<<<< HEAD
         val scheduled = run(schedule >>> Schedule.elapsed)((List.fill(5)(())))
-=======
-        val scheduled = TestClock.runAll *> (schedule >>> testElapsed).run((List.fill(5)(())))
->>>>>>> 1116afef
         val expected  = List(0, 3, 6, 10, 14).map(_.nanos)
         assertM(TestRandom.feedLongs(1, 1, 2, 2, 1) *> scheduled)(equalTo(expected))
       },
@@ -213,7 +201,6 @@
         assertM(run(result))(isLeft(equalTo(expected)))
       },
       testM("fibonacci delay") {
-<<<<<<< HEAD
         assertM(run(Schedule.fibonacci(100.millis) >>> Schedule.elapsed)(List.fill(5)(())))(
           equalTo(List(0, 1, 2, 4, 7).map(i => (i * 100).millis))
         )
@@ -239,43 +226,11 @@
         assertM(run(Schedule.exponential(100.millis, 3.0) >>> Schedule.elapsed)(List.fill(5)(())))(
           equalTo(List(0, 1, 4, 13, 40).map(i => (i * 100).millis))
         )
-=======
-        assertM(
-          TestClock
-            .setTime(Duration.Infinity) *> (Schedule.fibonacci(100.millis) >>> testElapsed).run(List.fill(5)(()))
-        )(equalTo(List(0, 1, 2, 4, 7).map(i => (i * 100).millis)))
-      },
-      testM("linear delay") {
-        assertM(
-          TestClock
-            .setTime(Duration.Infinity) *> (Schedule.linear(100.millis) >>> testElapsed).run(List.fill(5)(()))
-        )(equalTo(List(0, 1, 3, 6, 10).map(i => (i * 100).millis)))
-      },
-      testM("modified linear delay") {
-        assertM(TestClock.runAll *> (Schedule.linear(100.millis).modifyDelay {
-          case (_, d) => ZIO.succeed(d * 2)
-        } >>> testElapsed).run(List.fill(5)(())))(equalTo(List(0, 1, 3, 6, 10).map(i => (i * 200).millis)))
-      },
-      testM("exponential delay with default factor") {
-        assertM(
-          TestClock
-            .setTime(Duration.Infinity) *> (Schedule.exponential(100.millis) >>> testElapsed).run(List.fill(5)(()))
-        )(equalTo(List(0, 1, 3, 7, 15).map(i => (i * 100).millis)))
-      },
-      testM("exponential delay with other factor") {
-        assertM(
-          TestClock.runAll *> (Schedule.exponential(100.millis, 3.0) >>> testElapsed).run(List.fill(5)(()))
-        )(equalTo(List(0, 1, 4, 13, 40).map(i => (i * 100).millis)))
->>>>>>> 1116afef
       },
       testM("fromDurations") {
         val schedule = Schedule.fromDurations(4.seconds, 7.seconds, 12.seconds, 19.seconds)
         val expected = List(0.seconds, 4.seconds, 11.seconds, 23.seconds, 42.seconds)
-<<<<<<< HEAD
         val actual   = run(schedule >>> Schedule.elapsed)(List.fill(5)(()))
-=======
-        val actual   = TestClock.runAll *> (schedule >>> testElapsed).run(List.fill(5)(()))
->>>>>>> 1116afef
         assertM(actual)(equalTo(expected))
       }
     ) @@ zioTag(errors),
@@ -374,18 +329,10 @@
     },
     testM("either should not wait if neither schedule wants to continue") {
       assertM(
-<<<<<<< HEAD
         run((Schedule.stop || (Schedule.spaced(2.seconds) && Schedule.stop)) >>> Schedule.elapsed)(List.fill(5)(()))
       )(
         equalTo(List(Duration.Zero))
       )
-=======
-        TestClock
-          .setTime(Duration.Infinity) *> (
-          (Schedule.stop || (Schedule.spaced(2.seconds) && Schedule.stop)) >>> testElapsed
-        ).run(List.fill(5)(()))
-      )(equalTo(List(Duration.Zero)))
->>>>>>> 1116afef
     },
     testM("perform log for each recurrence of effect") {
       def schedule[A](ref: Ref[Int]) =
@@ -415,23 +362,11 @@
       res <- ref.updateAndGet(_ + 1).repeat(schedule)
     } yield res
 
-<<<<<<< HEAD
   /**
    * Run a schedule using the provided input and collect all outputs
    */
-  def run[R <: TestClock, A, B](sched: Schedule[R, A, B])(xs: Iterable[A]): ZIO[R, Nothing, List[B]] = {
-    def loop(xs: List[A], state: sched.State, acc: List[B]): ZIO[R, Nothing, List[B]] = xs match {
-      case Nil => ZIO.succeed(acc)
-      case x :: xs =>
-        sched
-          .update(x, state)
-          .foldM(
-            _ => ZIO.succeed(sched.extract(x, state) :: acc),
-            s => loop(xs, s, sched.extract(x, state) :: acc)
-          )
-    }
-    run(sched.initial.flatMap(loop(xs.toList, _, Nil)).map(_.reverse))
-  }
+  def run[R <: TestClock, A, B](sched: Schedule[R, A, B])(xs: Iterable[A]): ZIO[R, Nothing, List[B]] =
+    run(sched.run(xs))
 
   def run[R <: TestClock, E, A](effect: ZIO[R, E, A]): ZIO[R, E, A] =
     for {
@@ -440,8 +375,6 @@
       result <- fiber.join
     } yield result
 
-=======
->>>>>>> 1116afef
   def checkRepeat[B](schedule: Schedule[Any, Int, B], expected: B): ZIO[Any with Clock, Nothing, TestResult] =
     assertM(repeat(schedule))(equalTo(expected))
 
