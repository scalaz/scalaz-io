package zio

import zio.test._
import zio.test.Assertion._
<<<<<<< HEAD

object RefMSpec extends ZIOBaseSpec {
=======
import zio.RefMSpecUtils._
import zio.clock.Clock
import zio.duration.durationInt

object RefMSpec
    extends ZIOBaseSpec(
      suite("RefMSpec")(
        testM("get") {
          for {
            refM  <- RefM.make(current)
            value <- refM.get
          } yield assert(value, equalTo(current))
        },
        testM("set") {
          for {
            refM  <- RefM.make(current)
            _     <- refM.set(update)
            value <- refM.get
          } yield assert(value, equalTo(update))
        },
        testM("update") {
          for {
            refM  <- RefM.make(current)
            value <- refM.update(_ => IO.effectTotal(update))
          } yield assert(value, equalTo(update))
        },
        testM("update with failure") {
          for {
            refM  <- RefM.make[String](current)
            value <- refM.update(_ => IO.fail(failure)).run
          } yield assert(value, fails(equalTo(failure)))
        },
        testM("updateSome") {
          for {
            refM  <- RefM.make[State](Active)
            value <- refM.updateSome { case Closed => IO.succeed(Active) }
          } yield assert(value, equalTo(Active))
        },
        testM("updateSome twice") {
          for {
            refM   <- RefM.make[State](Active)
            value1 <- refM.updateSome { case Active => IO.succeed(Changed) }
            value2 <- refM.updateSome {
                       case Active  => IO.succeed(Changed)
                       case Changed => IO.succeed(Closed)
                     }
          } yield assert(value1, equalTo(Changed)) && assert(value2, equalTo(Closed))
        },
        testM("updateSome with failure") {
          for {
            refM  <- RefM.make[State](Active)
            value <- refM.updateSome { case Active => IO.fail(failure) }.run
          } yield assert(value, fails(equalTo(failure)))
        },
        testM("modify") {
          for {
            refM  <- RefM.make(current)
            r     <- refM.modify(_ => IO.effectTotal(("hello", update)))
            value <- refM.get
          } yield assert(r, equalTo("hello")) && assert(value, equalTo(update))
        },
        testM("modify with failure") {
          for {
            refM <- RefM.make[String](current)
            r    <- refM.modify(_ => IO.fail(failure)).run
          } yield assert(r, fails(equalTo(failure)))
        },
        testM("modify twice") {
          for {
            refM   <- RefM.make[State](Active)
            r1     <- refM.modifySome("doesn't change the state") { case Active => IO.succeed("changed" -> Changed) }
            value1 <- refM.get
            r2 <- refM.modifySome("doesn't change the state") {
                   case Active  => IO.succeed("changed" -> Changed)
                   case Changed => IO.succeed("closed"  -> Closed)
                 }
            value2 <- refM.get
          } yield assert(r1, equalTo("changed")) &&
            assert(value1, equalTo(Changed)) &&
            assert(r2, equalTo("closed")) &&
            assert(value2, equalTo(Closed))
        },
        testM("modifySome") {
          for {
            refM  <- RefM.make[State](Active)
            r     <- refM.modifySome("State doesn't change") { case Closed => IO.succeed("active" -> Active) }
            value <- refM.get
          } yield assert(r, equalTo("State doesn't change")) && assert(value, equalTo(Active))
        },
        testM("modifySome with failure not triggered") {
          for {
            refM  <- RefM.make[State](Active)
            r     <- refM.modifySome("State doesn't change") { case Closed => IO.fail(failure) }.orDieWith(new Exception(_))
            value <- refM.get
          } yield assert(r, equalTo("State doesn't change")) && assert(value, equalTo(Active))
        },
        testM("modifySome with failure") {
          for {
            refM  <- RefM.make[State](Active)
            value <- refM.modifySome("State doesn't change") { case Active => IO.fail(failure) }.run
          } yield assert(value, fails(equalTo(failure)))
        },
        testM("modifySome with fatal error") {
          for {
            refM  <- RefM.make[State](Active)
            value <- refM.modifySome("State doesn't change") { case Active => IO.dieMessage(fatalError) }.run
          } yield assert(value, dies(hasMessage(fatalError)))
        },
        testM("interrupt parent fiber and update") {
          for {
            promise     <- Promise.make[Nothing, RefM[State]]
            latch       <- Promise.make[Nothing, Unit]
            makeAndWait = promise.complete(RefM.make[State](Active)) *> latch.await
            fiber       <- makeAndWait.fork
            refM        <- promise.await
            _           <- fiber.interrupt
            value       <- refM.update(_ => ZIO.succeed(Closed)).timeout(1.second).provide(Clock.Live)
          } yield assert(value, equalTo(Some(Closed)))
        }
      )
    )
>>>>>>> 63f97b95

  def spec = suite("RefMSpec")(
    testM("get") {
      for {
        refM  <- RefM.make(current)
        value <- refM.get
      } yield assert(value, equalTo(current))
    },
    testM("set") {
      for {
        refM  <- RefM.make(current)
        _     <- refM.set(update)
        value <- refM.get
      } yield assert(value, equalTo(update))
    },
    testM("update") {
      for {
        refM  <- RefM.make(current)
        value <- refM.update(_ => IO.effectTotal(update))
      } yield assert(value, equalTo(update))
    },
    testM("update with failure") {
      for {
        refM  <- RefM.make[String](current)
        value <- refM.update(_ => IO.fail(failure)).run
      } yield assert(value, fails(equalTo(failure)))
    },
    testM("updateSome") {
      for {
        refM  <- RefM.make[State](Active)
        value <- refM.updateSome { case Closed => IO.succeed(Active) }
      } yield assert(value, equalTo(Active))
    },
    testM("updateSome twice") {
      for {
        refM   <- RefM.make[State](Active)
        value1 <- refM.updateSome { case Active => IO.succeed(Changed) }
        value2 <- refM.updateSome {
                   case Active  => IO.succeed(Changed)
                   case Changed => IO.succeed(Closed)
                 }
      } yield assert(value1, equalTo(Changed)) && assert(value2, equalTo(Closed))
    },
    testM("updateSome with failure") {
      for {
        refM  <- RefM.make[State](Active)
        value <- refM.updateSome { case Active => IO.fail(failure) }.run
      } yield assert(value, fails(equalTo(failure)))
    },
    testM("modify") {
      for {
        refM  <- RefM.make(current)
        r     <- refM.modify(_ => IO.effectTotal(("hello", update)))
        value <- refM.get
      } yield assert(r, equalTo("hello")) && assert(value, equalTo(update))
    },
    testM("modify with failure") {
      for {
        refM <- RefM.make[String](current)
        r    <- refM.modify(_ => IO.fail(failure)).run
      } yield assert(r, fails(equalTo(failure)))
    },
    testM("modify twice") {
      for {
        refM   <- RefM.make[State](Active)
        r1     <- refM.modifySome("doesn't change the state") { case Active => IO.succeed("changed" -> Changed) }
        value1 <- refM.get
        r2 <- refM.modifySome("doesn't change the state") {
               case Active  => IO.succeed("changed" -> Changed)
               case Changed => IO.succeed("closed"  -> Closed)
             }
        value2 <- refM.get
      } yield assert(r1, equalTo("changed")) &&
        assert(value1, equalTo(Changed)) &&
        assert(r2, equalTo("closed")) &&
        assert(value2, equalTo(Closed))
    },
    testM("modifySome") {
      for {
        refM  <- RefM.make[State](Active)
        r     <- refM.modifySome("State doesn't change") { case Closed => IO.succeed("active" -> Active) }
        value <- refM.get
      } yield assert(r, equalTo("State doesn't change")) && assert(value, equalTo(Active))
    },
    testM("modifySome with failure not triggered") {
      for {
        refM  <- RefM.make[State](Active)
        r     <- refM.modifySome("State doesn't change") { case Closed => IO.fail(failure) }.orDieWith(new Exception(_))
        value <- refM.get
      } yield assert(r, equalTo("State doesn't change")) && assert(value, equalTo(Active))
    },
    testM("modifySome with failure") {
      for {
        refM  <- RefM.make[State](Active)
        value <- refM.modifySome("State doesn't change") { case Active => IO.fail(failure) }.run
      } yield assert(value, fails(equalTo(failure)))
    }
  )

  val (current, update) = ("value", "new value")
  val failure           = "failure"
  val fatalError        = ":-0"

  sealed trait State
  case object Active  extends State
  case object Changed extends State
  case object Closed  extends State

}<|MERGE_RESOLUTION|>--- conflicted
+++ resolved
@@ -2,132 +2,10 @@
 
 import zio.test._
 import zio.test.Assertion._
-<<<<<<< HEAD
-
-object RefMSpec extends ZIOBaseSpec {
-=======
-import zio.RefMSpecUtils._
 import zio.clock.Clock
 import zio.duration.durationInt
 
-object RefMSpec
-    extends ZIOBaseSpec(
-      suite("RefMSpec")(
-        testM("get") {
-          for {
-            refM  <- RefM.make(current)
-            value <- refM.get
-          } yield assert(value, equalTo(current))
-        },
-        testM("set") {
-          for {
-            refM  <- RefM.make(current)
-            _     <- refM.set(update)
-            value <- refM.get
-          } yield assert(value, equalTo(update))
-        },
-        testM("update") {
-          for {
-            refM  <- RefM.make(current)
-            value <- refM.update(_ => IO.effectTotal(update))
-          } yield assert(value, equalTo(update))
-        },
-        testM("update with failure") {
-          for {
-            refM  <- RefM.make[String](current)
-            value <- refM.update(_ => IO.fail(failure)).run
-          } yield assert(value, fails(equalTo(failure)))
-        },
-        testM("updateSome") {
-          for {
-            refM  <- RefM.make[State](Active)
-            value <- refM.updateSome { case Closed => IO.succeed(Active) }
-          } yield assert(value, equalTo(Active))
-        },
-        testM("updateSome twice") {
-          for {
-            refM   <- RefM.make[State](Active)
-            value1 <- refM.updateSome { case Active => IO.succeed(Changed) }
-            value2 <- refM.updateSome {
-                       case Active  => IO.succeed(Changed)
-                       case Changed => IO.succeed(Closed)
-                     }
-          } yield assert(value1, equalTo(Changed)) && assert(value2, equalTo(Closed))
-        },
-        testM("updateSome with failure") {
-          for {
-            refM  <- RefM.make[State](Active)
-            value <- refM.updateSome { case Active => IO.fail(failure) }.run
-          } yield assert(value, fails(equalTo(failure)))
-        },
-        testM("modify") {
-          for {
-            refM  <- RefM.make(current)
-            r     <- refM.modify(_ => IO.effectTotal(("hello", update)))
-            value <- refM.get
-          } yield assert(r, equalTo("hello")) && assert(value, equalTo(update))
-        },
-        testM("modify with failure") {
-          for {
-            refM <- RefM.make[String](current)
-            r    <- refM.modify(_ => IO.fail(failure)).run
-          } yield assert(r, fails(equalTo(failure)))
-        },
-        testM("modify twice") {
-          for {
-            refM   <- RefM.make[State](Active)
-            r1     <- refM.modifySome("doesn't change the state") { case Active => IO.succeed("changed" -> Changed) }
-            value1 <- refM.get
-            r2 <- refM.modifySome("doesn't change the state") {
-                   case Active  => IO.succeed("changed" -> Changed)
-                   case Changed => IO.succeed("closed"  -> Closed)
-                 }
-            value2 <- refM.get
-          } yield assert(r1, equalTo("changed")) &&
-            assert(value1, equalTo(Changed)) &&
-            assert(r2, equalTo("closed")) &&
-            assert(value2, equalTo(Closed))
-        },
-        testM("modifySome") {
-          for {
-            refM  <- RefM.make[State](Active)
-            r     <- refM.modifySome("State doesn't change") { case Closed => IO.succeed("active" -> Active) }
-            value <- refM.get
-          } yield assert(r, equalTo("State doesn't change")) && assert(value, equalTo(Active))
-        },
-        testM("modifySome with failure not triggered") {
-          for {
-            refM  <- RefM.make[State](Active)
-            r     <- refM.modifySome("State doesn't change") { case Closed => IO.fail(failure) }.orDieWith(new Exception(_))
-            value <- refM.get
-          } yield assert(r, equalTo("State doesn't change")) && assert(value, equalTo(Active))
-        },
-        testM("modifySome with failure") {
-          for {
-            refM  <- RefM.make[State](Active)
-            value <- refM.modifySome("State doesn't change") { case Active => IO.fail(failure) }.run
-          } yield assert(value, fails(equalTo(failure)))
-        },
-        testM("modifySome with fatal error") {
-          for {
-            refM  <- RefM.make[State](Active)
-            value <- refM.modifySome("State doesn't change") { case Active => IO.dieMessage(fatalError) }.run
-          } yield assert(value, dies(hasMessage(fatalError)))
-        },
-        testM("interrupt parent fiber and update") {
-          for {
-            promise     <- Promise.make[Nothing, RefM[State]]
-            latch       <- Promise.make[Nothing, Unit]
-            makeAndWait = promise.complete(RefM.make[State](Active)) *> latch.await
-            fiber       <- makeAndWait.fork
-            refM        <- promise.await
-            _           <- fiber.interrupt
-            value       <- refM.update(_ => ZIO.succeed(Closed)).timeout(1.second).provide(Clock.Live)
-          } yield assert(value, equalTo(Some(Closed)))
-        }
-      )
-    )
->>>>>>> 63f97b95
+object RefMSpec extends ZIOBaseSpec {
 
   def spec = suite("RefMSpec")(
     testM("get") {
@@ -224,6 +102,23 @@
         refM  <- RefM.make[State](Active)
         value <- refM.modifySome("State doesn't change") { case Active => IO.fail(failure) }.run
       } yield assert(value, fails(equalTo(failure)))
+    },
+    testM("modifySome with fatal error") {
+      for {
+        refM  <- RefM.make[State](Active)
+        value <- refM.modifySome("State doesn't change") { case Active => IO.dieMessage(fatalError) }.run
+      } yield assert(value, dies(hasMessage(fatalError)))
+    },
+    testM("interrupt parent fiber and update") {
+      for {
+        promise     <- Promise.make[Nothing, RefM[State]]
+        latch       <- Promise.make[Nothing, Unit]
+        makeAndWait = promise.complete(RefM.make[State](Active)) *> latch.await
+        fiber       <- makeAndWait.fork
+        refM        <- promise.await
+        _           <- fiber.interrupt
+        value       <- refM.update(_ => ZIO.succeed(Closed)).timeout(1.second).provide(Clock.Live)
+      } yield assert(value, equalTo(Some(Closed)))
     }
   )
 
@@ -235,5 +130,4 @@
   case object Active  extends State
   case object Changed extends State
   case object Closed  extends State
-
 }