package zio
package interop

<<<<<<< HEAD
import zio.Blocking
=======
>>>>>>> f252f4fb
import zio.interop.javaz._
import zio.test.Assertion._
import zio.test._

import java.net.InetSocketAddress
import java.nio.ByteBuffer
import java.nio.channels.{AsynchronousServerSocketChannel, AsynchronousSocketChannel}
import java.util.concurrent.{CompletableFuture, CompletionStage, Future}

object JavaSpec extends ZIOBaseSpec {

  import ZIOTag._

<<<<<<< HEAD
  def spec: Spec[Has[Blocking], TestFailure[Any], TestSuccess] = suite("JavaSpec")(
=======
  def spec: Spec[Any, TestFailure[Any], TestSuccess] = suite("JavaSpec")(
>>>>>>> f252f4fb
    suite("`Task.fromFutureJava` must")(
      testM("be lazy on the `Future` parameter") {
        var evaluated         = false
        def ftr: Future[Unit] = CompletableFuture.supplyAsync(() => evaluated = true)
        assertM(ZIO.fromFutureJava(ftr).when(false).as(evaluated))(isFalse)
      },
      testM("execute the `Future` parameter only once") {
        var count            = 0
        def ftr: Future[Int] = CompletableFuture.supplyAsync { () => count += 1; count }
        assertM(ZIO.fromFutureJava(ftr).run)(succeeds(equalTo(1)))
      },
      testM("catch exceptions thrown by lazy block") {
        val ex                          = new Exception("no future for you!")
        lazy val noFuture: Future[Unit] = throw ex
        assertM(ZIO.fromFutureJava(noFuture).run)(fails(equalTo(ex)))
      } @@ zioTag(errors),
      testM("return an `IO` that fails if `Future` fails (failedFuture)") {
        val ex                         = new Exception("no value for you!")
        lazy val noValue: Future[Unit] = CompletableFuture_.failedFuture(ex)
        assertM(ZIO.fromFutureJava(noValue).run)(fails(equalTo(ex)))
      } @@ zioTag(errors),
      testM("return an `IO` that fails if `Future` fails (supplyAsync)") {
        val ex                         = new Exception("no value for you!")
        lazy val noValue: Future[Unit] = CompletableFuture.supplyAsync(() => throw ex)
        assertM(ZIO.fromFutureJava(noValue).run)(fails(equalTo(ex)))
      } @@ zioTag(errors),
      testM("return an `IO` that produces the value from `Future`") {
        lazy val someValue: Future[Int] = CompletableFuture.completedFuture(42)
        assertM(ZIO.fromFutureJava(someValue))(equalTo(42))
      },
      testM("handle null produced by the completed `Future`") {
        lazy val someValue: Future[String] = CompletableFuture.completedFuture[String](null)
        assertM(ZIO.fromFutureJava(someValue).map(Option(_)))(isNone)
      } @@ zioTag(errors),
      testM("be referentially transparent") {
        var n    = 0
        val task = ZIO.fromFutureJava(CompletableFuture.supplyAsync(() => n += 1))
        for {
          _ <- task
          _ <- task
        } yield assert(n)(equalTo(2))
      }
    ) @@ zioTag(future),
    suite("`Task.fromCompletionStage` must")(
      testM("be lazy on the `Future` parameter") {
        var evaluated                 = false
        def cs: CompletionStage[Unit] = CompletableFuture.supplyAsync(() => evaluated = true)
        assertM(ZIO.fromCompletionStage(cs).when(false).as(evaluated))(isFalse)
      },
      testM("catch exceptions thrown by lazy block") {
        val ex                                   = new Exception("no future for you!")
        lazy val noFuture: CompletionStage[Unit] = throw ex
        assertM(ZIO.fromCompletionStage(noFuture).run)(fails(equalTo(ex)))
      } @@ zioTag(errors),
      testM("return an `IO` that fails if `Future` fails (failedFuture)") {
        val ex                                  = new Exception("no value for you!")
        lazy val noValue: CompletionStage[Unit] = CompletableFuture_.failedFuture(ex)
        assertM(ZIO.fromCompletionStage(noValue).run)(fails[Throwable](equalTo(ex)))
      } @@ zioTag(errors),
      testM("return an `IO` that fails if `Future` fails (supplyAsync)") {
        val ex                                  = new Exception("no value for you!")
        lazy val noValue: CompletionStage[Unit] = CompletableFuture.supplyAsync(() => throw ex)
        assertM(ZIO.fromCompletionStage(noValue).run)(fails[Throwable](equalTo(ex)))
      } @@ zioTag(errors),
      testM("return an `IO` that produces the value from `Future`") {
        lazy val someValue: CompletionStage[Int] = CompletableFuture.completedFuture(42)
        assertM(ZIO.fromCompletionStage(someValue))(equalTo(42))
      },
      testM("handle null produced by the completed `Future`") {
        lazy val someValue: CompletionStage[String] = CompletableFuture.completedFuture[String](null)
        assertM(ZIO.fromCompletionStage(someValue).map(Option(_)))(isNone)
      } @@ zioTag(errors),
      testM("be referentially transparent") {
        var n    = 0
        val task = ZIO.fromCompletionStage(CompletableFuture.supplyAsync(() => n += 1))
        for {
          _ <- task
          _ <- task
        } yield assert(n)(equalTo(2))
      }
    ) @@ zioTag(future),
    suite("`Task.toCompletableFuture` must")(
      testM("produce always a successful `IO` of `Future`") {
        val failedIO = IO.fail[Throwable](new Exception("IOs also can fail"))
        assertM(failedIO.toCompletableFuture)(isSubtype[CompletableFuture[Unit]](anything))
      },
      test("be polymorphic in error type") {
        val unitIO: Task[Unit]                          = Task.unit
        val polyIO: IO[String, CompletableFuture[Unit]] = unitIO.toCompletableFuture
        assert(polyIO)(anything)
      } @@ zioTag(errors),
      testM("return a `CompletableFuture` that fails if `IO` fails") {
        val ex                       = new Exception("IOs also can fail")
        val failedIO: Task[Unit]     = IO.fail[Throwable](ex)
        val failedFuture: Task[Unit] = failedIO.toCompletableFuture.flatMap(f => Task(f.get()))
        assertM(failedFuture.run)(
          fails[Throwable](hasField("message", _.getMessage, equalTo("java.lang.Exception: IOs also can fail")))
        )
      } @@ zioTag(errors),
      testM("return a `CompletableFuture` that produces the value from `IO`") {
        val someIO = Task.succeed[Int](42)
        assertM(someIO.toCompletableFuture.map(_.get()))(equalTo(42))
      }
    ) @@ zioTag(future),
    suite("`Task.toCompletableFutureE` must")(
      testM("convert error of type `E` to `Throwable`") {
        val failedIO: IO[String, Unit] = IO.fail[String]("IOs also can fail")
        val failedFuture: Task[Unit] =
          failedIO.toCompletableFutureWith(new Exception(_)).flatMap(f => Task(f.get()))
        assertM(failedFuture.run)(
          fails[Throwable](hasField("message", _.getMessage, equalTo("java.lang.Exception: IOs also can fail")))
        )
      } @@ zioTag(errors)
    ) @@ zioTag(future),
    suite("`Fiber.fromCompletionStage`")(
      test("be lazy on the `Future` parameter") {
        var evaluated                  = false
        def ftr: CompletionStage[Unit] = CompletableFuture.supplyAsync(() => evaluated = true)
        Fiber.fromCompletionStage(ftr)
        assert(evaluated)(isFalse)
      },
      testM("catch exceptions thrown by lazy block") {
        val ex                              = new Exception("no future for you!")
        def noFuture: CompletionStage[Unit] = throw ex
        assertM(Fiber.fromCompletionStage(noFuture).join.run)(fails(equalTo(ex)))
      } @@ zioTag(errors),
      testM("return an `IO` that fails if `Future` fails (failedFuture)") {
        val ex                             = new Exception("no value for you!")
        def noValue: CompletionStage[Unit] = CompletableFuture_.failedFuture(ex)
        assertM(Fiber.fromCompletionStage(noValue).join.run)(fails[Throwable](equalTo(ex)))
      } @@ zioTag(errors),
      testM("return an `IO` that fails if `Future` fails (supplyAsync)") {
        val ex                             = new Exception("no value for you!")
        def noValue: CompletionStage[Unit] = CompletableFuture.supplyAsync(() => throw ex)
        assertM(Fiber.fromCompletionStage(noValue).join.run)(fails[Throwable](equalTo(ex)))
      } @@ zioTag(errors),
      testM("return an `IO` that produces the value from `Future`") {
        def someValue: CompletionStage[Int] = CompletableFuture.completedFuture(42)
        assertM(Fiber.fromCompletionStage(someValue).join.run)(succeeds(equalTo(42)))
      }
    ) @@ zioTag(future),
    suite("`Fiber.fromFutureJava` must")(
      test("be lazy on the `Future` parameter") {
        var evaluated         = false
        def ftr: Future[Unit] = CompletableFuture.supplyAsync(() => evaluated = true)
        Fiber.fromFutureJava(ftr)
        assert(evaluated)(isFalse)
      },
      testM("catch exceptions thrown by lazy block") {
        val ex                     = new Exception("no future for you!")
        def noFuture: Future[Unit] = throw ex
        assertM(Fiber.fromFutureJava(noFuture).join.run)(fails(equalTo(ex)))
      } @@ zioTag(errors),
      testM("return an `IO` that fails if `Future` fails (failedFuture)") {
        val ex                    = new Exception("no value for you!")
        def noValue: Future[Unit] = CompletableFuture_.failedFuture(ex)
        assertM(Fiber.fromFutureJava(noValue).join.run)(fails[Throwable](equalTo(ex)))
      } @@ zioTag(errors),
      testM("return an `IO` that fails if `Future` fails (failedFuture)") {
        val ex                    = new Exception("no value for you!")
        def noValue: Future[Unit] = CompletableFuture.supplyAsync(() => throw ex)
        assertM(Fiber.fromFutureJava(noValue).join.run)(fails[Throwable](equalTo(ex)))
      } @@ zioTag(errors),
      testM("return an `IO` that produces the value from `Future`") {
        def someValue: Future[Int] = CompletableFuture.completedFuture(42)
        assertM(Fiber.fromFutureJava(someValue).join.run)(succeeds(equalTo(42)))
      }
    ) @@ zioTag(future),
    suite("`Task.withCompletionHandler` must")(
      testM("write and read to and from AsynchronousSocketChannel") {
        val list: List[Byte] = List(13)
        val address          = new InetSocketAddress(54321)
        val server           = AsynchronousServerSocketChannel.open().bind(address)
        val client           = AsynchronousSocketChannel.open()

        val taskServer = for {
          c <- ZIO.effectAsyncWithCompletionHandler[AsynchronousSocketChannel](server.accept((), _))
          w <- ZIO.effectAsyncWithCompletionHandler[Integer](c.write(ByteBuffer.wrap(list.toArray), (), _))
        } yield w

        val taskClient = for {
          _     <- ZIO.effectAsyncWithCompletionHandler[Void](client.connect(address, (), _))
          buffer = ByteBuffer.allocate(1)
          r     <- ZIO.effectAsyncWithCompletionHandler[Integer](client.read(buffer, (), _))
        } yield (r, buffer.array.toList)

        val task = for {
          fiberServer  <- taskServer.fork
          fiberClient  <- taskClient.fork
          resultServer <- fiberServer.join
          resultClient <- fiberClient.join
          _            <- ZIO.effectTotal(server.close())
        } yield (resultServer, resultClient)

        assertM(task.run)(
          succeeds[(Integer, (Integer, List[Byte]))](equalTo((Integer.valueOf(1), (Integer.valueOf(1), list))))
        )
      }
    ) @@ zioTag(future)
  )
}<|MERGE_RESOLUTION|>--- conflicted
+++ resolved
@@ -1,10 +1,6 @@
 package zio
 package interop
 
-<<<<<<< HEAD
-import zio.Blocking
-=======
->>>>>>> f252f4fb
 import zio.interop.javaz._
 import zio.test.Assertion._
 import zio.test._
@@ -18,11 +14,7 @@
 
   import ZIOTag._
 
-<<<<<<< HEAD
-  def spec: Spec[Has[Blocking], TestFailure[Any], TestSuccess] = suite("JavaSpec")(
-=======
   def spec: Spec[Any, TestFailure[Any], TestSuccess] = suite("JavaSpec")(
->>>>>>> f252f4fb
     suite("`Task.fromFutureJava` must")(
       testM("be lazy on the `Future` parameter") {
         var evaluated         = false
