--- conflicted
+++ resolved
@@ -3,87 +3,7 @@
 import zio.random.Random
 import zio.test.Assertion._
 
-<<<<<<< HEAD
 object BoolAlgebraSpec extends ZIOBaseSpec {
-=======
-object BoolAlgebraSpec
-    extends ZIOBaseSpec(
-      suite("BoolAlgebraSpec")(
-        test("all returns conjunction of values") {
-          assert(BoolAlgebra.all(List(success1, failure1, failure2)), isSome(isFailure))
-        },
-        testM("and distributes over or") {
-          check(boolAlgebra, boolAlgebra, boolAlgebra) { (a, b, c) =>
-            assert(a && (b || c), equalTo((a && b) || (a && c)))
-          }
-        },
-        testM("and is associative") {
-          check(boolAlgebra, boolAlgebra, boolAlgebra) { (a, b, c) =>
-            assert((a && b) && c, equalTo(a && (b && c)))
-          }
-        },
-        testM("and is commutative") {
-          check(boolAlgebra, boolAlgebra) { (a, b) =>
-            assert(a && b, equalTo(b && a))
-          }
-        },
-        test("any returns disjunction of values") {
-          assert(BoolAlgebra.any(List(success1, failure1, failure2)), isSome(isSuccess))
-        },
-        test("as maps values to constant value") {
-          assert(
-            (success1 && success2).as("value"),
-            equalTo(BoolAlgebra.success("value") && BoolAlgebra.success("value"))
-          )
-        },
-        test("both returns conjunction of two values") {
-          assert(success1 && success2, isSuccess) &&
-          assert(success1 && failure1, isFailure) &&
-          assert(failure1 && success1, isFailure) &&
-          assert(failure1 && failure2, isFailure)
-        },
-        test("collectAll combines multiple values") {
-          assert(
-            BoolAlgebra.collectAll(List(success1, failure1, failure2)),
-            isSome(equalTo(success1 && failure1 && failure2))
-          )
-        },
-        testM("De Morgan's laws") {
-          check(boolAlgebra, boolAlgebra) { (a, b) =>
-            assert(!(a && b), equalTo(!a || !b)) &&
-            assert(!a || !b, equalTo(!(a && b))) &&
-            assert(!(a || b), equalTo(!a && !b)) &&
-            assert(!a && !b, equalTo(!(a || b)))
-          }
-        },
-        testM("double negative") {
-          check(boolAlgebra) { a =>
-            assert(!(!a), equalTo(a)) &&
-            assert(a, equalTo(!(!a)))
-          }
-        },
-        test("either returns disjunction of two values") {
-          assert(success1 || success2, isSuccess) &&
-          assert(success1 || failure1, isSuccess) &&
-          assert(failure1 || success1, isSuccess) &&
-          assert(failure1 || failure2, isFailure)
-        },
-        testM("hashCode is consistent with equals") {
-          checkSome(10)(equalBoolAlgebraOfSize(4)) { pair =>
-            val (a, b) = pair
-            assert(a.hashCode, equalTo(b.hashCode))
-          }
-        },
-        test("failures collects failures") {
-          val actual   = (success1 && success2 && failure1 && failure2).failures.get
-          val expected = !failure1 && !failure2
-          assert(actual, equalTo(expected))
-        },
-        test("foreach combines multiple values") {
-          def isEven(n: Int): BoolAlgebra[String] =
-            if (n % 2 == 0) BoolAlgebra.success(s"$n is even")
-            else BoolAlgebra.failure(s"$n is odd")
->>>>>>> 6c6a1ca2
 
   def spec = suite("BoolAlgebraSpec")(
     test("all returns conjunction of values") {
@@ -146,7 +66,7 @@
       assert(failure1 || failure2, isFailure)
     },
     testM("hashCode is consistent with equals") {
-      checkSome(equalBoolAlgebraOfSize(4))(n = 10) { pair =>
+      checkSome(10)(equalBoolAlgebraOfSize(4)) { pair =>
         val (a, b) = pair
         assert(a.hashCode, equalTo(b.hashCode))
       }
