--- conflicted
+++ resolved
@@ -7,31 +7,17 @@
 
 object TestUtils {
 
-  final def execute[L, E, S](spec: ZSpec[TestEnvironment, E, L, S]): UIO[ExecutedSpec[E, L, S]] =
+  final def execute[E, L, S](spec: ZSpec[TestEnvironment, E, L, S]): UIO[ExecutedSpec[E, L, S]] =
     TestExecutor.managed(environment.testEnvironmentManaged)(spec, ExecutionStrategy.Sequential)
-
-<<<<<<< HEAD
-  final def failed[L, E, S](spec: ZSpec[environment.TestEnvironment, E, L, S]): ZIO[Any, Nothing, Boolean] =
-    succeeded(spec).map(!_)
-
-  final def failedWith(spec: ZSpec[TestEnvironment, Any, String, Any], pred: Throwable => Boolean) =
-    forAllTests(execute(spec)) {
-      case Left(TestFailure.Runtime(cause)) => cause.dieOption.fold(false)(pred)
-      case _                                => false
-    }
 
   final def forAllTests[E, L, S](
     execSpec: UIO[ExecutedSpec[E, L, S]]
-=======
-  final def forAllTests[L, E, S](
-    execSpec: UIO[ExecutedSpec[L, E, S]]
->>>>>>> bcbbc144
   )(f: Either[TestFailure[E], TestSuccess[S]] => Boolean): ZIO[Any, Nothing, Boolean] =
     execSpec.flatMap { results =>
       results.forall { case Spec.TestCase(_, test) => test.map(f); case _ => ZIO.succeed(true) }
     }
 
-  final def isIgnored[L, E, S](spec: ZSpec[environment.TestEnvironment, E, L, S]): ZIO[Any, Nothing, Boolean] = {
+  final def isIgnored[E, L, S](spec: ZSpec[environment.TestEnvironment, E, L, S]): ZIO[Any, Nothing, Boolean] = {
     val execSpec = execute(spec)
     forAllTests(execSpec) {
       case Right(TestSuccess.Ignored) => true
@@ -39,7 +25,7 @@
     }
   }
 
-  final def isSuccess[L, E, S](spec: ZSpec[environment.TestEnvironment, E, L, S]): ZIO[Any, Nothing, Boolean] = {
+  final def isSuccess[E, L, S](spec: ZSpec[environment.TestEnvironment, E, L, S]): ZIO[Any, Nothing, Boolean] = {
     val execSpec = execute(spec)
     forAllTests(execSpec) {
       case Right(TestSuccess.Succeeded(_)) => true
