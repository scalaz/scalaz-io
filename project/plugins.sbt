--- conflicted
+++ resolved
@@ -14,10 +14,6 @@
 addSbtPlugin("ch.epfl.scala"                     % "sbt-bloop"                 % "1.3.5")
 addSbtPlugin("com.dwijnand"                      % "sbt-dynver"                % "4.0.0")
 addSbtPlugin("com.jsuereth"                      % "sbt-pgp"                   % "1.1.2")
-<<<<<<< HEAD
-addSbtPlugin("org.xerial.sbt"                    % "sbt-sonatype"              % "3.8")
+addSbtPlugin("org.xerial.sbt"                    % "sbt-sonatype"              % "3.8.1")
 addSbtPlugin("org.scala-native"                  % "sbt-scala-native"              % "0.4.0-M2")
-addSbtPlugin("org.portable-scala"                % "sbt-scala-native-crossproject" % "0.6.1")
-=======
-addSbtPlugin("org.xerial.sbt"                    % "sbt-sonatype"              % "3.8.1")
->>>>>>> 10e9a932
+addSbtPlugin("org.portable-scala"                % "sbt-scala-native-crossproject" % "0.6.1")