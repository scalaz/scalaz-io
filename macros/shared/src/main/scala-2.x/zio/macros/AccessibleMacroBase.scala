--- conflicted
+++ resolved
@@ -31,13 +31,23 @@
   protected val zioServiceName: TermName  = TermName("Service")
   protected val constructorName: TermName = TermName("$init$")
 
+  sealed trait Info {
+    def service: ClassDef
+
+    def serviceTypeParams: List[TypeDef]
+  }
+
+  protected case class PlainModuleInfo(
+    module: Option[ModuleDef],
+    service: ClassDef,
+    serviceTypeParams: List[TypeDef]
+  ) extends Info
+
   protected case class ModuleInfo(
     module: ModuleDef,
     service: ClassDef,
-    serviceTypeParams: List[TypeDef],
-    serviceTypeName: TypeName,
-    usesServiceTypeAliasPattern: Boolean
-  )
+    serviceTypeParams: List[TypeDef]
+  ) extends Info
 
   protected sealed trait Capability
 
@@ -96,17 +106,18 @@
 
     protected def typeParamsForAccessors(serviceTypeParams: List[TypeDef]): List[TypeDef]
 
-    protected lazy val moduleInfo: ModuleInfo = (annottees match {
+    protected lazy val moduleInfo: Info = (annottees match {
       case (module: ModuleDef) :: Nil =>
         module.impl.body.collectFirst {
           case service @ ClassDef(_, name, tparams, _) if name.toTermName == zioServiceName =>
-            ModuleInfo(module, service, tparams, name, usesServiceTypeAliasPattern = true)
+            ModuleInfo(module, service, tparams)
         }
-      case (traitDef @ ClassDef(_, name, tparams, _)) :: (moduleDef: ModuleDef) :: Nil =>
-        Some(ModuleInfo(moduleDef, traitDef, tparams, name, usesServiceTypeAliasPattern = false))
-      case (traitDef @ ClassDef(_, name, tparams, _)) :: Nil =>
-        val moduleDef: ModuleDef = q"object ${name.toTermName} {}".asInstanceOf[ModuleDef]
-        Some(ModuleInfo(moduleDef, traitDef, tparams, name, usesServiceTypeAliasPattern = false))
+      case (module: ModuleDef) :: (service @ ClassDef(_, _, tparams, _)) :: Nil =>
+        Some(PlainModuleInfo(Some(module), service, tparams))
+      case (service @ ClassDef(_, _, tparams, _)) :: (module: ModuleDef) :: Nil =>
+        Some(PlainModuleInfo(Some(module), service, tparams))
+      case (service @ ClassDef(_, _, tparams, _)) :: Nil =>
+        Some(PlainModuleInfo(None, service, tparams))
       case _ => None
     }).getOrElse(abort(s"@$macroName macro can only be applied to objects containing `Service` trait."))
 
@@ -139,31 +150,30 @@
       serviceTypeParams: List[TypeDef],
       typeParams: List[TypeDef],
       paramLists: List[List[ValDef]],
-      isVal: Boolean
+      isVal: Boolean,
+      serviceName: TypeName
     ): Tree = {
 
       val serviceTypeArgs = typeArgsForService(serviceTypeParams)
-      val serviceTypeName = moduleInfo.serviceTypeName
 
       val returnType = info.capability match {
         case Capability.Effect(r, e, a) =>
-          if (r != any) tq"_root_.zio.ZIO[_root_.zio.Has[$serviceTypeName[..$serviceTypeArgs]] with $r, $e, $a]"
-          else tq"_root_.zio.ZIO[_root_.zio.Has[$serviceTypeName[..$serviceTypeArgs]], $e, $a]"
+          if (r != any) tq"_root_.zio.ZIO[_root_.zio.Has[$serviceName[..$serviceTypeArgs]] with $r, $e, $a]"
+          else tq"_root_.zio.ZIO[_root_.zio.Has[$serviceName[..$serviceTypeArgs]], $e, $a]"
         case Capability.Managed(r, e, a) =>
-          if (r != any) tq"_root_.zio.ZManaged[_root_.zio.Has[$serviceTypeName[..$serviceTypeArgs]] with $r, $e, $a]"
-          else tq"_root_.zio.ZManaged[_root_.zio.Has[$serviceTypeName[..$serviceTypeArgs]], $e, $a]"
+          if (r != any) tq"_root_.zio.ZManaged[_root_.zio.Has[$serviceName[..$serviceTypeArgs]] with $r, $e, $a]"
+          else tq"_root_.zio.ZManaged[_root_.zio.Has[$serviceName[..$serviceTypeArgs]], $e, $a]"
         case Capability.Stream(r, e, a) =>
-          if (r != any)
-            tq"_root_.zio.stream.ZStream[_root_.zio.Has[$serviceTypeName[..$serviceTypeArgs]] with $r, $e, $a]"
-          else tq"_root_.zio.stream.ZStream[_root_.zio.Has[$serviceTypeName[..$serviceTypeArgs]], $e, $a]"
+          if (r != any) tq"_root_.zio.stream.ZStream[_root_.zio.Has[$serviceName[..$serviceTypeArgs]] with $r, $e, $a]"
+          else tq"_root_.zio.stream.ZStream[_root_.zio.Has[$serviceName[..$serviceTypeArgs]], $e, $a]"
         case Capability.Sink(r, e, a, l, b) =>
           if (r != any)
-            tq"_root_.zio.stream.ZSink[_root_.zio.Has[$serviceTypeName[..$serviceTypeArgs]] with $r, $e, $a, $l, $b]"
-          else tq"_root_.zio.stream.ZSink[_root_.zio.Has[$serviceTypeName[..$serviceTypeArgs]], $e, $a, $l, $b]"
+            tq"_root_.zio.stream.ZSink[_root_.zio.Has[$serviceName[..$serviceTypeArgs]] with $r, $e, $a, $l, $b]"
+          else tq"_root_.zio.stream.ZSink[_root_.zio.Has[$serviceName[..$serviceTypeArgs]], $e, $a, $l, $b]"
         case Capability.Method(a) =>
-          tq"_root_.zio.ZIO[_root_.zio.Has[$serviceTypeName[..$serviceTypeArgs]], $nothing, $a]"
+          tq"_root_.zio.ZIO[_root_.zio.Has[$serviceName[..$serviceTypeArgs]], $nothing, $a]"
         case Capability.ThrowingMethod(a) =>
-          tq"_root_.zio.ZIO[_root_.zio.Has[$serviceTypeName[..$serviceTypeArgs]], $throwable, $a]"
+          tq"_root_.zio.ZIO[_root_.zio.Has[$serviceName[..$serviceTypeArgs]], $throwable, $a]"
       }
 
       val typeArgs = typeParams.map(_.name)
@@ -180,31 +190,31 @@
 
       val returnValue = (info.capability, paramLists) match {
         case (_: Capability.Effect, argLists) if argLists.flatten.nonEmpty || argLists.size == 1 =>
-          q"_root_.zio.ZIO.accessM(_.get[$serviceTypeName[..$serviceTypeArgs]].$name[..$typeArgs](...$argNames))"
+          q"_root_.zio.ZIO.accessM(_.get[$serviceName[..$serviceTypeArgs]].$name[..$typeArgs](...$argNames))"
         case (_: Capability.Effect, _) =>
-          q"_root_.zio.ZIO.accessM(_.get[$serviceTypeName[..$serviceTypeArgs]].$name)"
+          q"_root_.zio.ZIO.accessM(_.get[$serviceName[..$serviceTypeArgs]].$name)"
         case (_: Capability.Managed, argLists) if argLists.flatten.nonEmpty || argLists.size == 1 =>
-          q"_root_.zio.ZManaged.accessManaged(_.get[$serviceTypeName[..$serviceTypeArgs]].$name[..$typeArgs](...$argNames))"
+          q"_root_.zio.ZManaged.accessManaged(_.get[$serviceName[..$serviceTypeArgs]].$name[..$typeArgs](...$argNames))"
         case (_: Capability.Managed, _) =>
-          q"_root_.zio.ZManaged.accessManaged(_.get[$serviceTypeName[..$serviceTypeArgs]].$name[..$typeArgs])"
+          q"_root_.zio.ZManaged.accessManaged(_.get[$serviceName[..$serviceTypeArgs]].$name[..$typeArgs])"
         case (_: Capability.Stream, argLists) if argLists.flatten.nonEmpty || argLists.size == 1 =>
-          q"_root_.zio.stream.ZStream.accessStream(_.get[$serviceTypeName[..$serviceTypeArgs]].$name[..$typeArgs](...$argNames))"
+          q"_root_.zio.stream.ZStream.accessStream(_.get[$serviceName[..$serviceTypeArgs]].$name[..$typeArgs](...$argNames))"
         case (_: Capability.Stream, _) =>
-          q"_root_.zio.stream.ZStream.accessStream(_.get[$serviceTypeName[..$serviceTypeArgs]].$name)"
+          q"_root_.zio.stream.ZStream.accessStream(_.get[$serviceName[..$serviceTypeArgs]].$name)"
         case (_: Capability.Sink, argLists) if argLists.flatten.nonEmpty || argLists.size == 1 =>
-          q"_root_.zio.stream.ZSink.accessSink(_.get[$serviceTypeName[..$serviceTypeArgs]].$name[..$typeArgs](...$argNames))"
+          q"_root_.zio.stream.ZSink.accessSink(_.get[$serviceName[..$serviceTypeArgs]].$name[..$typeArgs](...$argNames))"
         case (_: Capability.Sink, _) =>
-          q"_root_.zio.stream.ZSink.accessSink(_.get[$serviceTypeName[..$serviceTypeArgs]].$name)"
+          q"_root_.zio.stream.ZSink.accessSink(_.get[$serviceName[..$serviceTypeArgs]].$name)"
         case (_: Capability.ThrowingMethod, argLists) if argLists.flatten.nonEmpty || argLists.size == 1 =>
           val argNames = argLists.map(_.map(_.name))
-          q"_root_.zio.ZIO.accessM(s => ZIO(s.get[$serviceTypeName[..$serviceTypeArgs]].$name[..$typeArgs](...$argNames)))"
+          q"_root_.zio.ZIO.accessM(s => ZIO(s.get[$serviceName[..$serviceTypeArgs]].$name[..$typeArgs](...$argNames)))"
         case (_: Capability.ThrowingMethod, _) =>
-          q"_root_.zio.ZIO.accessM(s => ZIO(s.get[$serviceTypeName[..$serviceTypeArgs]].$name))"
+          q"_root_.zio.ZIO.accessM(s => ZIO(s.get[$serviceName[..$serviceTypeArgs]].$name))"
         case (_, argLists) if argLists.flatten.nonEmpty || argLists.size == 1 =>
           val argNames = argLists.map(_.map(_.name))
-          q"_root_.zio.ZIO.access(_.get[$serviceTypeName[..$serviceTypeArgs]].$name[..$typeArgs](...$argNames))"
+          q"_root_.zio.ZIO.access(_.get[$serviceName[..$serviceTypeArgs]].$name[..$typeArgs](...$argNames))"
         case (_, _) =>
-          q"_root_.zio.ZIO.access(_.get[$serviceTypeName[..$serviceTypeArgs]].$name)"
+          q"_root_.zio.ZIO.access(_.get[$serviceName[..$serviceTypeArgs]].$name)"
       }
 
       val accessorTypeParams = typeParamsForAccessors(serviceTypeParams)
@@ -215,15 +225,11 @@
           accessorTypeParams.map(tp => TypeDef(Modifiers(Flag.PARAM), tp.name, tp.tparams, tp.rhs)) ::: typeParams
         paramLists match {
           case Nil =>
-            q"def $name[..$allTypeParams](implicit ev: _root_.izumi.reflect.Tag[$serviceTypeName[..$serviceTypeArgs]]): $returnType = $returnValue"
+            q"def $name[..$allTypeParams](implicit ev: _root_.izumi.reflect.Tag[$serviceName[..$serviceTypeArgs]]): $returnType = $returnValue"
           case List(Nil) =>
-<<<<<<< HEAD
-            q"def $name[..$allTypeParams]()(implicit ev: _root_.izumi.reflect.Tag[$serviceTypeName[..$serviceTypeArgs]]): $returnType = $returnValue"
-=======
-            q"def $name[..$allTypeParams]()(implicit ev: _root_.izumi.reflect.Tag[Service[..$serviceTypeArgs]]): $returnType = $returnValue"
->>>>>>> f252f4fb
+            q"def $name[..$allTypeParams]()(implicit ev: _root_.izumi.reflect.Tag[$serviceName[..$serviceTypeArgs]]): $returnType = $returnValue"
           case _ =>
-            q"def $name[..$allTypeParams](...$paramLists)(implicit ev: _root_.izumi.reflect.Tag[$serviceTypeName[..$serviceTypeArgs]]): $returnType = $returnValue"
+            q"def $name[..$allTypeParams](...$paramLists)(implicit ev: _root_.izumi.reflect.Tag[$serviceName[..$serviceTypeArgs]]): $returnType = $returnValue"
         }
       }
     }
@@ -231,7 +237,7 @@
     @silent("pattern var [^\\s]+ in method unapply is never used")
     private def withThrowing(mods: Modifiers, tree: Tree) = {
       val isThrowing = mods.annotations.exists {
-        case q"new $name" => name.toString == classOf[throwing].getSimpleName
+        case q"new $name" => name.toString == classOf[throwing].getSimpleName()
         case _            => true
       }
       val info = typeInfo(tree)
@@ -253,29 +259,49 @@
               moduleInfo.serviceTypeParams,
               tparams,
               argLists,
-              isVal = false
+              isVal = false,
+              moduleInfo.service.name
             )
 
           case ValDef(_, termName, tree: Tree, _) =>
-            makeAccessor(termName, typeInfo(tree), moduleInfo.serviceTypeParams, Nil, Nil, isVal = true)
+            makeAccessor(
+              termName,
+              typeInfo(tree),
+              moduleInfo.serviceTypeParams,
+              Nil,
+              Nil,
+              isVal = true,
+              moduleInfo.service.name
+            )
         }
 
-      moduleInfo.module match {
-        case q"$mods object $tname extends { ..$earlydefns } with ..$parents { $self => ..$body }" =>
-          val companionObjectTree =
-            q"""
+      moduleInfo match {
+        case ModuleInfo(q"$mods object $tname extends { ..$earlydefns } with ..$parents { $self => ..$body }", _, _) =>
+          q"""
            $mods object $tname extends { ..$earlydefns } with ..$parents { $self =>
              ..$body
              ..$accessors
            }
          """
-          if (moduleInfo.usesServiceTypeAliasPattern)
-            companionObjectTree
-          else
-            q"""
-           ${moduleInfo.service}
-           $companionObjectTree
-            """
+        case PlainModuleInfo(
+              Some(q"$mods object $tname extends { ..$earlydefns } with ..$parents { $self => ..$body }"),
+              service,
+              _
+            ) =>
+          q"""
+          ${service}
+          $mods object $tname extends { ..$earlydefns } with ..$parents { $self =>
+            ..$body
+            ..$accessors
+          }
+        """
+        case PlainModuleInfo(None, service, _) =>
+          q"""
+          ${service}
+          object ${service.name.toTermName} {
+            ..$accessors
+          }
+        """
         case _ => abort("could not unquote annotated object")
       }
     }
