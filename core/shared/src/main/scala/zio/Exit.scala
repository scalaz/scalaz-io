/*
 * Copyright 2017-2019 John A. De Goes and the ZIO Contributors
 *
 * Licensed under the Apache License, Version 2.0 (the "License");
 * you may not use this file except in compliance with the License.
 * You may obtain a copy of the License at
 *
 *     http://www.apache.org/licenses/LICENSE-2.0
 *
 * Unless required by applicable law or agreed to in writing, software
 * distributed under the License is distributed on an "AS IS" BASIS,
 * WITHOUT WARRANTIES OR CONDITIONS OF ANY KIND, either express or implied.
 * See the License for the specific language governing permissions and
 * limitations under the License.
 */

package zio

/**
 * An `Exit[E, A]` describes the result of executing an `IO` value. The
 * result is either succeeded with a value `A`, or failed with a `Cause[E]`.
 */
sealed trait Exit[+E, +A] extends Product with Serializable { self =>
  import Exit.{ Cause => _, _ }

  /**
   * Parallelly zips the this result with the specified result discarding the first element of the tuple or else returns the failed `Cause[E1]`
   */
  final def &>[E1 >: E, B](that: Exit[E1, B]): Exit[E1, B] = zipWith(that)((_, _), _ && _).map(_._2)

  /**
   * Sequentially zips the this result with the specified result discarding the first element of the tuple or else returns the failed `Cause[E1]`
   */
  final def *>[E1 >: E, B](that: Exit[E1, B]): Exit[E1, B] = zipWith(that)((_, _), _ ++ _).map(_._2)

  /**
   * Parallelly zips the this result with the specified result discarding the second element of the tuple or else returns the failed `Cause[E1]`
   */
  final def <&[E1 >: E, B](that: Exit[E1, B]): Exit[E1, A] = zipWith(that)((_, _), _ && _).map(_._1)

  /**
   * Parallelly zips the this result with the specified result or else returns the failed `Cause[E1]`
   */
  final def <&>[E1 >: E, B](that: Exit[E1, B]): Exit[E1, (A, B)] = zipWith(that)((_, _), _ && _)

  /**
   * Sequentially zips the this result with the specified result discarding the second element of the tuple or else returns the failed `Cause[E1]`
   */
  final def <*[E1 >: E, B](that: Exit[E1, B]): Exit[E1, A] = zipWith(that)((_, _), _ ++ _).map(_._1)

  /**
   * Sequentially zips the this result with the specified result or else returns the failed `Cause[E1]`
   */
  final def <*>[E1 >: E, B](that: Exit[E1, B]): Exit[E1, (A, B)] = zipWith(that)((_, _), _ ++ _)

  /**
   * Replaces the success value with the one provided.
   */
  final def as[B](b: B): Exit[E, B] = map(_ => b)

  /**
   * Replaces the error value with the one provided.
   */
  final def asError[E1](e1: E1): Exit[E1, A] = mapError(_ => e1)

  /**
   * Maps over both the error and value type.
   */
  final def bimap[E1, A1](f: E => E1, g: A => A1): Exit[E1, A1] = mapError(f).map(g)

  @deprecated("use as", "1.0.0")
  final def const[B](b: B): Exit[E, B] = as(b)

  /**
   * Flat maps over the value type.
   */
  final def flatMap[E1 >: E, A1](f: A => Exit[E1, A1]): Exit[E1, A1] =
    self match {
      case Success(a)     => f(a)
      case e @ Failure(_) => e
    }

  /**
   * Flat maps over the value type.
   */
  final def flatMapM[E1 >: E, R, E2, A1](f: A => ZIO[R, E2, Exit[E1, A1]]): ZIO[R, E2, Exit[E1, A1]] =
    self match {
      case Success(a)     => f(a)
      case e @ Failure(_) => ZIO.succeed(e)
    }

  /**
   * Folds over the value or cause.
   */
  final def fold[Z](failed: Cause[E] => Z, completed: A => Z): Z =
    self match {
      case Success(v)     => completed(v)
      case Failure(cause) => failed(cause)
    }

  /**
   * Sequentially zips the this result with the specified result or else returns the failed `Cause[E1]`
   */
  final def foldM[R, E1, B](failed: Cause[E] => ZIO[R, E1, B], completed: A => ZIO[R, E1, B]): ZIO[R, E1, B] =
    self match {
      case Failure(cause) => failed(cause)
      case Success(v)     => completed(v)
    }

  /**
   * Applies the function `f` to the successful result of the `Exit` and
   * returns the result in a new `Exit`.
   */
  final def foreach[R, E1 >: E, B](f: A => ZIO[R, E1, B]): ZIO[R, Nothing, Exit[E1, B]] =
    fold(c => ZIO.succeed(halt(c)), a => f(a).run)

  /**
   * Retrieves the `A` if succeeded, or else returns the specified default `A`.
   */
  final def getOrElse[A1 >: A](orElse: Cause[E] => A1): A1 = self match {
    case Success(value) => value
    case Failure(cause) => orElse(cause)
  }

  /**
   * Determines if the result is interrupted.
   */
  final def interrupted: Boolean = self match {
    case Success(_) => false
    case Failure(c) => c.interrupted
  }

  /**
   * Maps over the value type.
   */
  final def map[A1](f: A => A1): Exit[E, A1] =
    self match {
      case Success(v)     => Exit.succeed(f(v))
      case e @ Failure(_) => e
    }

  /**
   * Maps over the error type.
   */
  final def mapError[E1](f: E => E1): Exit[E1, A] =
    self match {
      case e @ Success(_) => e
      case Failure(c)     => halt(c.map(f))
    }

  /**
   * Maps over the cause type.
   */
  final def mapErrorCause[E1](f: Cause[E] => Cause[E1]): Exit[E1, A] =
    self match {
      case e @ Success(_) => e
      case Failure(c)     => Failure(f(c))
    }

  /**
   * Determines if the result is a success.
   */
  final def succeeded: Boolean = self match {
    case Success(_) => true
    case _          => false
  }

  /**
   * Converts the `Exit` to an `Either[Throwable, A]`, by wrapping the
   * cause in `FiberFailure` (if the result is failed).
   */
  final def toEither: Either[Throwable, A] = self match {
    case Success(value) => Right(value)
    case Failure(cause) => Left(FiberFailure(cause))
  }

  /**
   * Alias for [[Exit.foreach]]
   */
  final def traverse[R, E1 >: E, B](f: A => ZIO[R, E1, B]): ZIO[R, Nothing, Exit[E1, B]] =
    foreach(f)

  /**
   * Discards the value.
   */
  final def unit: Exit[E, Unit] = as(())

  /**
<<<<<<< HEAD
   * Returns an untraced exit value.
   */
  final def untraced: Exit[E, A] = mapErrorCause(_.untraced)
=======
   * Shorthand to remove any trace from the underlying cause, if
   * this is a failure.
   */
  final def untraced: Exit[E, A] = fold(c => Failure(c.untraced), Success(_))
>>>>>>> aab9b41b

  /**
   * Named alias for `<*>`.
   */
  final def zip[E1 >: E, B](that: Exit[E1, B]): Exit[E1, (A, B)] = self <*> that

  /**
   * Named alias for `<*`.
   */
  final def zipLeft[E1 >: E, B](that: Exit[E1, B]): Exit[E1, A] = self <* that

  /**
   * Named alias for `<&>`.
   */
  final def zipPar[E1 >: E, B](that: Exit[E1, B]): Exit[E1, (A, B)] = self <&> that

  /**
   * Named alias for `<&`.
   */
  final def zipParLeft[E1 >: E, B](that: Exit[E1, B]): Exit[E1, A] = self <& that

  /**
   * Named alias for `&>`.
   */
  final def zipParRight[E1 >: E, B](that: Exit[E1, B]): Exit[E1, B] = self &> that

  /**
   * Named alias for `*>`.
   */
  final def zipRight[E1 >: E, B](that: Exit[E1, B]): Exit[E1, B] = self *> that

  /**
   * Zips this together with the specified result using the combination functions.
   */
  final def zipWith[E1 >: E, B, C](that: Exit[E1, B])(
    f: (A, B) => C,
    g: (Cause[E], Cause[E1]) => Cause[E1]
  ): Exit[E1, C] =
    (self, that) match {
      case (Success(a), Success(b)) => Exit.succeed(f(a, b))
      case (Failure(l), Failure(r)) => Exit.halt(g(l, r))
      case (e @ Failure(_), _)      => e
      case (_, e @ Failure(_))      => e
    }
}

object Exit extends Serializable {

  final case class Success[A](value: A)            extends Exit[Nothing, A]
  final case class Failure[E](cause: zio.Cause[E]) extends Exit[E, Nothing]

  final def interrupt(id: FiberId): Exit[Nothing, Nothing] = halt(zio.Cause.interrupt(id))

  final def collectAll[E, A](exits: Iterable[Exit[E, A]]): Option[Exit[E, List[A]]] =
    exits.headOption.map { head =>
      exits
        .drop(1)
        .foldLeft(head.map(List(_)))((acc, el) => acc.zipWith(el)((acc, el) => el :: acc, _ ++ _))
        .map(_.reverse)
    }

  /**
   *  Alias for [[Exit.collectAll]]
   */
  final def sequence[E, A](exits: Iterable[Exit[E, A]]): Option[Exit[E, List[A]]] =
    collectAll[E, A](exits)

  final def collectAllPar[E, A](exits: Iterable[Exit[E, A]]): Option[Exit[E, List[A]]] =
    exits.headOption.map { head =>
      exits
        .drop(1)
        .foldLeft(head.map(List(_)))((acc, el) => acc.zipWith(el)((acc, el) => el :: acc, _ && _))
        .map(_.reverse)
    }

  /**
   *  Alias for [[Exit.collectAllPar]]
   */
  final def sequencePar[E, A](exits: Iterable[Exit[E, A]]): Option[Exit[E, List[A]]] =
    collectAllPar[E, A](exits)

  final def die(t: Throwable): Exit[Nothing, Nothing] = halt(zio.Cause.die(t))

  final def fail[E](error: E): Exit[E, Nothing] = halt(zio.Cause.fail(error))

  final def flatten[E, A](exit: Exit[E, Exit[E, A]]): Exit[E, A] =
    exit.flatMap(identity)

  final def fromEither[E, A](e: Either[E, A]): Exit[E, A] =
    e.fold(fail, succeed)

  final def fromOption[A](o: Option[A]): Exit[Unit, A] =
    o.fold[Exit[Unit, A]](fail(()))(succeed)

  final def fromTry[A](t: scala.util.Try[A]): Exit[Throwable, A] =
    t match {
      case scala.util.Success(a) => succeed(a)
      case scala.util.Failure(t) => fail(t)
    }

  final def halt[E](cause: zio.Cause[E]): Exit[E, Nothing] = Failure(cause)

  final def succeed[A](a: A): Exit[Nothing, A] = Success(a)

  final def unit: Exit[Nothing, Unit] = succeed(())

  @deprecated("use zio.Cause", "1.0.0")
  type Cause[+E] = zio.Cause[E]

  @deprecated("use zio.Cause", "1.0.0")
  val Cause = zio.Cause

}<|MERGE_RESOLUTION|>--- conflicted
+++ resolved
@@ -186,16 +186,9 @@
   final def unit: Exit[E, Unit] = as(())
 
   /**
-<<<<<<< HEAD
    * Returns an untraced exit value.
    */
   final def untraced: Exit[E, A] = mapErrorCause(_.untraced)
-=======
-   * Shorthand to remove any trace from the underlying cause, if
-   * this is a failure.
-   */
-  final def untraced: Exit[E, A] = fold(c => Failure(c.untraced), Success(_))
->>>>>>> aab9b41b
 
   /**
    * Named alias for `<*>`.
