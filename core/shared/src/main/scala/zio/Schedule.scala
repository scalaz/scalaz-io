/*
 * Copyright 2017-2019 John A. De Goes and the ZIO Contributors
 *
 * Licensed under the Apache License, Version 2.0 (the "License");
 * you may not use this file except in compliance with the License.
 * You may obtain a copy of the License at
 *
 *     http://www.apache.org/licenses/LICENSE-2.0
 *
 * Unless required by applicable law or agreed to in writing, software
 * distributed under the License is distributed on an "AS IS" BASIS,
 * WITHOUT WARRANTIES OR CONDITIONS OF ANY KIND, either express or implied.
 * See the License for the specific language governing permissions and
 * limitations under the License.
 */

package zio

import zio.clock.Clock
import zio.delay.Delay
import zio.duration.Duration

object Schedule {

  /**
   * See [[ZSchedule.forever]]
   */
  final val forever: Schedule[Any, Int] = ZSchedule.forever

  /**
   * See [[ZSchedule.decision]]
   */
  final val decision: Schedule[Any, Boolean] =
    ZSchedule.decision

  /**
   * See [[ZSchedule.delay]]
   */
  final val delay: Schedule[Any, Delay] =
    ZSchedule.delay

  /**
   * See [[ZSchedule.duration:*]]
   */
  final val duration: ZSchedule[Clock, Delay, Duration] =
    ZSchedule.duration

  /**
   * See [[ZSchedule.never]]
   */
  final val never: Schedule[Any, Nothing] =
    ZSchedule.never

  /**
   * See [[ZSchedule.once]]
   */
  final val once: Schedule[Any, Unit] = ZSchedule.once

  final def apply[S, A, B](
    initial0: UIO[(Delay, S)],
    update0: (A, S) => UIO[ZSchedule.Decision[S, B]]
  ): Schedule[A, B] =
    ZSchedule(initial0, update0)

  /**
   * See [[ZSchedule.collectAll]]
   */
  final def collectAll[A]: Schedule[A, List[A]] = ZSchedule.collectAll

  /**
   * See [[ZSchedule.delayed]]
   */
  final def delayed[A](s: Schedule[A, Delay]): Schedule[A, Delay] =
    ZSchedule.delayed(s)

  /**
   * See [[ZSchedule.doWhile]]
   */
  final def doWhile[A](f: A => Boolean): Schedule[A, A] =
    ZSchedule.doWhile(f)

  /**
<<<<<<< HEAD
   * See [[ZSchedule.doUntil[A](*]]
=======
   * See [[[ZSchedule.doUntil[A](f:* ZSchedule.doUntil]]]
>>>>>>> c33f6f83
   */
  final def doUntil[A](f: A => Boolean): Schedule[A, A] =
    ZSchedule.doUntil(f)

  /**
<<<<<<< HEAD
   * See [[ZSchedule.doUntil[A,B](*]]
=======
   * See [[ZSchedule.doUntil[A,B](pf:* ZSchedule.doUntil]]]
>>>>>>> c33f6f83
   */
  final def doUntil[A, B](pf: PartialFunction[A, B]): Schedule[A, Option[B]] =
    ZSchedule.doUntil(pf)

  /**
   * See [[ZSchedule.exponential]]
   */
  final def exponential(base: Duration, factor: Double = 2.0): ZSchedule[Clock, Any, (Delay, Duration)] =
    ZSchedule.exponential(base, factor)

  /**
   * See [[ZSchedule.fibonacci]]
   */
  final def fibonacci(one: Duration): ZSchedule[Clock, Any, (Delay, Duration)] =
    ZSchedule.fibonacci(one)

  /**
   * See [[ZSchedule.fromFunction]]
   */
  final def fromFunction[A, B](f: A => B): Schedule[A, B] = ZSchedule.fromFunction(f)

  /**
   * See [[ZSchedule.identity]]
   */
  final def identity[A]: Schedule[A, A] =
    ZSchedule.identity

  /**
   * See [[ZSchedule.linear]]
   */
  final def linear(base: Duration): ZSchedule[Clock, Any, (Delay, Duration)] =
    ZSchedule.linear(base)

  /**
   * See [[ZSchedule.logInput]]
   */
  final def logInput[A](f: A => UIO[Unit]): Schedule[A, A] =
    ZSchedule.logInput(f)

  /**
   * See [[ZSchedule.recurs]]
   */
  final def recurs(n: Int): Schedule[Any, Int] = ZSchedule.recurs(n)

  /**
   * See [[ZSchedule.spaced]]
   */
  final def spaced(interval: Duration): Schedule[Any, Int] =
    ZSchedule.spaced(interval)

  /**
   * See [[ZSchedule.succeed]]
   */
  final def succeed[A](a: A): Schedule[Any, A] = ZSchedule.succeed(a)

  /**
   * See [[ZSchedule.succeedLazy]]
   */
  final def succeedLazy[A](a: => A): Schedule[Any, A] = ZSchedule.succeedLazy(a)

  /**
   * See [[ZSchedule.unfold]]
   */
  final def unfold[A](a: => A)(f: A => A): Schedule[Any, A] =
    ZSchedule.unfold(a)(f)

  /**
   * See [[ZSchedule.unfoldM]]
   */
  final def unfoldM[A](a: UIO[A])(f: A => UIO[A]): Schedule[Any, A] =
    ZSchedule.unfoldM(a)(f)

}<|MERGE_RESOLUTION|>--- conflicted
+++ resolved
@@ -80,21 +80,13 @@
     ZSchedule.doWhile(f)
 
   /**
-<<<<<<< HEAD
-   * See [[ZSchedule.doUntil[A](*]]
-=======
    * See [[[ZSchedule.doUntil[A](f:* ZSchedule.doUntil]]]
->>>>>>> c33f6f83
    */
   final def doUntil[A](f: A => Boolean): Schedule[A, A] =
     ZSchedule.doUntil(f)
 
   /**
-<<<<<<< HEAD
-   * See [[ZSchedule.doUntil[A,B](*]]
-=======
    * See [[ZSchedule.doUntil[A,B](pf:* ZSchedule.doUntil]]]
->>>>>>> c33f6f83
    */
   final def doUntil[A, B](pf: PartialFunction[A, B]): Schedule[A, Option[B]] =
     ZSchedule.doUntil(pf)
