--- conflicted
+++ resolved
@@ -4098,7 +4098,6 @@
     }
 
   /**
-<<<<<<< HEAD
    * Feeds elements of type `A` to `f `and accumulates, in parallel, all errors
    * in error channel or successes in success channel.
    *
@@ -4110,13 +4109,15 @@
   )(implicit ev: CanFail[E]): ZIO[R, ::[E], NonEmptyChunk[B]] =
     partitionPar(in)(f).flatMap { case (es, bs) =>
       if (es.isEmpty) ZIO.succeedNow(NonEmptyChunk.nonEmpty(Chunk.fromIterable(bs)))
-=======
+      else ZIO.fail(::(es.head, es.tail.toList))
+    }
+
+  /**
    * @see See [[zio.ZIO.validatePar]]
    */
   def validatePar_[R, E, A](in: Iterable[A])(f: A => ZIO[R, E, Any])(implicit ev: CanFail[E]): ZIO[R, ::[E], Unit] =
     partitionPar(in)(f).flatMap { case (es, _) =>
       if (es.isEmpty) ZIO.unit
->>>>>>> 6503db70
       else ZIO.fail(::(es.head, es.tail.toList))
     }
 
