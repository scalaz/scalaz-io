--- conflicted
+++ resolved
@@ -274,7 +274,450 @@
   /**
    * Fails with `e` if the predicate fails.
    */
-<<<<<<< HEAD
+  final def filterOrFail[E1 >: E](p: A => Boolean)(e: => E1): ZIO[R, E1, A] =
+    filterOrElse_[R, E1, A](p)(ZIO.fail(e))
+
+  final def first[R1 <: R, A1 >: A]: ZIO[R1, E, (A1, R1)] = self &&& ZIO.identity[R1]
+
+  /**
+   * Returns an effect that races this effect with all the specified effects,
+   * yielding the value of the first effect to succeed with a value.
+   * Losers of the race will be interrupted immediately
+   */
+  def firstSuccessOf[R1 <: R, E1 >: E, A1 >: A](rest: Iterable[ZIO[R1, E1, A1]]): ZIO[R1, E1, A1] =
+    ZIO.firstSuccessOf(self, rest)
+
+  /**
+   * Returns an effect that models the execution of this effect, followed by
+   * the passing of its value to the specified continuation function `k`,
+   * followed by the effect that it returns.
+   *
+   * {{{
+   * val parsed = readFile("foo.txt").flatMap(file => parseFile(file))
+   * }}}
+   */
+  def flatMap[R1 <: R, E1 >: E, B](k: A => ZIO[R1, E1, B]): ZIO[R1, E1, B] =
+    new ZIO.FlatMap(self, k)
+
+  /**
+   * Creates a composite effect that represents this effect followed by another
+   * one that may depend on the error produced by this one.
+   *
+   * {{{
+   * val parsed = readFile("foo.txt").flatMapError(error => logErrorToFile(error))
+   * }}}
+   */
+  final def flatMapError[R1 <: R, E2](f: E => ZIO[R1, Nothing, E2]): ZIO[R1, E2, A] =
+    flipWith(_ flatMap f)
+
+  /**
+   * Returns an effect that performs the outer effect first, followed by the
+   * inner effect, yielding the value of the inner effect.
+   *
+   * This method can be used to "flatten" nested effects.
+   **/
+  final def flatten[R1 <: R, E1 >: E, B](implicit ev1: A <:< ZIO[R1, E1, B]): ZIO[R1, E1, B] =
+    self.flatMap(a => ev1(a))
+
+  /**
+   * Returns an effect that swaps the error/success cases. This allows you to
+   * use all methods on the error channel, possibly before flipping back.
+   */
+  final def flip: ZIO[R, A, E] =
+    self.foldM(ZIO.succeed, ZIO.fail)
+
+  /**
+   *  Swaps the error/value parameters, applies the function `f` and flips the parameters back
+   */
+  final def flipWith[R1, A1, E1](f: ZIO[R, A, E] => ZIO[R1, A1, E1]): ZIO[R1, E1, A1] = f(self.flip).flip
+
+  /**
+   * Folds over the failure value or the success value to yield an effect that
+   * does not fail, but succeeds with the value returned by the left or right
+   * function passed to `fold`.
+   */
+  final def fold[B](err: E => B, succ: A => B): ZIO[R, Nothing, B] =
+    foldM(new ZIO.MapFn(err), new ZIO.MapFn(succ))
+
+  /**
+   * A more powerful version of `foldM` that allows recovering from any kind of failure except interruptions.
+   */
+  def foldCauseM[R1 <: R, E2, B](failure: Cause[E] => ZIO[R1, E2, B], success: A => ZIO[R1, E2, B]): ZIO[R1, E2, B] =
+    new ZIO.Fold(self, failure, success)
+
+  /**
+   * Recovers from errors by accepting one effect to execute for the case of an
+   * error, and one effect to execute for the case of success.
+   *
+   * This method has better performance than `either` since no intermediate
+   * value is allocated and does not require subsequent calls to `flatMap` to
+   * define the next effect.
+   *
+   * The error parameter of the returned `IO` may be chosen arbitrarily, since
+   * it will depend on the `IO`s returned by the given continuations.
+   */
+  final def foldM[R1 <: R, E2, B](failure: E => ZIO[R1, E2, B], success: A => ZIO[R1, E2, B]): ZIO[R1, E2, B] =
+    foldCauseM(new ZIO.FoldCauseMFailureFn(failure), success)
+
+  /**
+   * Repeats this effect forever (until the first error). For more sophisticated
+   * schedules, see the `repeat` method.
+   */
+  final def forever: ZIO[R, E, Nothing] = self *> self.forever
+
+  /**
+   * Returns an effect that forks this effect into its own separate fiber,
+   * returning the fiber immediately, without waiting for it to compute its
+   * value.
+   *
+   * The returned fiber can be used to interrupt the forked fiber, await its
+   * result, or join the fiber. See [[zio.Fiber]] for more information.
+   *
+   * {{{
+   * for {
+   *   fiber <- subtask.fork
+   *   // Do stuff...
+   *   a <- fiber.join
+   * } yield a
+   * }}}
+   */
+  final def fork: ZIO[R, Nothing, Fiber[E, A]] = new ZIO.Fork(self)
+
+  /**
+   * Forks an effect that will be executed on the specified `ExecutionContext`.
+   */
+  final def forkOn(ec: ExecutionContext): ZIO[R, E, Fiber[E, A]] =
+    self.on(ec).fork
+
+  /**
+   * Unwraps the optional success of this effect, but can fail with unit value.
+   */
+  final def get[E1 >: E, B](implicit ev1: E1 =:= Nothing, ev2: A <:< Option[B]): ZIO[R, Unit, B] =
+    ZIO.absolve(self.mapError(ev1).map(ev2(_).toRight(())))
+
+  /**
+   * Returns a new effect that ignores the success or failure of this effect.
+   */
+  final def ignore: ZIO[R, Nothing, Unit] = self.foldCauseM(_ => ZIO.unit, _ => ZIO.unit)
+
+  /**
+   * Performs this effect interruptibly. Because this is the default, this
+   * operation only has additional meaning if the effect is located within
+   * an uninterruptible section.
+   */
+  final def interruptible: ZIO[R, E, A] = interruptStatus(InterruptStatus.Interruptible)
+
+  /**
+   * Switches the interrupt status for this effect. If `true` is used, then the
+   * effect becomes interruptible (the default), while if `false` is used, then
+   * the effect becomes uninterruptible. These changes are compositional, so
+   * they only affect regions of the effect.
+   */
+  final def interruptStatus(flag: InterruptStatus): ZIO[R, E, A] = new ZIO.InterruptStatus(self, flag)
+
+  final def join[R1, E1 >: E, A1 >: A](that: ZIO[R1, E1, A1]): ZIO[Either[R, R1], E1, A1] = self ||| that
+
+  /**
+   * Returns an effect whose execution is locked to the specified executor.
+   * This is useful when an effect must be executued somewhere, for example:
+   * on a UI thread, inside a client library's thread pool, inside a blocking
+   * thread pool, inside a low-latency thread pool, or elsewhere.
+   *
+   * Use of this method does not alter the execution semantics of other effects
+   * composed with this one, making it easy to compositionally reason about
+   * where effects are running.
+   */
+  final def lock(executor: Executor): ZIO[R, E, A] =
+    ZIO.lock(executor)(self)
+
+  /**
+   * Returns an effect whose success is mapped by the specified `f` function.
+   */
+  def map[B](f: A => B): ZIO[R, E, B] = new ZIO.FlatMap(self, new ZIO.MapFn(f))
+
+  /**
+   * Returns an effect with its error channel mapped using the specified
+   * function. This can be used to lift a "smaller" error into a "larger"
+   * error.
+   */
+  final def mapError[E2](f: E => E2): ZIO[R, E2, A] =
+    self.foldCauseM(new ZIO.MapErrorFn(f), new ZIO.SucceedFn(f))
+
+  /**
+   * Returns an effect with its full cause of failure mapped using the
+   * specified function. This can be used to transform errors while
+   * preserving the original structure of `Cause`.
+   *
+   * @see [[absorb]], [[sandbox]], [[catchAllCause]] - other functions for dealing with defects
+   */
+  final def mapErrorCause[E2](h: Cause[E] => Cause[E2]): ZIO[R, E2, A] =
+    self.foldCauseM(new ZIO.MapErrorCauseFn(h), new ZIO.SucceedFn(h))
+
+  /**
+   * Returns an effect that, if evaluated, will return the lazily computed result
+   * of this effect.
+   */
+  final def memoize: ZIO[R, Nothing, IO[E, A]] =
+    for {
+      r <- ZIO.environment[R]
+      p <- Promise.make[E, A]
+      l <- Promise.make[Nothing, Unit]
+      _ <- (l.await *> ((self provide r) to p)).fork
+    } yield l.succeed(()) *> p.await
+
+  /**
+   * Executes the effect on the specified `ExecutionContext` and then shifts back
+   * to the default one.
+   */
+  final def on(ec: ExecutionContext): ZIO[R, E, A] =
+    self.lock(Executor.fromExecutionContext(Int.MaxValue)(ec))
+
+  /**
+   * Runs the specified effect if this effect fails, providing the error to the
+   * effect if it exists. The provided effect will not be interrupted.
+   */
+  final def onError[R1 <: R](cleanup: Cause[E] => ZIO[R1, Nothing, _]): ZIO[R1, E, A] =
+    ZIO.bracketExit(ZIO.unit)(
+      (_, eb: Exit[E, A]) =>
+        eb match {
+          case Exit.Success(_)     => ZIO.unit
+          case Exit.Failure(cause) => cleanup(cause)
+        }
+    )(_ => self)
+
+  /**
+   * Runs the specified effect if this effect is interrupted.
+   */
+  final def onInterrupt[R1 <: R](cleanup: ZIO[R1, Nothing, Any]): ZIO[R1, E, A] =
+    self.ensuring(
+      ZIO.descriptorWith(descriptor => if (descriptor.interrupted) cleanup else ZIO.unit)
+    )
+
+  /**
+   * Runs the specified effect if this effect is terminated, either because of
+   * a defect or because of interruption.
+   */
+  final def onTermination[R1 <: R](cleanup: Cause[Nothing] => ZIO[R1, Nothing, _]): ZIO[R1, E, A] =
+    ZIO.bracketExit(ZIO.unit)(
+      (_, eb: Exit[E, A]) =>
+        eb match {
+          case Exit.Failure(cause) => cause.failureOrCause.fold(_ => ZIO.unit, cleanup)
+          case _                   => ZIO.unit
+        }
+    )(_ => self)
+
+  /**
+   * Executes this effect, skipping the error but returning optionally the success.
+   */
+  final def option: ZIO[R, Nothing, Option[A]] =
+    self.foldCauseM(_ => IO.succeed(None), a => IO.succeed(Some(a)))
+
+  /**
+   * Translates effect failure into death of the fiber, making all failures unchecked and
+   * not a part of the type of the effect.
+   */
+  final def orDie[E1 >: E](implicit ev: E1 <:< Throwable): ZIO[R, Nothing, A] =
+    orDieWith(ev)
+
+  /**
+   * Keeps none of the errors, and terminates the fiber with them, using
+   * the specified function to convert the `E` into a `Throwable`.
+   */
+  final def orDieWith(f: E => Throwable): ZIO[R, Nothing, A] =
+    (self mapError f) catchAll (IO.die)
+
+  /**
+   * Executes this effect and returns its value, if it succeeds, but
+   * otherwise executes the specified effect.
+   */
+  final def orElse[R1 <: R, E2, A1 >: A](that: => ZIO[R1, E2, A1]): ZIO[R1, E2, A1] =
+    tryOrElse(that, new ZIO.SucceedFn(() => that))
+
+  /**
+   * Returns an effect that will produce the value of this effect, unless it
+   * fails, in which case, it will produce the value of the specified effect.
+   */
+  final def orElseEither[R1 <: R, E2, B](that: => ZIO[R1, E2, B]): ZIO[R1, E2, Either[A, B]] =
+    tryOrElse(that.map(Right(_)), ZIO.succeedLeft)
+
+  /**
+   * Exposes all parallel errors in a single call
+   *
+   */
+  final def parallelErrors[E1 >: E]: ZIO[R, ::[E1], A] =
+    self.foldCauseM(
+      cause =>
+        cause.failures match {
+          case Nil            => ZIO.halt(cause.asInstanceOf[Cause[Nothing]])
+          case ::(head, tail) => ZIO.fail(::(head, tail))
+        },
+      ZIO.succeed
+    )
+
+  /**
+   * Provides the `ZIO` effect with its required environment, which eliminates
+   * its dependency on `R`.
+   */
+  final def provide(r: R): IO[E, A] = ZIO.provide(r)(self)
+
+  /**
+   * Uses the given Managed[E1, R] to the environment required to run this effect,
+   * leaving no outstanding environments and returning IO[E1, A]
+   */
+  final def provideManaged[E1 >: E](r0: Managed[E1, R]): IO[E1, A] = provideSomeManaged(r0)
+
+  /**
+   * Provides some of the environment required to run this effect,
+   * leaving the remainder `R0`.
+   *
+   * {{{
+   * val effect: ZIO[Console with Logging, Nothing, Unit] = ???
+   *
+   * effect.provideSome[Console](console =>
+   *   new Console with Logging {
+   *     val console = console
+   *     val logging = new Logging {
+   *       def log(line: String) = console.putStrLn(line)
+   *     }
+   *   }
+   * )
+   * }}}
+   */
+  final def provideSome[R0](f: R0 => R): ZIO[R0, E, A] =
+    ZIO.accessM(r0 => self.provide(f(r0)))
+
+  /**
+   * An effectful version of `provideSome`, useful when the act of partial
+   * provision requires an effect.
+   *
+   * {{{
+   * val effect: ZIO[Console with Logging, Nothing, Unit] = ???
+   *
+   * val r0: ZIO[Console, Nothing, Console with Logging] = ???
+   *
+   * effect.provideSomeM(r0)
+   * }}}
+   */
+  final def provideSomeM[R0, E1 >: E](r0: ZIO[R0, E1, R]): ZIO[R0, E1, A] =
+    r0.flatMap(self.provide)
+
+  /**
+   * Uses the given ZManaged[R0, E1, R] to provide some of the environment required to run this effect,
+   * leaving the remainder `R0`.
+   */
+  final def provideSomeManaged[R0, E1 >: E](r0: ZManaged[R0, E1, R]): ZIO[R0, E1, A] = r0.use(self.provide)
+
+  final def >>>[R1 >: A, E1 >: E, B](that: ZIO[R1, E1, B]): ZIO[R, E1, B] =
+    for {
+      r1 <- ZIO.environment[R]
+      r  <- self provide r1
+      a  <- that provide r
+    } yield a
+
+  final def |||[R1, E1 >: E, A1 >: A](that: ZIO[R1, E1, A1]): ZIO[Either[R, R1], E1, A1] =
+    for {
+      either <- ZIO.environment[Either[R, R1]]
+      a1     <- either.fold(self.provide, that.provide)
+    } yield a1
+
+  final def +++[R1, B, E1 >: E](that: ZIO[R1, E1, B]): ZIO[Either[R, R1], E1, Either[A, B]] =
+    for {
+      e <- ZIO.environment[Either[R, R1]]
+      r <- e.fold(self.map(Left(_)) provide _, that.map(Right(_)) provide _)
+    } yield r
+
+  /**
+   * Returns a successful effect if the value is `Left`, or fails with the error e.
+   */
+  def leftOrFail[B, C, E1 >: E](e: E1)(implicit ev: A <:< Either[B, C]): ZIO[R, E1, B] =
+    self.flatMap(ev(_) match {
+      case Right(_)    => ZIO.fail(e)
+      case Left(value) => ZIO.succeed(value)
+    })
+
+  /**
+   * Returns a successful effect if the value is `Left`, or fails with a [[java.util.NoSuchElementException]].
+   */
+  def leftOrFailException[B, C, E1 >: NoSuchElementException](
+    implicit ev: A <:< Either[B, C],
+    ev2: E <:< E1
+  ): ZIO[R, E1, B] =
+    self.foldM(
+      e => ZIO.fail(ev2(e)),
+      a => ev(a).fold(ZIO.succeed(_), _ => ZIO.fail(new NoSuchElementException("Either.left.get on Right")))
+    )
+
+  /**
+   * Returns a successful effect if the value is `Right`, or fails with the given error 'e'.
+   */
+  def rightOrFail[B, C, E1 >: E](e: E1)(implicit ev: A <:< Either[B, C]): ZIO[R, E1, C] =
+    self.flatMap(ev(_) match {
+      case Right(value) => ZIO.succeed(value)
+      case Left(_)      => ZIO.fail(e)
+    })
+
+  /**
+   * Returns a successful effect if the value is `Right`, or fails with a [[java.util.NoSuchElementException]].
+   */
+  def rightOrFailException[B, C, E1 >: NoSuchElementException](
+    implicit ev: A <:< Either[B, C],
+    ev2: E <:< E1
+  ): ZIO[R, E1, C] =
+    self.foldM(
+      e => ZIO.fail(ev2(e)),
+      a => ev(a).fold(_ => ZIO.fail(new NoSuchElementException("Either.right.get on Left")), ZIO.succeed(_))
+    )
+
+  /**
+   * Returns an effect that races this effect with the specified effect,
+   * returning the first successful `A` from the faster side. If one effect
+   * succeeds, the other will be interrupted. If neither succeeds, then the
+   * effect will fail with some error.
+   */
+  final def race[R1 <: R, E1 >: E, A1 >: A](that: ZIO[R1, E1, A1]): ZIO[R1, E1, A1] =
+    raceEither(that).map(_.merge)
+
+  /**
+   * Returns an effect that races this effect with all the specified effects,
+   * yielding the value of the first effect to succeed with a value.
+   * Losers of the race will be interrupted immediately
+   */
+  def raceAll[R1 <: R, E1 >: E, A1 >: A](ios: Iterable[ZIO[R1, E1, A1]]): ZIO[R1, E1, A1] = ZIO.raceAll(self, ios)
+
+  /**
+   * Returns an effect that races this effect with the specified effect,
+   * yielding the first result to complete, whether by success or failure. If
+   * neither effect completes, then the composed effect will not complete.
+   */
+  final def raceAttempt[R1 <: R, E1 >: E, A1 >: A](that: ZIO[R1, E1, A1]): ZIO[R1, E1, A1] =
+    raceWith(that)(
+      { case (l, f) => f.interrupt *> l.fold(ZIO.halt, ZIO.succeed) },
+      { case (r, f) => f.interrupt *> r.fold(ZIO.halt, ZIO.succeed) }
+    ).refailWithTrace
+
+  /**
+   * Returns an effect that races this effect with the specified effect,
+   * yielding the first result to succeed. If neither effect succeeds, then the
+   * composed effect will fail with some error.
+   */
+  final def raceEither[R1 <: R, E1 >: E, B](that: ZIO[R1, E1, B]): ZIO[R1, E1, Either[A, B]] =
+    raceWith(that)(
+      (exit, right) =>
+        exit.foldM[Any, E1, Either[A, B]](
+          _ => right.join.map(Right(_)),
+          a => ZIO.succeedLeft(a) <* right.interrupt
+        ),
+      (exit, left) =>
+        exit.foldM[Any, E1, Either[A, B]](
+          _ => left.join.map(Left(_)),
+          b => ZIO.succeedRight(b) <* left.interrupt
+        )
+    ).refailWithTrace
+
+  /**
+   * Returns an effect that races this effect with the specified effect, calling
+   * the specified finisher as soon as one result or the other has been computed.
+   */
   final def raceWith[R1 <: R, E1, E2, B, C](
     that: ZIO[R1, E1, B]
   )(
@@ -299,502 +742,6 @@
               _     <- left.await.flatMap(arbiter(leftDone, right, race, done)).fork
               _     <- right.await.flatMap(arbiter(rightDone, left, race, done)).fork
               c     <- restore(done.await) //.onInterrupt(left.interrupt *> right.interrupt)
-            } yield c
-          }
-    } yield c
-  }
-=======
-  final def filterOrFail[E1 >: E](p: A => Boolean)(e: => E1): ZIO[R, E1, A] =
-    filterOrElse_[R, E1, A](p)(ZIO.fail(e))
->>>>>>> 4334acfa
-
-  final def first[R1 <: R, A1 >: A]: ZIO[R1, E, (A1, R1)] = self &&& ZIO.identity[R1]
-
-  /**
-   * Returns an effect that races this effect with all the specified effects,
-   * yielding the value of the first effect to succeed with a value.
-   * Losers of the race will be interrupted immediately
-   */
-  def firstSuccessOf[R1 <: R, E1 >: E, A1 >: A](rest: Iterable[ZIO[R1, E1, A1]]): ZIO[R1, E1, A1] =
-    ZIO.firstSuccessOf(self, rest)
-
-  /**
-   * Returns an effect that models the execution of this effect, followed by
-   * the passing of its value to the specified continuation function `k`,
-   * followed by the effect that it returns.
-   *
-   * {{{
-   * val parsed = readFile("foo.txt").flatMap(file => parseFile(file))
-   * }}}
-   */
-  def flatMap[R1 <: R, E1 >: E, B](k: A => ZIO[R1, E1, B]): ZIO[R1, E1, B] =
-    new ZIO.FlatMap(self, k)
-
-  /**
-   * Creates a composite effect that represents this effect followed by another
-   * one that may depend on the error produced by this one.
-   *
-   * {{{
-   * val parsed = readFile("foo.txt").flatMapError(error => logErrorToFile(error))
-   * }}}
-   */
-  final def flatMapError[R1 <: R, E2](f: E => ZIO[R1, Nothing, E2]): ZIO[R1, E2, A] =
-    flipWith(_ flatMap f)
-
-  /**
-   * Returns an effect that performs the outer effect first, followed by the
-   * inner effect, yielding the value of the inner effect.
-   *
-   * This method can be used to "flatten" nested effects.
-   **/
-  final def flatten[R1 <: R, E1 >: E, B](implicit ev1: A <:< ZIO[R1, E1, B]): ZIO[R1, E1, B] =
-    self.flatMap(a => ev1(a))
-
-  /**
-   * Returns an effect that swaps the error/success cases. This allows you to
-   * use all methods on the error channel, possibly before flipping back.
-   */
-  final def flip: ZIO[R, A, E] =
-    self.foldM(ZIO.succeed, ZIO.fail)
-
-  /**
-   *  Swaps the error/value parameters, applies the function `f` and flips the parameters back
-   */
-  final def flipWith[R1, A1, E1](f: ZIO[R, A, E] => ZIO[R1, A1, E1]): ZIO[R1, E1, A1] = f(self.flip).flip
-
-  /**
-   * Folds over the failure value or the success value to yield an effect that
-   * does not fail, but succeeds with the value returned by the left or right
-   * function passed to `fold`.
-   */
-  final def fold[B](err: E => B, succ: A => B): ZIO[R, Nothing, B] =
-    foldM(new ZIO.MapFn(err), new ZIO.MapFn(succ))
-
-  /**
-   * A more powerful version of `foldM` that allows recovering from any kind of failure except interruptions.
-   */
-  def foldCauseM[R1 <: R, E2, B](failure: Cause[E] => ZIO[R1, E2, B], success: A => ZIO[R1, E2, B]): ZIO[R1, E2, B] =
-    new ZIO.Fold(self, failure, success)
-
-  /**
-   * Recovers from errors by accepting one effect to execute for the case of an
-   * error, and one effect to execute for the case of success.
-   *
-   * This method has better performance than `either` since no intermediate
-   * value is allocated and does not require subsequent calls to `flatMap` to
-   * define the next effect.
-   *
-   * The error parameter of the returned `IO` may be chosen arbitrarily, since
-   * it will depend on the `IO`s returned by the given continuations.
-   */
-  final def foldM[R1 <: R, E2, B](failure: E => ZIO[R1, E2, B], success: A => ZIO[R1, E2, B]): ZIO[R1, E2, B] =
-    foldCauseM(new ZIO.FoldCauseMFailureFn(failure), success)
-
-  /**
-   * Repeats this effect forever (until the first error). For more sophisticated
-   * schedules, see the `repeat` method.
-   */
-  final def forever: ZIO[R, E, Nothing] = self *> self.forever
-
-  /**
-   * Returns an effect that forks this effect into its own separate fiber,
-   * returning the fiber immediately, without waiting for it to compute its
-   * value.
-   *
-   * The returned fiber can be used to interrupt the forked fiber, await its
-   * result, or join the fiber. See [[zio.Fiber]] for more information.
-   *
-   * {{{
-   * for {
-   *   fiber <- subtask.fork
-   *   // Do stuff...
-   *   a <- fiber.join
-   * } yield a
-   * }}}
-   */
-  final def fork: ZIO[R, Nothing, Fiber[E, A]] = new ZIO.Fork(self)
-
-  /**
-   * Forks an effect that will be executed on the specified `ExecutionContext`.
-   */
-  final def forkOn(ec: ExecutionContext): ZIO[R, E, Fiber[E, A]] =
-    self.on(ec).fork
-
-  /**
-   * Unwraps the optional success of this effect, but can fail with unit value.
-   */
-  final def get[E1 >: E, B](implicit ev1: E1 =:= Nothing, ev2: A <:< Option[B]): ZIO[R, Unit, B] =
-    ZIO.absolve(self.mapError(ev1).map(ev2(_).toRight(())))
-
-  /**
-   * Supervises this effect, which ensures that any fibers that are forked by
-   * the effect are handled by the provided supervisor.
-   */
-  final def handleChildrenWith[R1 <: R](supervisor: Iterable[Fiber[_, _]] => ZIO[R1, Nothing, _]): ZIO[R1, E, A] =
-    ZIO.handleChildrenWith[R1, E, A](self)(supervisor)
-
-  /**
-   * Returns a new effect that ignores the success or failure of this effect.
-   */
-  final def ignore: ZIO[R, Nothing, Unit] = self.foldCauseM(_ => ZIO.unit, _ => ZIO.unit)
-
-  /**
-   * Returns a new effect that ensures that any fibers that are forked by
-   * the effect are interrupted when this effect completes.
-   */
-  final def interruptChildren: ZIO[R, E, A] = ZIO.interruptChildren(self)
-
-  /**
-   * Performs this effect interruptibly. Because this is the default, this
-   * operation only has additional meaning if the effect is located within
-   * an uninterruptible section.
-   */
-  final def interruptible: ZIO[R, E, A] = interruptStatus(InterruptStatus.Interruptible)
-
-  /**
-   * Switches the interrupt status for this effect. If `true` is used, then the
-   * effect becomes interruptible (the default), while if `false` is used, then
-   * the effect becomes uninterruptible. These changes are compositional, so
-   * they only affect regions of the effect.
-   */
-  final def interruptStatus(flag: InterruptStatus): ZIO[R, E, A] = new ZIO.InterruptStatus(self, flag)
-
-  final def join[R1, E1 >: E, A1 >: A](that: ZIO[R1, E1, A1]): ZIO[Either[R, R1], E1, A1] = self ||| that
-
-  /**
-   * Returns an effect whose execution is locked to the specified executor.
-   * This is useful when an effect must be executued somewhere, for example:
-   * on a UI thread, inside a client library's thread pool, inside a blocking
-   * thread pool, inside a low-latency thread pool, or elsewhere.
-   *
-   * Use of this method does not alter the execution semantics of other effects
-   * composed with this one, making it easy to compositionally reason about
-   * where effects are running.
-   */
-  final def lock(executor: Executor): ZIO[R, E, A] =
-    ZIO.lock(executor)(self)
-
-  /**
-   * Returns an effect whose success is mapped by the specified `f` function.
-   */
-  def map[B](f: A => B): ZIO[R, E, B] = new ZIO.FlatMap(self, new ZIO.MapFn(f))
-
-  /**
-   * Returns an effect with its error channel mapped using the specified
-   * function. This can be used to lift a "smaller" error into a "larger"
-   * error.
-   */
-  final def mapError[E2](f: E => E2): ZIO[R, E2, A] =
-    self.foldCauseM(new ZIO.MapErrorFn(f), new ZIO.SucceedFn(f))
-
-  /**
-   * Returns an effect with its full cause of failure mapped using the
-   * specified function. This can be used to transform errors while
-   * preserving the original structure of `Cause`.
-   *
-   * @see [[absorb]], [[sandbox]], [[catchAllCause]] - other functions for dealing with defects
-   */
-  final def mapErrorCause[E2](h: Cause[E] => Cause[E2]): ZIO[R, E2, A] =
-    self.foldCauseM(new ZIO.MapErrorCauseFn(h), new ZIO.SucceedFn(h))
-
-  /**
-   * Returns an effect that, if evaluated, will return the lazily computed result
-   * of this effect.
-   */
-  final def memoize: ZIO[R, Nothing, IO[E, A]] =
-    for {
-      r <- ZIO.environment[R]
-      p <- Promise.make[E, A]
-      l <- Promise.make[Nothing, Unit]
-      _ <- (l.await *> ((self provide r) to p)).fork
-    } yield l.succeed(()) *> p.await
-
-  /**
-   * Executes the effect on the specified `ExecutionContext` and then shifts back
-   * to the default one.
-   */
-  final def on(ec: ExecutionContext): ZIO[R, E, A] =
-    self.lock(Executor.fromExecutionContext(Int.MaxValue)(ec))
-
-  /**
-   * Runs the specified effect if this effect fails, providing the error to the
-   * effect if it exists. The provided effect will not be interrupted.
-   */
-  final def onError[R1 <: R](cleanup: Cause[E] => ZIO[R1, Nothing, _]): ZIO[R1, E, A] =
-    ZIO.bracketExit(ZIO.unit)(
-      (_, eb: Exit[E, A]) =>
-        eb match {
-          case Exit.Success(_)     => ZIO.unit
-          case Exit.Failure(cause) => cleanup(cause)
-        }
-    )(_ => self)
-
-  /**
-   * Runs the specified effect if this effect is interrupted.
-   */
-  final def onInterrupt[R1 <: R](cleanup: ZIO[R1, Nothing, Any]): ZIO[R1, E, A] =
-    self.ensuring(
-      ZIO.descriptorWith(descriptor => if (descriptor.interrupted) cleanup else ZIO.unit)
-    )
-
-  /**
-   * Runs the specified effect if this effect is terminated, either because of
-   * a defect or because of interruption.
-   */
-  final def onTermination[R1 <: R](cleanup: Cause[Nothing] => ZIO[R1, Nothing, _]): ZIO[R1, E, A] =
-    ZIO.bracketExit(ZIO.unit)(
-      (_, eb: Exit[E, A]) =>
-        eb match {
-          case Exit.Failure(cause) => cause.failureOrCause.fold(_ => ZIO.unit, cleanup)
-          case _                   => ZIO.unit
-        }
-    )(_ => self)
-
-  /**
-<<<<<<< HEAD
-   * Performs this effect uninterruptibly. This will prevent the effect from
-   * being terminated externally, but the effect may fail for internal reasons
-   * (e.g. an uncaught error) or terminate due to defect.
-   *
-   * Uninterruptible effects may recover from all failure causes (including
-   * interruption of an inner effect that has been made interruptible).
-=======
-   * Executes this effect, skipping the error but returning optionally the success.
-   */
-  final def option: ZIO[R, Nothing, Option[A]] =
-    self.foldCauseM(_ => IO.succeed(None), a => IO.succeed(Some(a)))
-
-  /**
-   * Translates effect failure into death of the fiber, making all failures unchecked and
-   * not a part of the type of the effect.
-   */
-  final def orDie[E1 >: E](implicit ev: E1 <:< Throwable): ZIO[R, Nothing, A] =
-    orDieWith(ev)
-
-  /**
-   * Keeps none of the errors, and terminates the fiber with them, using
-   * the specified function to convert the `E` into a `Throwable`.
-   */
-  final def orDieWith(f: E => Throwable): ZIO[R, Nothing, A] =
-    (self mapError f) catchAll (IO.die)
-
-  /**
-   * Executes this effect and returns its value, if it succeeds, but
-   * otherwise executes the specified effect.
-   */
-  final def orElse[R1 <: R, E2, A1 >: A](that: => ZIO[R1, E2, A1]): ZIO[R1, E2, A1] =
-    tryOrElse(that, new ZIO.SucceedFn(() => that))
-
-  /**
-   * Returns an effect that will produce the value of this effect, unless it
-   * fails, in which case, it will produce the value of the specified effect.
->>>>>>> 4334acfa
-   */
-  final def orElseEither[R1 <: R, E2, B](that: => ZIO[R1, E2, B]): ZIO[R1, E2, Either[A, B]] =
-    tryOrElse(that.map(Right(_)), ZIO.succeedLeft)
-
-  /**
-   * Exposes all parallel errors in a single call
-   *
-   */
-  final def parallelErrors[E1 >: E]: ZIO[R, ::[E1], A] =
-    self.foldCauseM(
-      cause =>
-        cause.failures match {
-          case Nil            => ZIO.halt(cause.asInstanceOf[Cause[Nothing]])
-          case ::(head, tail) => ZIO.fail(::(head, tail))
-        },
-      ZIO.succeed
-    )
-
-  /**
-   * Provides the `ZIO` effect with its required environment, which eliminates
-   * its dependency on `R`.
-   */
-  final def provide(r: R): IO[E, A] = ZIO.provide(r)(self)
-
-  /**
-   * Uses the given Managed[E1, R] to the environment required to run this effect,
-   * leaving no outstanding environments and returning IO[E1, A]
-   */
-  final def provideManaged[E1 >: E](r0: Managed[E1, R]): IO[E1, A] = provideSomeManaged(r0)
-
-  /**
-   * Provides some of the environment required to run this effect,
-   * leaving the remainder `R0`.
-   *
-   * {{{
-   * val effect: ZIO[Console with Logging, Nothing, Unit] = ???
-   *
-   * effect.provideSome[Console](console =>
-   *   new Console with Logging {
-   *     val console = console
-   *     val logging = new Logging {
-   *       def log(line: String) = console.putStrLn(line)
-   *     }
-   *   }
-   * )
-   * }}}
-   */
-  final def provideSome[R0](f: R0 => R): ZIO[R0, E, A] =
-    ZIO.accessM(r0 => self.provide(f(r0)))
-
-  /**
-   * An effectful version of `provideSome`, useful when the act of partial
-   * provision requires an effect.
-   *
-   * {{{
-   * val effect: ZIO[Console with Logging, Nothing, Unit] = ???
-   *
-   * val r0: ZIO[Console, Nothing, Console with Logging] = ???
-   *
-   * effect.provideSomeM(r0)
-   * }}}
-   */
-  final def provideSomeM[R0, E1 >: E](r0: ZIO[R0, E1, R]): ZIO[R0, E1, A] =
-    r0.flatMap(self.provide)
-
-  /**
-   * Uses the given ZManaged[R0, E1, R] to provide some of the environment required to run this effect,
-   * leaving the remainder `R0`.
-   */
-  final def provideSomeManaged[R0, E1 >: E](r0: ZManaged[R0, E1, R]): ZIO[R0, E1, A] = r0.use(self.provide)
-
-  final def >>>[R1 >: A, E1 >: E, B](that: ZIO[R1, E1, B]): ZIO[R, E1, B] =
-    for {
-      r1 <- ZIO.environment[R]
-      r  <- self provide r1
-      a  <- that provide r
-    } yield a
-
-  final def |||[R1, E1 >: E, A1 >: A](that: ZIO[R1, E1, A1]): ZIO[Either[R, R1], E1, A1] =
-    for {
-      either <- ZIO.environment[Either[R, R1]]
-      a1     <- either.fold(self.provide, that.provide)
-    } yield a1
-
-  final def +++[R1, B, E1 >: E](that: ZIO[R1, E1, B]): ZIO[Either[R, R1], E1, Either[A, B]] =
-    for {
-      e <- ZIO.environment[Either[R, R1]]
-      r <- e.fold(self.map(Left(_)) provide _, that.map(Right(_)) provide _)
-    } yield r
-
-  /**
-   * Returns a successful effect if the value is `Left`, or fails with the error e.
-   */
-  def leftOrFail[B, C, E1 >: E](e: E1)(implicit ev: A <:< Either[B, C]): ZIO[R, E1, B] =
-    self.flatMap(ev(_) match {
-      case Right(_)    => ZIO.fail(e)
-      case Left(value) => ZIO.succeed(value)
-    })
-
-  /**
-   * Returns a successful effect if the value is `Left`, or fails with a [[java.util.NoSuchElementException]].
-   */
-  def leftOrFailException[B, C, E1 >: NoSuchElementException](
-    implicit ev: A <:< Either[B, C],
-    ev2: E <:< E1
-  ): ZIO[R, E1, B] =
-    self.foldM(
-      e => ZIO.fail(ev2(e)),
-      a => ev(a).fold(ZIO.succeed(_), _ => ZIO.fail(new NoSuchElementException("Either.left.get on Right")))
-    )
-
-  /**
-   * Returns a successful effect if the value is `Right`, or fails with the given error 'e'.
-   */
-  def rightOrFail[B, C, E1 >: E](e: E1)(implicit ev: A <:< Either[B, C]): ZIO[R, E1, C] =
-    self.flatMap(ev(_) match {
-      case Right(value) => ZIO.succeed(value)
-      case Left(_)      => ZIO.fail(e)
-    })
-
-  /**
-   * Returns a successful effect if the value is `Right`, or fails with a [[java.util.NoSuchElementException]].
-   */
-  def rightOrFailException[B, C, E1 >: NoSuchElementException](
-    implicit ev: A <:< Either[B, C],
-    ev2: E <:< E1
-  ): ZIO[R, E1, C] =
-    self.foldM(
-      e => ZIO.fail(ev2(e)),
-      a => ev(a).fold(_ => ZIO.fail(new NoSuchElementException("Either.right.get on Left")), ZIO.succeed(_))
-    )
-
-  /**
-   * Returns an effect that races this effect with the specified effect,
-   * returning the first successful `A` from the faster side. If one effect
-   * succeeds, the other will be interrupted. If neither succeeds, then the
-   * effect will fail with some error.
-   */
-  final def race[R1 <: R, E1 >: E, A1 >: A](that: ZIO[R1, E1, A1]): ZIO[R1, E1, A1] =
-    raceEither(that).map(_.merge)
-
-  /**
-   * Returns an effect that races this effect with all the specified effects,
-   * yielding the value of the first effect to succeed with a value.
-   * Losers of the race will be interrupted immediately
-   */
-  def raceAll[R1 <: R, E1 >: E, A1 >: A](ios: Iterable[ZIO[R1, E1, A1]]): ZIO[R1, E1, A1] = ZIO.raceAll(self, ios)
-
-  /**
-   * Returns an effect that races this effect with the specified effect,
-   * yielding the first result to complete, whether by success or failure. If
-   * neither effect completes, then the composed effect will not complete.
-   */
-  final def raceAttempt[R1 <: R, E1 >: E, A1 >: A](that: ZIO[R1, E1, A1]): ZIO[R1, E1, A1] =
-    raceWith(that)(
-      { case (l, f) => f.interrupt *> l.fold(ZIO.halt, ZIO.succeed) },
-      { case (r, f) => f.interrupt *> r.fold(ZIO.halt, ZIO.succeed) }
-    ).refailWithTrace
-
-  /**
-   * Returns an effect that races this effect with the specified effect,
-   * yielding the first result to succeed. If neither effect succeeds, then the
-   * composed effect will fail with some error.
-   */
-  final def raceEither[R1 <: R, E1 >: E, B](that: ZIO[R1, E1, B]): ZIO[R1, E1, Either[A, B]] =
-    raceWith(that)(
-      (exit, right) =>
-        exit.foldM[Any, E1, Either[A, B]](
-          _ => right.join.map(Right(_)),
-          a => ZIO.succeedLeft(a) <* right.interrupt
-        ),
-      (exit, left) =>
-        exit.foldM[Any, E1, Either[A, B]](
-          _ => left.join.map(Left(_)),
-          b => ZIO.succeedRight(b) <* left.interrupt
-        )
-    ).refailWithTrace
-
-  /**
-   * Returns an effect that races this effect with the specified effect, calling
-   * the specified finisher as soon as one result or the other has been computed.
-   */
-  final def raceWith[R1 <: R, E1, E2, B, C](
-    that: ZIO[R1, E1, B]
-  )(
-    leftDone: (Exit[E, A], Fiber[E1, B]) => ZIO[R1, E2, C],
-    rightDone: (Exit[E1, B], Fiber[E, A]) => ZIO[R1, E2, C]
-  ): ZIO[R1, E2, C] = {
-    def arbiter[E0, E1, A, B](
-      f: (Exit[E0, A], Fiber[E1, B]) => ZIO[R1, E2, C],
-      loser: Fiber[E1, B],
-      race: Ref[Int],
-      done: Promise[E2, C]
-    )(res: Exit[E0, A]): ZIO[R1, Nothing, _] =
-      ZIO.flatten(race.modify((c: Int) => (if (c > 0) ZIO.unit else f(res, loser).to(done).unit) -> (c + 1)))
-
-    for {
-      done <- Promise.make[E2, C]
-      race <- Ref.make[Int](0)
-      c <- ZIO.uninterruptibleMask { restore =>
-            for {
-              left  <- ZIO.interruptible(self).fork
-              right <- ZIO.interruptible(that).fork
-              _     <- left.await.flatMap(arbiter(leftDone, right, race, done)).fork
-              _     <- right.await.flatMap(arbiter(rightDone, left, race, done)).fork
-              c     <- restore(done.await).onInterrupt(left.interrupt *> right.interrupt)
             } yield c
           }
     } yield c
@@ -1058,12 +1005,6 @@
     } yield (f(start, end), value)
 
   /**
-   * Enables supervision for this effect. This will cause fibers forked by
-   * this effect to be tracked and will enable their inspection via [[ZIO.children]].
-   */
-  final def supervised: ZIO[R, E, A] = ZIO.supervised(self)
-
-  /**
    * An integer that identifies the term in the `ZIO` sum type to which this
    * instance belongs (e.g. `IO.Tags.Succeed`).
    */
@@ -1228,12 +1169,6 @@
    */
   final def unsandbox[R1 <: R, E1, A1 >: A](implicit ev1: ZIO[R, E, A] <:< ZIO[R1, Cause[E1], A1]): ZIO[R1, E1, A1] =
     ZIO.unsandbox(ev1(self))
-
-  /**
-   * Disables supervision for this effect. This will cause fibers forked by
-   * this effect to not be tracked or appear in the list returned by [[ZIO.children]].
-   */
-  final def unsupervised: ZIO[R, E, A] = ZIO.unsupervised(self)
 
   /**
    * Disables ZIO tracing facilities for the duration of the effect.
@@ -1520,12 +1455,6 @@
     new ZIO.CheckInterrupt(f)
 
   /**
-   * Checks supervision status.
-   */
-  final def checkSupervised[R, E, A](f: SuperviseStatus => ZIO[R, E, A]): ZIO[R, E, A] =
-    descriptorWith(d => f(d.superviseStatus))
-
-  /**
    * Checks the ZIO Tracing status, and produces the effect returned by the
    * specified callback.
    */
@@ -1533,17 +1462,12 @@
     new ZIO.CheckTracing(f)
 
   /**
-<<<<<<< HEAD
-   * Returns an effect that first executes the outer effect, and then executes
-   * the inner effect, returning the value from the inner effect, and effectively
-   * flattening a nested effect.
-=======
    * Provides access to the list of child fibers supervised by this fiber.
    *
    * '''Note:''' supervision must be enabled (via [[ZIO#supervised]]) on the
    * current fiber for this operation to return non-empty lists.
    */
-  final def children: UIO[IndexedSeq[Fiber[_, _]]] = descriptorWith(_.children)
+  final def children: UIO[IndexedSeq[Fiber[_, _]]] = ???
 
   /**
    * Evaluate each effect in the structure from left to right, and collect
@@ -1584,7 +1508,6 @@
    * Returns an effect that dies with the specified `Throwable`.
    * This method can be used for terminating a fiber because a defect has been
    * detected in the code.
->>>>>>> 4334acfa
    */
   final def die(t: Throwable): UIO[Nothing] = haltWith(trace => Cause.Traced(Cause.Die(t), trace()))
 
@@ -1629,24 +1552,45 @@
     })
 
   /**
-<<<<<<< HEAD
-   * Imports an asynchronous effect into a pure `ZIO` value, possibly returning
-   * the value synchronously.
-   *
-   * If the register function returns a value synchronously then the callback function
-   * `ZIO[R, E, A] => Unit` must not be called. Otherwise the callback function must
-   * be called at most once.
-   */
-  final def effectAsyncMaybe[R >: LowerR, E <: UpperE, A](
-    register: (ZIO[R, E, A] => Unit) => Option[ZIO[R, E, A]]
-  ): ZIO[R, E, A] =
-    new ZIO.EffectAsync(register)
+   * Imports an asynchronous effect into a pure `IO` value. The effect has the
+   * option of returning the value synchronously, which is useful in cases
+   * where it cannot be determined if the effect is synchronous or asynchronous
+   * until the effect is actually executed. The effect also has the option of
+   * returning a canceler, which will be used by the runtime to cancel the
+   * asynchronous effect if the fiber executing the effect is interrupted.
+   *
+   * If the register function returns a value synchronously then the callback
+   * function `ZIO[R, E, A] => Unit` must not be called. Otherwise the callback
+   * function must be called at most once.
+   */
+  final def effectAsyncInterrupt[R, E, A](
+    register: (ZIO[R, E, A] => Unit) => Either[Canceler, ZIO[R, E, A]]
+  ): ZIO[R, E, A] = {
+    import java.util.concurrent.atomic.AtomicBoolean
+    import internal.OneShot
+
+    effectTotal((new AtomicBoolean(false), OneShot.make[UIO[Any]])).flatMap {
+      case (started, cancel) =>
+        flatten {
+          effectAsyncMaybe((k: UIO[ZIO[R, E, A]] => Unit) => {
+            started.set(true)
+
+            try register(io => k(ZIO.succeed(io))) match {
+              case Left(canceler) =>
+                cancel.set(canceler)
+                None
+              case Right(io) => Some(ZIO.succeed(io))
+            } finally if (!cancel.isSet) cancel.set(ZIO.unit)
+          })
+        }.onInterrupt(flatten(effectTotal(if (started.get) cancel.get() else ZIO.unit)))
+    }
+  }
 
   /**
    * Imports an asynchronous effect into a pure `ZIO` value. This formulation is
    * necessary when the effect is itself expressed in terms of `ZIO`.
    */
-  final def effectAsyncM[R >: LowerR, E <: UpperE, A](
+  final def effectAsyncM[R, E, A](
     register: (ZIO[R, E, A] => Unit) => ZIO[R, E, _]
   ): ZIO[R, E, A] =
     for {
@@ -1657,63 +1601,6 @@
               register(k => r.unsafeRunAsync_(k.to(p)))
                 .foldCauseM(p.halt, _ => ZIO.unit)
             ).fork *> restore(p.await)
-          }
-    } yield a
-
-  /**
-=======
->>>>>>> 4334acfa
-   * Imports an asynchronous effect into a pure `IO` value. The effect has the
-   * option of returning the value synchronously, which is useful in cases
-   * where it cannot be determined if the effect is synchronous or asynchronous
-   * until the effect is actually executed. The effect also has the option of
-   * returning a canceler, which will be used by the runtime to cancel the
-   * asynchronous effect if the fiber executing the effect is interrupted.
-   *
-   * If the register function returns a value synchronously then the callback
-   * function `ZIO[R, E, A] => Unit` must not be called. Otherwise the callback
-   * function must be called at most once.
-   */
-  final def effectAsyncInterrupt[R, E, A](
-    register: (ZIO[R, E, A] => Unit) => Either[Canceler, ZIO[R, E, A]]
-  ): ZIO[R, E, A] = {
-    import java.util.concurrent.atomic.AtomicBoolean
-    import internal.OneShot
-
-    effectTotal((new AtomicBoolean(false), OneShot.make[UIO[Any]])).flatMap {
-      case (started, cancel) =>
-        flatten {
-          effectAsyncMaybe((k: UIO[ZIO[R, E, A]] => Unit) => {
-            started.set(true)
-
-            try register(io => k(ZIO.succeed(io))) match {
-              case Left(canceler) =>
-                cancel.set(canceler)
-                None
-              case Right(io) => Some(ZIO.succeed(io))
-            } finally if (!cancel.isSet) cancel.set(ZIO.unit)
-          })
-        }.onInterrupt(flatten(effectTotal(if (started.get) cancel.get() else ZIO.unit)))
-    }
-  }
-
-  /**
-   * Imports an asynchronous effect into a pure `ZIO` value. This formulation is
-   * necessary when the effect is itself expressed in terms of `ZIO`.
-   */
-  final def effectAsyncM[R, E, A](
-    register: (ZIO[R, E, A] => Unit) => ZIO[R, E, _]
-  ): ZIO[R, E, A] =
-    for {
-      p <- Promise.make[E, A]
-      r <- ZIO.runtime[R]
-      a <- ZIO.uninterruptibleMask { restore =>
-            restore(
-              register(k => r.unsafeRunAsync_(k.to(p)))
-                .catchAll(p.fail)
-            ).fork.flatMap { f =>
-              restore(p.await).onInterrupt(f.interrupt)
-            }
           }
     } yield a
 
@@ -1978,16 +1865,6 @@
   final def haltWith[E](function: (() => ZTrace) => Cause[E]): IO[E, Nothing] = new ZIO.Fail(function)
 
   /**
-   * Returns an effect that supervises the specified effect, ensuring that all
-   * fibers that it forks are passed to the specified supervisor as soon as the
-   * supervised effect completes.
-   */
-  final def handleChildrenWith[R, E, A](
-    zio: ZIO[R, E, A]
-  )(supervisor: IndexedSeq[Fiber[_, _]] => ZIO[R, Nothing, _]): ZIO[R, E, A] =
-    zio.ensuring(children.flatMap(supervisor(_))).supervised
-
-  /**
    * Returns the identity effectful function, which performs no effects
    */
   final def identity[R]: ZIO[R, Nothing, R] = fromFunction[R, R](ZIO.identityFn[R])
@@ -1996,13 +1873,6 @@
    * Returns an effect that is interrupted.
    */
   final val interrupt: UIO[Nothing] = haltWith(trace => Cause.Traced(Cause.Interrupt, trace()))
-
-  /**
-   * Returns a new effect that ensures that any fibers that are forked by
-   * the effect are interrupted when this effect completes.
-   */
-  final def interruptChildren[R, E, A](zio: ZIO[R, E, A]): ZIO[R, E, A] =
-    handleChildrenWith(zio)(Fiber.interruptAll)
 
   /**
    * Prefix form of `ZIO#interruptible`.
@@ -2174,20 +2044,6 @@
   final def succeedLazy[A](a: => A): UIO[A] = new ZIO.EffectTotal(() => a)
 
   /**
-   * Enables supervision for this effect. This will cause fibers forked by
-   * this effect to be tracked and will enable their inspection via [[ZIO.children]].
-   */
-  final def supervised[R, E, A](zio: ZIO[R, E, A]): ZIO[R, E, A] =
-    superviseStatus[R, E, A](SuperviseStatus.Supervised)(zio)
-
-  /**
-   * Returns a new effect that has the same effects as this one, but with the
-   * supervision status changed as specified.
-   */
-  final def superviseStatus[R, E, A](status: SuperviseStatus)(zio: ZIO[R, E, A]): ZIO[R, E, A] =
-    new ZIO.SuperviseStatus(zio, status)
-
-  /**
    * Returns a lazily constructed effect, whose construction may itself require
    * effects. This is a shortcut for `flatten(effectTotal(io))`.
    */
@@ -2225,15 +2081,6 @@
     foreach[R, E, A, B](in)(f)
 
   /**
-<<<<<<< HEAD
-   * Acquires a resource, uses the resource, and then releases the resource.
-   * However, unlike `bracket`, the separation of these phases allows
-   * the acquisition to be interruptible.
-   *
-   * Useful for concurrent data structures and other cases where the
-   * 'deallocator' can tell if the allocation succeeded or not just by
-   * inspecting internal / external state.
-=======
    * Alias for [[ZIO.foreach_]]
    */
   final def traverse_[R, E, A](as: Iterable[A])(f: A => ZIO[R, E, _]): ZIO[R, E, Unit] =
@@ -2241,7 +2088,6 @@
 
   /**
    * Alias for [[ZIO.foreachPar]]
->>>>>>> 4334acfa
    */
   final def traversePar[R, E, A, B](as: Iterable[A])(fn: A => ZIO[R, E, B]): ZIO[R, E, List[B]] =
     foreachPar[R, E, A, B](as)(fn)
@@ -2296,13 +2142,6 @@
    * exists. Otherwise extracts the contained `IO[E, A]`
    */
   final def unsandbox[R, E, A](v: ZIO[R, Cause[E], A]): ZIO[R, E, A] = v.catchAll[R, E, A](halt)
-
-  /**
-   * Disables supervision for this effect. This will cause fibers forked by
-   * this effect to not be tracked or appear in the list returned by [[ZIO.children]].
-   */
-  final def unsupervised[R, E, A](zio: ZIO[R, E, A]): ZIO[R, E, A] =
-    superviseStatus[R, E, A](SuperviseStatus.Unsupervised)(zio)
 
   /**
    * Prefix form of `ZIO#untraced`.
