/*
 * Copyright 2017-2020 John A. De Goes and the ZIO Contributors
 *
 * Licensed under the Apache License, Version 2.0 (the "License");
 * you may not use this file except in compliance with the License.
 * You may obtain a copy of the License at
 *
 *     http://www.apache.org/licenses/LICENSE-2.0
 *
 * Unless required by applicable law or agreed to in writing, software
 * distributed under the License is distributed on an "AS IS" BASIS,
 * WITHOUT WARRANTIES OR CONDITIONS OF ANY KIND, either express or implied.
 * See the License for the specific language governing permissions and
 * limitations under the License.
 */

package zio

import scala.concurrent.ExecutionContext
import scala.reflect.ClassTag
import scala.util.{ Failure, Success }

import zio.clock.Clock
import zio.duration._
import zio.internal.tracing.{ ZIOFn, ZIOFn1, ZIOFn2 }
import zio.internal.{ Executor, Platform }
import zio.{ DaemonStatus => DaemonS }
import zio.{ InterruptStatus => InterruptS }
import zio.{ TracingStatus => TracingS }

/**
 * A `ZIO[R, E, A]` ("Zee-Oh of Are Eeh Aye") is an immutable data structure
 * that models an effectful program. The effect requires an environment `R`,
 * and the effect may fail with an error `E` or produce a single `A`.
 *
 * Conceptually, this structure is equivalent to `ReaderT[R, EitherT[UIO, E, ?]]`
 * for some infallible effect monad `UIO`, but because monad transformers
 * perform poorly in Scala, this data structure bakes in the reader effect of
 * `ReaderT` with the recoverable error effect of `EitherT` without runtime
 * overhead.
 *
 * `ZIO` values are ordinary immutable values, and may be used like any other
 * value in purely functional code. Because `ZIO` values just *model* effects
 * (like input / output), which must be interpreted by a separate runtime system,
 * `ZIO` values are entirely pure and do not violate referential transparency.
 *
 * `ZIO` values can efficiently describe the following classes of effects:
 *
 *  - '''Pure Values''' — `ZIO.succeed`
 *  - '''Error Effects''' — `ZIO.fail`
 *  - '''Synchronous Effects''' — `IO.effect`
 *  - '''Asynchronous Effects''' — `IO.effectAsync`
 *  - '''Concurrent Effects''' — `IO#fork`
 *  - '''Resource Effects''' — `IO#bracket`
 *  - '''Contextual Effects''' — `ZIO.access`
 *
 * The concurrency model is based on ''fibers'', a user-land lightweight thread,
 * which permit cooperative multitasking, fine-grained interruption, and very
 * high performance with large numbers of concurrently executing fibers.
 *
 * `ZIO` values compose with other `ZIO` values in a variety of ways to build
 * complex, rich, interactive applications. See the methods on `ZIO` for more
 * details about how to compose `ZIO` values.
 *
 * In order to integrate with Scala, `ZIO` values must be interpreted into the
 * Scala runtime. This process of interpretation executes the effects described
 * by a given immutable `ZIO` value. For more information on interpreting `ZIO`
 * values, see the default interpreter in `DefaultRuntime` or the safe main function in
 * `App`.
 */
sealed trait ZIO[-R, +E, +A] extends Serializable { self =>

  /**
   * Returns an effect that submerges the error case of an `Either` into the
   * `ZIO`. The inverse operation of `ZIO.either`.
   */
  final def absolve[R1 <: R, E1, B](implicit ev1: ZIO[R, E, A] <:< ZIO[R1, E1, Either[E1, B]]): ZIO[R1, E1, B] =
    ZIO.absolve[R1, E1, B](ev1(self))

  /**
   * Attempts to convert defects into a failure, throwing away all information
   * about the cause of the failure.
   */
  final def absorb(implicit ev: E <:< Throwable): ZIO[R, Throwable, A] =
    absorbWith(ev)

  /**
   * Attempts to convert defects into a failure, throwing away all information
   * about the cause of the failure.
   */
  final def absorbWith(f: E => Throwable): ZIO[R, Throwable, A] =
    self.sandbox
      .foldM(
        cause => ZIO.fail(cause.squashWith(f)),
        ZIO.succeed
      )

  final def andThen[R1 >: A, E1 >: E, B](that: ZIO[R1, E1, B]): ZIO[R, E1, B] =
    self >>> that

  /**
   * Maps the success value of this effect to the specified constant value.
   */
  final def as[B](b: => B): ZIO[R, E, B] = self.flatMap(new ZIO.ConstZIOFn(() => b))

  /**
   * Maps the error value of this effect to the specified constant value.
   */
  final def asError[E1](e1: => E1)(implicit ev: CanFail[E]): ZIO[R, E1, A] =
    mapError(new ZIO.ConstFn(() => e1))

  /**
   * Returns an effect whose failure and success channels have been mapped by
   * the specified pair of functions, `f` and `g`.
   */
  final def bimap[E2, B](f: E => E2, g: A => B)(implicit ev: CanFail[E]): ZIO[R, E2, B] = mapError(f).map(g)

  /**
   * Shorthand for the uncurried version of `ZIO.bracket`.
   */
  final def bracket[R1 <: R, E1 >: E, B](
    release: A => URIO[R1, Any],
    use: A => ZIO[R1, E1, B]
  ): ZIO[R1, E1, B] = ZIO.bracket(self, release, use)

  /**
   * Shorthand for the curried version of `ZIO.bracket`.
   */
  final def bracket: ZIO.BracketAcquire[R, E, A] = ZIO.bracket(self)

  /**
   * A less powerful variant of `bracket` where the resource acquired by this
   * effect is not needed.
   */
  final def bracket_[R1 <: R, E1 >: E]: ZIO.BracketAcquire_[R1, E1] =
    new ZIO.BracketAcquire_(self)

  /**
   * Uncurried version. Doesn't offer curried syntax and has worse
   * type-inference characteristics, but it doesn't allocate intermediate
   * [[zio.ZIO.BracketAcquire_]] and [[zio.ZIO.BracketRelease_]] objects.
   */
  final def bracket_[R1 <: R, E1 >: E, B](
    release: URIO[R1, Any],
    use: ZIO[R1, E1, B]
  ): ZIO[R1, E1, B] =
    ZIO.bracket(self, (_: A) => release, (_: A) => use)

  /**
   * Shorthand for the uncurried version of `ZIO.bracketExit`.
   */
  final def bracketExit[R1 <: R, E1 >: E, B](
    release: (A, Exit[E1, B]) => URIO[R1, Any],
    use: A => ZIO[R1, E1, B]
  ): ZIO[R1, E1, B] = ZIO.bracketExit(self, release, use)

  /**
   * Shorthand for the curried version of `ZIO.bracketExit`.
   */
  final def bracketExit[R1 <: R, E1 >: E, A1 >: A]: ZIO.BracketExitAcquire[R1, E1, A1] = ZIO.bracketExit(self)

  /**
   * Executes the release effect only if there was an error.
   */
  final def bracketOnError[R1 <: R, E1 >: E, B](
    release: A => URIO[R1, Any]
  )(use: A => ZIO[R1, E1, B]): ZIO[R1, E1, B] =
    ZIO.bracketExit(self)(
      (a: A, eb: Exit[E1, B]) =>
        eb match {
          case Exit.Failure(_) => release(a)
          case _               => ZIO.unit
        }
    )(use)

  /**
   * Shorthand for the uncurried version of `ZIO.bracketFork`.
   */
  final def bracketFork[R1 <: R, E1 >: E, B](
    release: A => URIO[R1, Any],
    use: A => ZIO[R1, E1, B]
  ): ZIO[R1, E1, B] = ZIO.bracketFork(self, release, use)

  /**
   * Shorthand for the curried version of `ZIO.bracketFork`.
   */
  final def bracketFork: ZIO.BracketForkAcquire[R, E, A] = ZIO.bracketFork(self)

  /**
   * A less powerful variant of `bracketFork` where the resource acquired by this
   * effect is not needed.
   */
  final def bracketFork_[R1 <: R, E1 >: E]: ZIO.BracketForkAcquire_[R1, E1] =
    new ZIO.BracketForkAcquire_(self)

  /**
   * Uncurried version of `bracketFork_` Doesn't offer curried syntax and has worse
   * type-inference characteristics, but it doesn't allocate intermediate
   * [[zio.ZIO.BracketForkAcquire_]] and [[zio.ZIO.BracketForkRelease_]] objects.
   */
  final def bracketFork_[R1 <: R, E1 >: E, B](
    release: URIO[R1, Any],
    use: ZIO[R1, E1, B]
  ): ZIO[R1, E1, B] =
    ZIO.bracketFork(self, (_: A) => release, (_: A) => use)

  /**
   * Shorthand for the uncurried version of `ZIO.bracketForkExit`.
   */
  final def bracketForkExit[R1 <: R, E1 >: E, B](
    release: (A, Exit[E1, B]) => URIO[R1, Any],
    use: A => ZIO[R1, E1, B]
  ): ZIO[R1, E1, B] = ZIO.bracketForkExit(self, release, use)

  /**
   * Shorthand for the curried version of `ZIO.bracketForkExit`.
   */
  final def bracketForkExit[R1 <: R, E1 >: E, A1 >: A]: ZIO.BracketForkExitAcquire[R1, E1, A1] =
    ZIO.bracketForkExit(self)

  /**
   * Executes the release effect only if there was an error.
   */
  final def bracketForkOnError[R1 <: R, E1 >: E, B](
    release: A => URIO[R1, Any]
  )(use: A => ZIO[R1, E1, B]): ZIO[R1, E1, B] =
    ZIO.bracketForkExit(self)(
      (a: A, eb: Exit[E1, B]) =>
        eb match {
          case Exit.Failure(_) => release(a)
          case _               => ZIO.unit
        }
    )(use)

  /**
   * Returns an effect that, if evaluated, will return the cached result of
   * this effect. Cached results will expire after `timeToLive` duration.
   */
  final def cached(timeToLive: Duration): ZIO[R with Clock, Nothing, IO[E, A]] = {

    def compute(start: Long): ZIO[R with Clock, Nothing, Option[(Long, Promise[E, A])]] =
      for {
        p <- Promise.make[E, A]
        _ <- self.to(p)
      } yield Some((start + timeToLive.toNanos, p))

    def get(cache: RefM[Option[(Long, Promise[E, A])]]): ZIO[R with Clock, E, A] =
      ZIO.uninterruptibleMask { restore =>
        clock.nanoTime.flatMap { time =>
          cache.updateSome {
            case None                          => compute(time)
            case Some((end, _)) if time >= end => compute(time)
          }.flatMap(a => restore(a.get._2.await))
        }
      }

    for {
      r     <- ZIO.environment[R with Clock]
      cache <- RefM.make[Option[(Long, Promise[E, A])]](None)
    } yield get(cache).provide(r)
  }

  /**
   * Recovers from all errors.
   *
   * {{{
   * openFile("config.json").catchAll(_ => IO.succeed(defaultConfig))
   * }}}
   */
  final def catchAll[R1 <: R, E2, A1 >: A](h: E => ZIO[R1, E2, A1])(implicit ev: CanFail[E]): ZIO[R1, E2, A1] =
    self.foldM[R1, E2, A1](h, new ZIO.SucceedFn(h))

  /**
   * Recovers from all errors with provided Cause.
   *
   * {{{
   * openFile("config.json").catchAllCause(_ => IO.succeed(defaultConfig))
   * }}}
   *
   * @see [[absorb]], [[sandbox]], [[mapErrorCause]] - other functions that can recover from defects
   */
  final def catchAllCause[R1 <: R, E2, A1 >: A](h: Cause[E] => ZIO[R1, E2, A1]): ZIO[R1, E2, A1] =
    self.foldCauseM[R1, E2, A1](h, new ZIO.SucceedFn(h))

  /**
   * Recovers from some or all of the error cases.
   *
   * {{{
   * openFile("data.json").catchSome {
   *   case FileNotFoundException(_) => openFile("backup.json")
   * }
   * }}}
   */
  final def catchSome[R1 <: R, E1 >: E, A1 >: A](
    pf: PartialFunction[E, ZIO[R1, E1, A1]]
  )(implicit ev: CanFail[E]): ZIO[R1, E1, A1] = {
    def tryRescue(c: Cause[E]): ZIO[R1, E1, A1] =
      c.failureOrCause.fold(t => pf.applyOrElse(t, (_: E) => ZIO.halt(c)), ZIO.halt)

    self.foldCauseM[R1, E1, A1](ZIOFn(pf)(tryRescue), new ZIO.SucceedFn(pf))
  }

  /**
   * Recovers from some or all of the error cases with provided cause.
   *
   * {{{
   * openFile("data.json").catchSomeCause {
   *   case c if (c.interrupted) => openFile("backup.json")
   * }
   * }}}
   */
  final def catchSomeCause[R1 <: R, E1 >: E, A1 >: A](
    pf: PartialFunction[Cause[E], ZIO[R1, E1, A1]]
  ): ZIO[R1, E1, A1] = {
    def tryRescue(c: Cause[E]): ZIO[R1, E1, A1] =
      pf.applyOrElse(c, (_: Cause[E]) => ZIO.halt(c))

    self.foldCauseM[R1, E1, A1](ZIOFn(pf)(tryRescue), new ZIO.SucceedFn(pf))
  }

  /**
   * Fail with `e` if the supplied `PartialFunction` does not match, otherwise
   * succeed with the returned value.
   */
  final def collect[E1 >: E, B](e: => E1)(pf: PartialFunction[A, B]): ZIO[R, E1, B] =
    collectM(e)(pf.andThen(ZIO.succeed(_)))

  /**
   * Fail with `e` if the supplied `PartialFunction` does not match, otherwise
   * continue with the returned value.
   */
  final def collectM[R1 <: R, E1 >: E, B](e: => E1)(pf: PartialFunction[A, ZIO[R1, E1, B]]): ZIO[R1, E1, B] =
    self.flatMap { v =>
      pf.applyOrElse[A, ZIO[R1, E1, B]](v, _ => ZIO.fail(e))
    }

  final def compose[R1, E1 >: E](that: ZIO[R1, E1, R]): ZIO[R1, E1, A] = self <<< that

  /**
   * Turns on daemon mode for this region, which means that any fibers forked
   * in this region will be daemon fibers—new roots in the fiber graph and
   * invisible to the their (otherwise) parent fiber, and not interrupted
   * when their (otherwise) parent fiber is interrupted.
   */
  final def daemon: ZIO[R, E, A] = daemonStatus(DaemonStatus.Daemon)

  /**
   * Changes the daemon mode status for this region, either turning it off (the
   * default), or turning it on.
   */
  final def daemonStatus(status: DaemonStatus): ZIO[R, E, A] =
    new ZIO.DaemonStatus(self, status)

  /**
   * Returns an effect that is delayed from this effect by the specified
   * [[zio.duration.Duration]].
   */
  final def delay(duration: Duration): ZIO[R with Clock, E, A] =
    clock.sleep(duration) *> self

  /**
   * Repeats this effect until its result satisfies the specified predicate.
   */
  final def doUntil(f: A => Boolean): ZIO[R, E, A] =
    repeat(Schedule.doUntil(f))

  /**
   * Repeats this effect while its result satisfies the specified predicate.
   */
  final def doWhile(f: A => Boolean): ZIO[R, E, A] =
    repeat(Schedule.doWhile(f))

  /**
   * Returns an effect whose failure and success have been lifted into an
   * `Either`.The resulting effect cannot fail, because the failure case has
   * been exposed as part of the `Either` success case.
   *
   * This method is useful for recovering from `ZIO` effects that may fail.
   *
   * The error parameter of the returned `ZIO` is `Nothing`, since it is
   * guaranteed the `ZIO` effect does not model failure.
   */
  final def either(implicit ev: CanFail[E]): URIO[R, Either[E, A]] =
    self.foldM(ZIO.succeedLeft, ZIO.succeedRight)

  /**
   * Returns an effect that, if this effect _starts_ execution, then the
   * specified `finalizer` is guaranteed to begin execution, whether this effect
   * succeeds, fails, or is interrupted.
   *
   * Finalizers offer very powerful guarantees, but they are low-level, and
   * should generally not be used for releasing resources. For higher-level
   * logic built on `ensuring`, see `ZIO#bracket`.
   */
  final def ensuring[R1 <: R](finalizer: URIO[R1, Any]): ZIO[R1, E, A] =
    ZIO.uninterruptibleMask(
      restore =>
        restore(self)
          .foldCauseM(
            cause1 =>
              finalizer.foldCauseM[R1, E, Nothing](
                cause2 => ZIO.halt(cause1 ++ cause2),
                _ => ZIO.halt(cause1)
              ),
            value =>
              finalizer.foldCauseM[R1, E, A](
                cause1 => ZIO.halt(cause1),
                _ => ZIO.succeed(value)
              )
          )
    )

  /**
   * Acts on the children of this fiber (collected into a single fiber),
   * guaranteeing the specified callback will be invoked, whether or not
   * this effect succeeds.
   */
  final def ensuringChild[R1 <: R](f: Fiber[Any, List[Any]] => ZIO[R1, Nothing, Any]): ZIO[R1, E, A] =
    ensuringChildren(children => f(Fiber.collectAll(children)))

  /**
   * Acts on the children of this fiber, guaranteeing the specified callback
   * will be invoked, whether or not this effect succeeds.
   */
  final def ensuringChildren[R1 <: R](f: Iterable[Fiber[Any, Any]] => ZIO[R1, Nothing, Any]): ZIO[R1, E, A] =
    self.ensuring(ZIO.children.flatMap(f))

  /**
   * Returns an effect that ignores errors and runs repeatedly until it eventually succeeds.
   */
  final def eventually(implicit ev: CanFail[E]): URIO[R, A] =
    self orElse eventually

  /**
   * Executes this effect and returns its value, if it succeeds, but otherwise
   * returns the specified value.
   */
  final def fallback[A1 >: A](a: => A1)(implicit ev: CanFail[E]): ZIO[R, Nothing, A1] =
    fold(_ => a, identity)

  /**
   * Dies with specified `Throwable` if the predicate fails.
   */
  final def filterOrDie(p: A => Boolean)(t: => Throwable): ZIO[R, E, A] =
    self.filterOrElse_(p)(ZIO.die(t))

  /**
   * Dies with a [[java.lang.RuntimeException]] having the specified text message
   * if the predicate fails.
   */
  final def filterOrDieMessage(p: A => Boolean)(message: => String): ZIO[R, E, A] =
    self.filterOrElse_(p)(ZIO.dieMessage(message))

  /**
   * Applies `f` if the predicate fails.
   */
  final def filterOrElse[R1 <: R, E1 >: E, A1 >: A](p: A => Boolean)(f: A => ZIO[R1, E1, A1]): ZIO[R1, E1, A1] =
    self.flatMap {
      case v if !p(v) => f(v)
      case v          => ZIO.succeed(v)
    }

  /**
   * Supplies `zio` if the predicate fails.
   */
  final def filterOrElse_[R1 <: R, E1 >: E, A1 >: A](p: A => Boolean)(zio: => ZIO[R1, E1, A1]): ZIO[R1, E1, A1] =
    filterOrElse[R1, E1, A1](p)(_ => zio)

  /**
   * Fails with `e` if the predicate fails.
   */
  final def filterOrFail[E1 >: E](p: A => Boolean)(e: => E1): ZIO[R, E1, A] =
    filterOrElse_[R, E1, A](p)(ZIO.fail(e))

  /**
   * Returns an effect that races this effect with all the specified effects,
   * yielding the value of the first effect to succeed with a value.
   * Losers of the race will be interrupted immediately
   */
  final def firstSuccessOf[R1 <: R, E1 >: E, A1 >: A](rest: Iterable[ZIO[R1, E1, A1]]): ZIO[R1, E1, A1] =
    ZIO.firstSuccessOf(self, rest)

  /**
   * Returns an effect that models the execution of this effect, followed by
   * the passing of its value to the specified continuation function `k`,
   * followed by the effect that it returns.
   *
   * {{{
   * val parsed = readFile("foo.txt").flatMap(file => parseFile(file))
   * }}}
   */
  def flatMap[R1 <: R, E1 >: E, B](k: A => ZIO[R1, E1, B]): ZIO[R1, E1, B] =
    new ZIO.FlatMap(self, k)

  /**
   * Creates a composite effect that represents this effect followed by another
   * one that may depend on the error produced by this one.
   *
   * {{{
   * val parsed = readFile("foo.txt").flatMapError(error => logErrorToFile(error))
   * }}}
   */
  final def flatMapError[R1 <: R, E2](f: E => URIO[R1, E2])(implicit ev: CanFail[E]): ZIO[R1, E2, A] =
    flipWith(_ flatMap f)

  /**
   * Returns an effect that performs the outer effect first, followed by the
   * inner effect, yielding the value of the inner effect.
   *
   * This method can be used to "flatten" nested effects.
   **/
  final def flatten[R1 <: R, E1 >: E, B](implicit ev1: A <:< ZIO[R1, E1, B]): ZIO[R1, E1, B] =
    self.flatMap(a => ev1(a))

  /**
   * Returns an effect that swaps the error/success cases. This allows you to
   * use all methods on the error channel, possibly before flipping back.
   */
  final def flip: ZIO[R, A, E] =
    self.foldM(ZIO.succeed, ZIO.fail)

  /**
   *  Swaps the error/value parameters, applies the function `f` and flips the parameters back
   */
  final def flipWith[R1, A1, E1](f: ZIO[R, A, E] => ZIO[R1, A1, E1]): ZIO[R1, E1, A1] = f(self.flip).flip

  /**
   * Folds over the failure value or the success value to yield an effect that
   * does not fail, but succeeds with the value returned by the left or right
   * function passed to `fold`.
   */
  final def fold[B](failure: E => B, success: A => B)(implicit ev: CanFail[E]): URIO[R, B] =
    foldM(new ZIO.MapFn(failure), new ZIO.MapFn(success))

  /**
   * A more powerful version of `fold` that allows recovering from any kind of failure except interruptions.
   */
  final def foldCause[B](failure: Cause[E] => B, success: A => B): URIO[R, B] =
    foldCauseM(new ZIO.MapFn(failure), new ZIO.MapFn(success))

  /**
   * A more powerful version of `foldM` that allows recovering from any kind of failure except interruptions.
   */
  final def foldCauseM[R1 <: R, E2, B](
    failure: Cause[E] => ZIO[R1, E2, B],
    success: A => ZIO[R1, E2, B]
  ): ZIO[R1, E2, B] =
    new ZIO.Fold(self, failure, success)

  /**
   * Recovers from errors by accepting one effect to execute for the case of an
   * error, and one effect to execute for the case of success.
   *
   * This method has better performance than `either` since no intermediate
   * value is allocated and does not require subsequent calls to `flatMap` to
   * define the next effect.
   *
   * The error parameter of the returned `IO` may be chosen arbitrarily, since
   * it will depend on the `IO`s returned by the given continuations.
   */
  final def foldM[R1 <: R, E2, B](failure: E => ZIO[R1, E2, B], success: A => ZIO[R1, E2, B])(
    implicit ev: CanFail[E]
  ): ZIO[R1, E2, B] =
    foldCauseM(new ZIO.FoldCauseMFailureFn(failure), success)

  /**
   * Repeats this effect forever (until the first error). For more sophisticated
   * schedules, see the `repeat` method.
   */
  final def forever: ZIO[R, E, Nothing] = self *> self.forever

  /**
   * Returns an effect that forks this effect into its own separate fiber,
   * returning the fiber immediately, without waiting for it to compute its
   * value.
   *
   * The returned fiber can be used to interrupt the forked fiber, await its
   * result, or join the fiber. See [[zio.Fiber]] for more information.
   *
   * {{{
   * for {
   *   fiber <- subtask.fork
   *   // Do stuff...
   *   a <- fiber.join
   * } yield a
   * }}}
   */
  final def fork: URIO[R, Fiber[E, A]] = new ZIO.Fork(self)

  /**
   * Like [[fork]] but handles an error with the provided handler.
   */
  final def forkWithErrorHandler(handler: E => UIO[Unit]): URIO[R, Fiber[E, A]] =
    onError(new ZIO.FoldCauseMFailureFn(handler)).run.fork.map(_.mapM(IO.done))

  /**
   * Forks the effect into a new independent fiber, with the specified name.
   */
  final def forkAs(name: String): URIO[R, Fiber[E, A]] =
    (Fiber.fiberName.set(Some(name)) *> self).fork

  /**
   * Forks an effect that will be executed on the specified `ExecutionContext`.
   */
  final def forkOn(ec: ExecutionContext): ZIO[R, E, Fiber[E, A]] =
    self.on(ec).fork

  final def flattenErrorOption[E1, E2 <: E1](default: E2)(implicit ev: E <:< Option[E1]): ZIO[R, E1, A] =
    self.mapError(e => ev(e).getOrElse(default))

  /**
   * Unwraps the optional success of this effect, but can fail with unit value.
   */
  final def get[E1 >: E, B](implicit ev1: E1 =:= Nothing, ev2: A <:< Option[B]): ZIO[R, Unit, B] =
    ZIO.absolve(self.mapError(ev1).map(ev2(_).toRight(())))

  /**
   * Returns a new effect that, on exit of this effect, invokes the specified
   * handler with all forked (non-daemon) children of this effect.
   */
  final def handleChildrenWith[R1 <: R, E1 >: E](f: Iterable[Fiber[Any, Any]] => URIO[R1, Any]): ZIO[R1, E1, A] =
    self.ensuring(ZIO.children.flatMap(f))

  /**
   * Returns a successful effect with the head of the list if the list is
   * non-empty or fails with the error `None` if the list is empty.
   */
  final def head[B](implicit ev: A <:< List[B]): ZIO[R, Option[E], B] =
    self.foldM(
      e => ZIO.fail(Some(e)),
      a => ev(a).headOption.fold[ZIO[R, Option[E], B]](ZIO.fail(None))(ZIO.succeed)
    )

  /**
   * Returns a new effect that ignores the success or failure of this effect.
   */
  final def ignore: URIO[R, Unit] = self.foldM(_ => ZIO.unit, _ => ZIO.unit)

  /**
   * Performs this effect interruptibly. Because this is the default, this
   * operation only has additional meaning if the effect is located within
   * an uninterruptible section.
   */
  final def interruptible: ZIO[R, E, A] = interruptStatus(InterruptStatus.Interruptible)

  /**
   * Returns an effect that when interrupted returns immediately.
   * However, the effect and its interruption occurs in a forked fiber
   */
  final def interruptibleFork: ZIO[R, E, A] =
    ZIO.uninterruptible {
      for {
        parentFiberId <- ZIO.fiberId
        fiber         <- self.interruptible.fork.daemon
        res           <- fiber.join.interruptible.onInterrupt(fiber.interruptAs(parentFiberId).fork.daemon)
      } yield res
    }

  /**
   * Switches the interrupt status for this effect. If `true` is used, then the
   * effect becomes interruptible (the default), while if `false` is used, then
   * the effect becomes uninterruptible. These changes are compositional, so
   * they only affect regions of the effect.
   */
  final def interruptStatus(flag: InterruptStatus): ZIO[R, E, A] = new ZIO.InterruptStatus(self, flag)

  /**
   * Joins this effect with the specified effect.
   */
  final def join[R1, E1 >: E, A1 >: A](that: ZIO[R1, E1, A1]): ZIO[Either[R, R1], E1, A1] = self ||| that

  /**
   * Returns an effect which is guaranteed to be executed on the specified
   * executor. The specified effect will always run on the specified executor,
   * even in the presence of asynchronous boundaries.
   *
   * This is useful when an effect must be executued somewhere, for example:
   * on a UI thread, inside a client library's thread pool, inside a blocking
   * thread pool, inside a low-latency thread pool, or elsewhere.
   *
   * The `lock` function composes with the innermost `lock` taking priority.
   * Use of this method does not alter the execution semantics of other effects
   * composed with this one, making it easy to compositionally reason about
   * where effects are running.
   */
  final def lock(executor: Executor): ZIO[R, E, A] =
    ZIO.lock(executor)(self)

  /**
   * Returns an effect whose success is mapped by the specified `f` function.
   */
  def map[B](f: A => B): ZIO[R, E, B] = new ZIO.FlatMap(self, new ZIO.MapFn(f))

  /**
   * Returns an effect with its error channel mapped using the specified
   * function. This can be used to lift a "smaller" error into a "larger"
   * error.
   */
  final def mapError[E2](f: E => E2)(implicit ev: CanFail[E]): ZIO[R, E2, A] =
    self.foldCauseM(new ZIO.MapErrorFn(f), new ZIO.SucceedFn(f))

  /**
   * Returns an effect with its full cause of failure mapped using the
   * specified function. This can be used to transform errors while
   * preserving the original structure of `Cause`.
   *
   * @see [[absorb]], [[sandbox]], [[catchAllCause]] - other functions for dealing with defects
   */
  final def mapErrorCause[E2](h: Cause[E] => Cause[E2]): ZIO[R, E2, A] =
    self.foldCauseM(new ZIO.MapErrorCauseFn(h), new ZIO.SucceedFn(h))

  /**
   * Returns an effect that, if evaluated, will return the lazily computed result
   * of this effect.
   */
  final def memoize: URIO[R, IO[E, A]] =
    for {
      r <- ZIO.environment[R]
      p <- Promise.make[E, A]
      l <- Promise.make[Nothing, Unit]
      _ <- (l.await *> ((self provide r) to p)).fork
    } yield l.succeed(()) *> p.await

  /**
   * Returns a new effect where the error channel has been merged into the
   * success channel to their common combined type.
   */
  final def merge[A1 >: A](implicit ev1: E <:< A1, ev2: CanFail[E]): URIO[R, A1] =
    self.foldM(e => ZIO.succeed(ev1(e)), ZIO.succeed)

  /**
   * Turns off daemon mode for this region, which means that any fibers forked
   * in this region will not be daemon fibers, so they will be visible as
   * children of their parent fiber, and interrupted when their parent fiber is
   * interrupted.
   */
  final def nonDaemon: ZIO[R, E, A] = daemonStatus(DaemonStatus.NonDaemon)

  /**
   * Requires the option produced by this value to be `None`.
   */
  final def none[B](implicit ev: A <:< Option[B]): ZIO[R, Option[E], Unit] =
    self.foldM(
      e => ZIO.fail(Some(e)),
      a => a.fold[ZIO[R, Option[E], Unit]](ZIO.succeed(()))(_ => ZIO.fail(None))
    )

  /**
   * Executes the effect on the specified `ExecutionContext` and then shifts back
   * to the default one.
   */
  final def on(ec: ExecutionContext): ZIO[R, E, A] =
    self.lock(Executor.fromExecutionContext(Int.MaxValue)(ec))

  /**
   * Runs the specified effect if this effect fails, providing the error to the
   * effect if it exists. The provided effect will not be interrupted.
   */
  final def onError[R1 <: R](cleanup: Cause[E] => URIO[R1, Any]): ZIO[R1, E, A] =
    ZIO.bracketExit(ZIO.unit)(
      (_, eb: Exit[E, A]) =>
        eb match {
          case Exit.Success(_)     => ZIO.unit
          case Exit.Failure(cause) => cleanup(cause)
        }
    )(_ => self)

  /**
   * Propagates the success value to the first element of a tuple, but
   * passes the effect input `R` along unmodified as the second element
   * of the tuple.
   */
  final def onFirst[R1 <: R, A1 >: A]: ZIO[R1, E, (A1, R1)] =
    self &&& ZIO.identity[R1]

  /**
   * Runs the specified effect if this effect is externally interrupted.
   */
  final def onInterrupt[R1 <: R](cleanup: URIO[R1, Any]): ZIO[R1, E, A] =
    self.ensuring(
      ZIO.descriptorWith(descriptor => if (descriptor.interruptors.nonEmpty) cleanup else ZIO.unit)
    )

  final def onLeft[R1 <: R, C]: ZIO[Either[R1, C], E, Either[A, C]] =
    self +++ ZIO.identity[C]

  final def onRight[R1 <: R, C]: ZIO[Either[C, R1], E, Either[C, A]] =
    ZIO.identity[C] +++ self

  /**
   * Propagates the success value to the second element of a tuple, but
   * passes the effect input `R` along unmodified as the first element
   * of the tuple.
   */
  final def onSecond[R1 <: R, A1 >: A]: ZIO[R1, E, (R1, A1)] =
    ZIO.identity[R1] &&& self

  /**
   * Runs the specified effect if this effect is terminated, either because of
   * a defect or because of interruption.
   */
  final def onTermination[R1 <: R](cleanup: Cause[Nothing] => URIO[R1, Any]): ZIO[R1, E, A] =
    ZIO.bracketExit(ZIO.unit)(
      (_, eb: Exit[E, A]) =>
        eb match {
          case Exit.Failure(cause) => cause.failureOrCause.fold(_ => ZIO.unit, cleanup)
          case _                   => ZIO.unit
        }
    )(_ => self)

  /**
   * Executes this effect, skipping the error but returning optionally the success.
   */
  final def option(implicit ev: CanFail[E]): URIO[R, Option[A]] =
    self.foldM(_ => IO.succeed(None), a => IO.succeed(Some(a)))

  /**
   * Converts an option on errors into an option on values.
   */
  final def optional[E1](implicit ev: E <:< Option[E1]): ZIO[R, E1, Option[A]] =
    self.foldM(
      e => e.fold[ZIO[R, E1, Option[A]]](ZIO.succeed(Option.empty[A]))(ZIO.fail(_)),
      a => ZIO.succeed(Some(a))
    )

  /**
   * Translates effect failure into death of the fiber, making all failures unchecked and
   * not a part of the type of the effect.
   */
  final def orDie[E1 >: E](implicit ev1: E1 <:< Throwable, ev2: CanFail[E]): URIO[R, A] =
    orDieWith(ev1)

  /**
   * Keeps none of the errors, and terminates the fiber with them, using
   * the specified function to convert the `E` into a `Throwable`.
   */
  final def orDieWith(f: E => Throwable)(implicit ev: CanFail[E]): URIO[R, A] =
    (self mapError f) catchAll (IO.die)

  /**
   * Executes this effect and returns its value, if it succeeds, but
   * otherwise executes the specified effect.
   */
  final def orElse[R1 <: R, E2, A1 >: A](that: => ZIO[R1, E2, A1])(implicit ev: CanFail[E]): ZIO[R1, E2, A1] =
    tryOrElse(that, new ZIO.SucceedFn(() => that))

  /**
   * Returns an effect that will produce the value of this effect, unless it
   * fails, in which case, it will produce the value of the specified effect.
   */
  final def orElseEither[R1 <: R, E2, B](that: => ZIO[R1, E2, B])(implicit ev: CanFail[E]): ZIO[R1, E2, Either[A, B]] =
    tryOrElse(that.map(Right(_)), ZIO.succeedLeft)

  /**
   * Exposes all parallel errors in a single call
   *
   */
  final def parallelErrors[E1 >: E]: ZIO[R, ::[E1], A] =
    self.foldCauseM(
      cause =>
        cause.failures match {
          case Nil            => ZIO.halt(cause.asInstanceOf[Cause[Nothing]])
          case ::(head, tail) => ZIO.fail(::(head, tail))
        },
      ZIO.succeed
    )

  /**
   * Provides the `ZIO` effect with its required environment, which eliminates
   * its dependency on `R`.
   */
  final def provide(r: R)(implicit ev: NeedsEnv[R]): IO[E, A] = ZIO.provide(r)(self)

  /**
   * An effectual version of `provide`, useful when the act of provision
   * requires an effect.
   */
  final def provideM[E1 >: E](r: ZIO[Any, E1, R])(implicit ev: NeedsEnv[R]): ZIO[Any, E1, A] =
    r.flatMap(self.provide)

  /**
   * Uses the given Managed[E1, R] to the environment required to run this effect,
   * leaving no outstanding environments and returning IO[E1, A]
   */
  final def provideManaged[E1 >: E](r0: Managed[E1, R])(implicit ev: NeedsEnv[R]): IO[E1, A] = provideSomeManaged(r0)

  /**
   * Provides some of the environment required to run this effect,
   * leaving the remainder `R0`.
   *
   * {{{
   * val effect: ZIO[Console with Logging, Nothing, Unit] = ???
   *
   * effect.provideSome[Console](env =>
   *   new Console with Logging {
   *     val console = env.console
   *     val logging = new Logging.Service[Any] {
   *       def log(line: String) = console.putStrLn(line)
   *     }
   *   }
   * )
   * }}}
   */
  final def provideSome[R0](f: R0 => R)(implicit ev: NeedsEnv[R]): ZIO[R0, E, A] =
    ZIO.accessM(r0 => self.provide(f(r0)))

  /**
   * An effectful version of `provideSome`, useful when the act of partial
   * provision requires an effect.
   *
   * {{{
   * val effect: ZIO[Console with Logging, Nothing, Unit] = ???
   *
   * val r0: URIO[Console, Console with Logging] = ???
   *
   * effect.provideSomeM(r0)
   * }}}
   */
  final def provideSomeM[R0, E1 >: E](r0: ZIO[R0, E1, R])(implicit ev: NeedsEnv[R]): ZIO[R0, E1, A] =
    r0.flatMap(self.provide)

  /**
   * Uses the given ZManaged[R0, E1, R] to provide some of the environment required to run this effect,
   * leaving the remainder `R0`.
   */
  final def provideSomeManaged[R0, E1 >: E](r0: ZManaged[R0, E1, R])(implicit ev: NeedsEnv[R]): ZIO[R0, E1, A] =
    r0.use(self.provide)

  final def >>>[R1 >: A, E1 >: E, B](that: ZIO[R1, E1, B]): ZIO[R, E1, B] =
    self.flatMap(that.provide)

  final def |||[R1, E1 >: E, A1 >: A](that: ZIO[R1, E1, A1]): ZIO[Either[R, R1], E1, A1] =
    ZIO.accessM(_.fold(self.provide, that.provide))

  final def +++[R1, B, E1 >: E](that: ZIO[R1, E1, B]): ZIO[Either[R, R1], E1, Either[A, B]] =
    ZIO.accessM[Either[R, R1]](_.fold(self.provide(_).map(Left(_)), that.provide(_).map(Right(_))))

  /**
   * Returns a successful effect if the value is `Left`, or fails with the error `None`.
   */
  final def left[B, C](implicit ev: A <:< Either[B, C]): ZIO[R, Option[E], B] =
    self.foldM(
      e => ZIO.fail(Some(e)),
      a => ev(a).fold(ZIO.succeed, _ => ZIO.fail(None))
    )

  /**
   * Returns a successful effect if the value is `Left`, or fails with the error e.
   */
  final def leftOrFail[B, C, E1 >: E](e: => E1)(implicit ev: A <:< Either[B, C]): ZIO[R, E1, B] =
    self.flatMap(ev(_) match {
      case Right(_)    => ZIO.fail(e)
      case Left(value) => ZIO.succeed(value)
    })

  /**
   * Returns a successful effect if the value is `Left`, or fails with a [[java.util.NoSuchElementException]].
   */
  final def leftOrFailException[B, C, E1 >: NoSuchElementException](
    implicit ev: A <:< Either[B, C],
    ev2: E <:< E1
  ): ZIO[R, E1, B] =
    self.foldM(
      e => ZIO.fail(ev2(e)),
      a => ev(a).fold(ZIO.succeed(_), _ => ZIO.fail(new NoSuchElementException("Either.left.get on Right")))
    )

  /**
   * Returns a succesful effect if the value is `Right`, or fails with the error `None`.
   */
  final def right[B, C](implicit ev: A <:< Either[B, C]): ZIO[R, Option[E], C] =
    self.foldM(
      e => ZIO.fail(Some(e)),
      a => ev(a).fold(_ => ZIO.fail(None), ZIO.succeed)
    )

  /**
   * Returns a successful effect if the value is `Right`, or fails with the given error 'e'.
   */
  final def rightOrFail[B, C, E1 >: E](e: => E1)(implicit ev: A <:< Either[B, C]): ZIO[R, E1, C] =
    self.flatMap(ev(_) match {
      case Right(value) => ZIO.succeed(value)
      case Left(_)      => ZIO.fail(e)
    })

  /**
   * Returns a successful effect if the value is `Right`, or fails with a [[java.util.NoSuchElementException]].
   */
  final def rightOrFailException[B, C, E1 >: NoSuchElementException](
    implicit ev: A <:< Either[B, C],
    ev2: E <:< E1
  ): ZIO[R, E1, C] =
    self.foldM(
      e => ZIO.fail(ev2(e)),
      a => ev(a).fold(_ => ZIO.fail(new NoSuchElementException("Either.right.get on Left")), ZIO.succeed(_))
    )

  /**
   * Returns an effect that races this effect with the specified effect,
   * returning the first successful `A` from the faster side. If one effect
   * succeeds, the other will be interrupted. If neither succeeds, then the
   * effect will fail with some error.
   */
  final def race[R1 <: R, E1 >: E, A1 >: A](that: ZIO[R1, E1, A1]): ZIO[R1, E1, A1] =
    raceEither(that).map(_.merge)

  /**
   * Returns an effect that races this effect with all the specified effects,
   * yielding the value of the first effect to succeed with a value.
   * Losers of the race will be interrupted immediately
   */
  final def raceAll[R1 <: R, E1 >: E, A1 >: A](ios: Iterable[ZIO[R1, E1, A1]]): ZIO[R1, E1, A1] = {
    def arbiter[E1, A1](
      fibers: List[Fiber[E1, A1]],
      winner: Fiber[E1, A1],
      promise: Promise[E1, (A1, Fiber[E1, A1])],
      fails: Ref[Int]
    )(res: Exit[E1, A1]): URIO[R1, Any] =
      res.foldM[R1, Nothing, Unit](
        e => ZIO.flatten(fails.modify((c: Int) => (if (c == 0) promise.halt(e).unit else ZIO.unit) -> (c - 1))),
        a =>
          promise
            .succeed(a -> winner)
            .flatMap(
              set =>
                if (set) fibers.foldLeft(IO.unit)((io, f) => if (f eq winner) io else io <* f.interrupt)
                else ZIO.unit
            )
      )

    (for {
      done  <- Promise.make[E1, (A1, Fiber[E1, A1])]
      fails <- Ref.make[Int](ios.size)
      c <- ZIO.uninterruptibleMask { restore =>
            for {
              head <- ZIO.interruptible(self).fork
              tail <- ZIO.foreach(ios)(io => ZIO.interruptible(io).fork)
              fs   = head :: tail
              _ <- fs.foldLeft[ZIO[R1, E1, Any]](ZIO.unit) {
                    case (io, f) =>
                      io *> f.await.flatMap(arbiter(fs, f, done, fails)).fork
                  }

              inheritRefs = { (res: (A1, Fiber[E1, A1])) =>
                res._2.inheritRefs.as(res._1)
              }

              c <- restore(done.await >>= inheritRefs)
                    .onInterrupt(fs.foldLeft(IO.unit)((io, f) => io <* f.interrupt))
            } yield c
          }
    } yield c).refailWithTrace
  }

  /**
   * Returns an effect that races this effect with the specified effect,
   * yielding the first result to complete, whether by success or failure. If
   * neither effect completes, then the composed effect will not complete.
   */
  final def raceAttempt[R1 <: R, E1 >: E, A1 >: A](that: ZIO[R1, E1, A1]): ZIO[R1, E1, A1] =
    raceWith(that)(
      { case (l, f) => f.interrupt *> l.fold(ZIO.halt, ZIO.succeed) },
      { case (r, f) => f.interrupt *> r.fold(ZIO.halt, ZIO.succeed) }
    ).refailWithTrace

  /**
   * Returns an effect that races this effect with the specified effect,
   * yielding the first result to succeed. If neither effect succeeds, then the
   * composed effect will fail with some error.
   */
  final def raceEither[R1 <: R, E1 >: E, B](that: ZIO[R1, E1, B]): ZIO[R1, E1, Either[A, B]] =
    ZIO.descriptor
      .map(_.id)
      .flatMap(
        parentFiberId =>
          raceWith(that)(
            (exit, right) =>
              exit.foldM[Any, E1, Either[A, B]](
                _ => right.join.map(Right(_)),
                a => ZIO.succeedLeft(a) <* right.interruptAs(parentFiberId)
              ),
            (exit, left) =>
              exit.foldM[Any, E1, Either[A, B]](
                _ => left.join.map(Left(_)),
                b => ZIO.succeedRight(b) <* left.interruptAs(parentFiberId)
              )
          )
      )
      .refailWithTrace

  /**
   * Returns an effect that races this effect with the specified effect, calling
   * the specified finisher as soon as one result or the other has been computed.
   */
  final def raceWith[R1 <: R, E1, E2, B, C](that: ZIO[R1, E1, B])(
    leftDone: (Exit[E, A], Fiber[E1, B]) => ZIO[R1, E2, C],
    rightDone: (Exit[E1, B], Fiber[E, A]) => ZIO[R1, E2, C]
  ): ZIO[R1, E2, C] =
    ZIO.nonDaemonMask { restore =>
      new ZIO.RaceWith[R1, E, E1, E2, A, B, C](
        self,
        that,
        (exit, fiber) => restore(leftDone(exit, fiber)),
        (exit, fiber) => restore(rightDone(exit, fiber))
      )
    }

  /**
   * Attach a wrapping trace pointing to this location in case of error.
   *
   * Useful when joining fibers to make the resulting trace mention
   * the `join` point, otherwise only the traces of joined fibers are
   * included.
   *
   * {{{
   *   for {
   *     badFiber <- UIO(1 / 0).fork
   *     _ <- badFiber.join.refailWithTrace
   *   } yield ()
   * }}}
   * */
  final def refailWithTrace: ZIO[R, E, A] =
    foldCauseM(c => ZIO.haltWith(trace => Cause.traced(c, trace())), ZIO.succeed)

  /**
   * Keeps some of the errors, and terminates the fiber with the rest
   */
  final def refineOrDie[E1](pf: PartialFunction[E, E1])(implicit ev1: E <:< Throwable, ev2: CanFail[E]): ZIO[R, E1, A] =
    refineOrDieWith(pf)(ev1)

  /**
   * Keeps some of the errors, and terminates the fiber with the rest, using
   * the specified function to convert the `E` into a `Throwable`.
   */
  final def refineOrDieWith[E1](pf: PartialFunction[E, E1])(f: E => Throwable)(implicit ev: CanFail[E]): ZIO[R, E1, A] =
    self catchAll (err => (pf lift err).fold[ZIO[R, E1, A]](ZIO.die(f(err)))(ZIO.fail(_)))

  /**
   * Fail with the returned value if the `PartialFunction` matches, otherwise
   * continue with our held value.
   */
  final def reject[R1 <: R, E1 >: E](pf: PartialFunction[A, E1]): ZIO[R1, E1, A] =
    rejectM(pf.andThen(ZIO.fail(_)))

  /**
   * Continue with the returned computation if the `PartialFunction` matches,
   * translating the successful match into a failure, otherwise continue with
   * our held value.
   */
  final def rejectM[R1 <: R, E1 >: E](pf: PartialFunction[A, ZIO[R1, E1, E1]]): ZIO[R1, E1, A] =
    self.flatMap { v =>
      pf.andThen[ZIO[R1, E1, A]](_.flatMap(ZIO.fail))
        .applyOrElse[A, ZIO[R1, E1, A]](v, ZIO.succeed)
    }

  /**
   * Repeats this effect with the specified schedule until the schedule
   * completes, or until the first failure.
   * Repeats are done in addition to the first execution so that
   * `io.repeat(Schedule.once)` means "execute io and in case of success repeat `io` once".
   */
  final def repeat[R1 <: R, B](schedule: Schedule[R1, A, B]): ZIO[R1, E, B] =
    repeatOrElse[R1, E, B](schedule, (e, _) => ZIO.fail(e))

  /**
   * Repeats this effect with the specified schedule until the schedule
   * completes, or until the first failure. In the event of failure the progress
   * to date, together with the error, will be passed to the specified handler.
   */
  final def repeatOrElse[R1 <: R, E2, B](
    schedule: Schedule[R1, A, B],
    orElse: (E, Option[B]) => ZIO[R1, E2, B]
  ): ZIO[R1, E2, B] =
    repeatOrElseEither[R1, B, E2, B](schedule, orElse).map(_.merge)

  /**
   * Repeats this effect with the specified schedule until the schedule
   * completes, or until the first failure. In the event of failure the progress
   * to date, together with the error, will be passed to the specified handler.
   */
  final def repeatOrElseEither[R1 <: R, B, E2, C](
    schedule: Schedule[R1, A, B],
    orElse: (E, Option[B]) => ZIO[R1, E2, C]
  ): ZIO[R1, E2, Either[C, B]] = {
    def loop(last: A, state: schedule.State): ZIO[R1, E2, Either[C, B]] =
      schedule
        .update(last, state)
        .foldM(
          _ => ZIO.succeedRight(schedule.extract(last, state)),
          s =>
            self.foldM(
              e => orElse(e, Some(schedule.extract(last, state))).map(Left(_)),
              a => loop(a, s)
            )
        )
    self.foldM(
      orElse(_, None).map(Left(_)),
      a => schedule.initial.flatMap(loop(a, _))
    )
  }

  /**
   * Retries with the specified retry policy.
   * Retries are done following the failure of the original `io` (up to a fixed maximum with
   * `once` or `recurs` for example), so that that `io.retry(Schedule.once)` means
   * "execute `io` and in case of failure, try again once".
   */
  final def retry[R1 <: R, E1 >: E, S](policy: Schedule[R1, E1, S])(implicit ev: CanFail[E]): ZIO[R1, E, A] =
    retryOrElse(policy, (e: E, _: S) => ZIO.fail(e))

  /**
   * Retries with the specified schedule, until it fails, and then both the
   * value produced by the schedule together with the last error are passed to
   * the recovery function.
   */
  final def retryOrElse[R1 <: R, A2 >: A, E1 >: E, S, E2](
    policy: Schedule[R1, E1, S],
    orElse: (E, S) => ZIO[R1, E2, A2]
  )(implicit ev: CanFail[E]): ZIO[R1, E2, A2] =
    retryOrElseEither(policy, orElse).map(_.merge)

  /**
   * Retries with the specified schedule, until it fails, and then both the
   * value produced by the schedule together with the last error are passed to
   * the recovery function.
   */
  final def retryOrElseEither[R1 <: R, E1 >: E, S, E2, B](
    policy: Schedule[R1, E1, S],
    orElse: (E, S) => ZIO[R1, E2, B]
  )(implicit ev: CanFail[E]): ZIO[R1, E2, Either[B, A]] = {
    def loop(state: policy.State): ZIO[R1, E2, Either[B, A]] =
      self.foldM(
        err =>
          policy
            .update(err, state)
            .foldM(
              _ => orElse(err, policy.extract(err, state)).map(Left(_)),
              loop
            ),
        ZIO.succeedRight
      )

    policy.initial.flatMap(loop)
  }

  /**
   * Returns an effect that semantically runs the effect on a fiber,
   * producing an [[zio.Exit]] for the completion value of the fiber.
   */
  final def run: URIO[R, Exit[E, A]] =
    new ZIO.Fold[R, E, Nothing, A, Exit[E, A]](
      self,
      cause => ZIO.succeed(Exit.halt(cause)),
      succ => ZIO.succeed(Exit.succeed(succ))
    )

  /**
   * Exposes the full cause of failure of this effect.
   *
   * {{{
   * case class DomainError()
   *
   * val veryBadIO: IO[DomainError, Unit] =
   *   IO.effectTotal(5 / 0) *> IO.fail(DomainError())
   *
   * val caught: UIO[Unit] =
   *   veryBadIO.sandbox.catchAll {
   *     case Cause.Die(_: ArithmeticException) =>
   *       // Caught defect: divided by zero!
   *       IO.succeed(0)
   *     case Cause.Fail(e) =>
   *       // Caught error: DomainError!
   *       IO.succeed(0)
   *     case cause =>
   *       // Caught unknown defects, shouldn't recover!
   *       IO.halt(cause)
   *    *
   *   }
   * }}}
   */
  final def sandbox: ZIO[R, Cause[E], A] = foldCauseM(ZIO.fail, ZIO.succeed)

  final def some[B](implicit ev: A <:< Option[B]): ZIO[R, Option[E], B] =
    self.foldM(
      e => ZIO.fail(Some(e)),
      a => a.fold[ZIO[R, Option[E], B]](ZIO.fail(Option.empty[E]))(ZIO.succeed(_))
    )

  /**
   * Extracts the optional value, or fails with the given error 'e'.
   */
  final def someOrFail[B, E1 >: E](e: => E1)(implicit ev: A <:< Option[B]): ZIO[R, E1, B] =
    self.flatMap(ev(_) match {
      case Some(value) => ZIO.succeed(value)
      case None        => ZIO.fail(e)
    })

  /**
   * Extracts the optional value, or fails with a [[java.util.NoSuchElementException]]
   */
  final def someOrFailException[B, E1 >: E](
    implicit ev: A <:< Option[B],
    ev2: NoSuchElementException <:< E1
  ): ZIO[R, E1, B] =
    self.foldM(e => ZIO.fail(e), ev(_) match {
      case Some(value) => ZIO.succeed(value)
      case None        => ZIO.fail(ev2(new NoSuchElementException("None.get")))
    })

  /**
   * Companion helper to `sandbox`. Allows recovery, and partial recovery, from
   * errors and defects alike, as in:
   *
   * {{{
   * case class DomainError()
   *
   * val veryBadIO: IO[DomainError, Unit] =
   *   IO.effectTotal(5 / 0) *> IO.fail(DomainError())
   *
   * val caught: IO[DomainError, Unit] =
   *   veryBadIO.sandboxWith(_.catchSome {
   *     case Cause.Die(_: ArithmeticException)=>
   *       // Caught defect: divided by zero!
   *       IO.succeed(0)
   *   })
   * }}}
   *
   * Using `sandboxWith` with `catchSome` is better than using
   * `io.sandbox.catchAll` with a partial match, because in
   * the latter, if the match fails, the original defects will
   * be lost and replaced by a `MatchError`
   */
  final def sandboxWith[R1 <: R, E2, B](f: ZIO[R1, Cause[E], A] => ZIO[R1, Cause[E2], B]): ZIO[R1, E2, B] =
    ZIO.unsandbox(f(self.sandbox))

  /**
   * Summarizes a effect by computing some value before and after execution, and
   * then combining the values to produce a summary, together with the result of
   * execution.
   */
  final def summarized[R1 <: R, E1 >: E, B, C](f: (B, B) => C)(summary: ZIO[R1, E1, B]): ZIO[R1, E1, (C, A)] =
    for {
      start <- summary
      value <- self
      end   <- summary
    } yield (f(start, end), value)

  /**
   * An integer that identifies the term in the `ZIO` sum type to which this
   * instance belongs (e.g. `IO.Tags.Succeed`).
   */
  def tag: Int

  /**
   * Returns an effect that effectfully "peeks" at the success of this effect.
   *
   * {{{
   * readFile("data.json").tap(putStrLn)
   * }}}
   */
  final def tap[R1 <: R, E1 >: E](f: A => ZIO[R1, E1, Any]): ZIO[R1, E1, A] = self.flatMap(new ZIO.TapFn(f))

  /**
   * Returns an effect that effectfully "peeks" at the failure or success of
   * this effect.
   * {{{
   * readFile("data.json").tapBoth(logError(_), logData(_))
   * }}}
   */
  final def tapBoth[R1 <: R, E1 >: E](f: E => ZIO[R1, E1, Any], g: A => ZIO[R1, E1, Any])(
    implicit ev: CanFail[E]
  ): ZIO[R1, E1, A] =
    self.foldCauseM(new ZIO.TapErrorRefailFn(f), new ZIO.TapFn(g))

  /**
   * Returns an effect that effectfully "peeks" at the failure of this effect.
   * {{{
   * readFile("data.json").tapError(logError(_))
   * }}}
   */
  final def tapError[R1 <: R, E1 >: E](f: E => ZIO[R1, E1, Any])(implicit ev: CanFail[E]): ZIO[R1, E1, A] =
    self.foldCauseM(new ZIO.TapErrorRefailFn(f), ZIO.succeed)

  /**
   * Returns a new effect that executes this one and times the execution.
   */
  final def timed: ZIO[R with Clock, E, (Duration, A)] = timedWith(clock.nanoTime)

  /**
   * A more powerful variation of `timed` that allows specifying the clock.
   */
  final def timedWith[R1 <: R, E1 >: E](nanoTime: ZIO[R1, E1, Long]): ZIO[R1, E1, (Duration, A)] =
    summarized[R1, E1, Long, Duration]((start, end) => Duration.fromNanos(end - start))(nanoTime)

  /**
   * Returns an effect that will timeout this effect, returning `None` if the
   * timeout elapses before the effect has produced a value; and returning
   * `Some` of the produced value otherwise.
   *
   * If the timeout elapses without producing a value, the running effect
   * will be safely interrupted
   *
   */
  final def timeout(d: Duration): ZIO[R with Clock, E, Option[A]] = timeoutTo(None)(Some(_))(d)

  /**
   * The same as [[timeout]], but instead of producing a `None` in the event
   * of timeout, it will produce the specified error.
   */
  final def timeoutFail[E1 >: E](e: E1)(d: Duration): ZIO[R with Clock, E1, A] =
    ZIO.flatten(timeoutTo(ZIO.fail(e))(ZIO.succeed)(d))

  /**
   * Returns an effect that will attempt to timeout this effect, but will not
   * wait for the running effect to terminate if the timeout elapses without
   * producing a value. Returns `Right` with the produced value if the effect
   * completes before the timeout or `Left` with the interrupting fiber
   * otherwise.
   */
  final def timeoutFork(d: Duration): ZIO[R with Clock, E, Either[Fiber[E, A], A]] =
    raceWith(ZIO.sleep(d))(
      (exit, timeoutFiber) => ZIO.done(exit).map(Right(_)) <* timeoutFiber.interrupt,
      (_, fiber) => fiber.interrupt.flatMap(ZIO.done).fork.map(Left(_))
    )

  /**
   * Returns an effect that will timeout this effect, returning either the
   * default value if the timeout elapses before the effect has produced a
   * value; and or returning the result of applying the function `f` to the
   * success value of the effect.
   *
   * If the timeout elapses without producing a value, the running effect
   * will be safely interrupted
   *
   * {{{
   * IO.succeed(1).timeoutTo(None)(Some(_))(1.second)
   * }}}
   */
  final def timeoutTo[R1 <: R, E1 >: E, A1 >: A, B](b: B): ZIO.TimeoutTo[R1, E1, A1, B] =
    new ZIO.TimeoutTo(self, b)

  /**
   * Returns an effect that keeps or breaks a promise based on the result of
   * this effect. Synchronizes interruption, so if this effect is interrupted,
   * the specified promise will be interrupted, too.
   */
  final def to[E1 >: E, A1 >: A](p: Promise[E1, A1]): URIO[R, Boolean] =
    ZIO.uninterruptibleMask(restore => restore(self).run.flatMap(p.done(_)))

  /**
   * Converts the effect into a [[scala.concurrent.Future]].
   */
  final def toFuture(implicit ev2: E <:< Throwable): URIO[R, CancelableFuture[E, A]] =
    self toFutureWith ev2

  /**
   * Converts the effect into a [[scala.concurrent.Future]].
   */
  final def toFutureWith(f: E => Throwable): URIO[R, CancelableFuture[E, A]] =
    self.fork >>= (_.toFutureWith(f))

  /**
   * Converts this ZIO to [[zio.Managed]]. This ZIO and the provided release action
   * will be performed uninterruptibly.
   */
  final def toManaged[R1 <: R](release: A => URIO[R1, Any]): ZManaged[R1, E, A] =
    ZManaged.make(this)(release)

  /**
   * Converts this ZIO to [[zio.ZManaged]] with no release action. It will be performed
   * interruptibly.
   */
  final def toManaged_ : ZManaged[R, E, A] =
    ZManaged.fromEffect[R, E, A](this)

  /**
   * Enables ZIO tracing for this effect. Because this is the default, this
   * operation only has an additional meaning if the effect is located within
   * an `untraced` section, or the current fiber has been spawned by a parent
   * inside an `untraced` section.
   */
  final def traced: ZIO[R, E, A] = tracingStatus(TracingStatus.Traced)

  /**
   * Toggles ZIO tracing support for this effect. If `true` is used, then the
   * effect will accumulate traces, while if `false` is used, then tracing
   * is disabled. These changes are compositional, so they only affect regions
   * of the effect.
   */
  final def tracingStatus(flag: TracingStatus): ZIO[R, E, A] = new ZIO.TracingStatus(self, flag)

  private[this] final def tryOrElse[R1 <: R, E2, B](
    that: => ZIO[R1, E2, B],
    succ: A => ZIO[R1, E2, B]
  ): ZIO[R1, E2, B] =
    new ZIO.Fold[R1, E, E2, A, B](
      self,
      ZIOFn(() => that) { cause =>
        cause.stripFailures match {
          case None    => that.catchAllCause(cause2 => ZIO.halt(Cause.die(FiberFailure(cause)) ++ cause2))
          case Some(c) => ZIO.halt(c)
        }
      },
      succ
    )

  /**
   * Performs this effect uninterruptibly. This will prevent the effect from
   * being terminated externally, but the effect may fail for internal reasons
   * (e.g. an uncaught error) or terminate due to defect.
   *
   * Uninterruptible effects may recover from all failure causes (including
   * interruption of an inner effect that has been made interruptible).
   */
  final def uninterruptible: ZIO[R, E, A] = interruptStatus(InterruptStatus.Uninterruptible)

  /**
   * Returns the effect resulting from mapping the success of this effect to unit.
   */
  final def unit: ZIO[R, E, Unit] = as(())

  /**
   * The inverse operation to `sandbox`. Submerges the full cause of failure.
   */
  final def unsandbox[R1 <: R, E1, A1 >: A](implicit ev1: ZIO[R, E, A] <:< ZIO[R1, Cause[E1], A1]): ZIO[R1, E1, A1] =
    ZIO.unsandbox(ev1(self))

  /**
   * Disables ZIO tracing facilities for the duration of the effect.
   *
   * Note: ZIO tracing is cached, as such after the first iteration
   * it has a negligible effect on performance of hot-spots (Additional
   * hash map lookup per flatMap). As such, using `untraced` sections
   * is not guaranteed to result in a noticeable performance increase.
   */
  final def untraced: ZIO[R, E, A] = tracingStatus(TracingStatus.Untraced)

  /**
   * The moral equivalent of `if (p) exp`
   */
  final def when[R1 <: R, E1 >: E](b: Boolean): ZIO[R1, E1, Unit] =
    ZIO.when(b)(self)

  /**
   * The moral equivalent of `if (p) exp` when `p` has side-effects
   */
  final def whenM[R1 <: R, E1 >: E](
    b: URIO[R1, Boolean]
  ): ZIO[R1, E1, Unit] =
    ZIO.whenM(b)(self)

  /**
   * A named alias for `&&&` or `<*>`.
   */
  final def zip[R1 <: R, E1 >: E, B](that: ZIO[R1, E1, B]): ZIO[R1, E1, (A, B)] =
    self &&& that

  /**
   * A named alias for `<*`.
   */
  final def zipLeft[R1 <: R, E1 >: E, B](that: => ZIO[R1, E1, B]): ZIO[R1, E1, A] =
    self <* that

  /**
   * A named alias for `<&>`.
   */
  final def zipPar[R1 <: R, E1 >: E, B](that: ZIO[R1, E1, B]): ZIO[R1, E1, (A, B)] =
    self <&> that

  /**
   * A named alias for `<&`.
   */
  final def zipParLeft[R1 <: R, E1 >: E, B](that: ZIO[R1, E1, B]): ZIO[R1, E1, A] =
    self <& that

  /**
   * A named alias for `&>`.
   */
  final def zipParRight[R1 <: R, E1 >: E, B](that: ZIO[R1, E1, B]): ZIO[R1, E1, B] =
    self &> that

  /**
   * A named alias for `*>`.
   */
  final def zipRight[R1 <: R, E1 >: E, B](that: => ZIO[R1, E1, B]): ZIO[R1, E1, B] =
    self *> that

  /**
   * Sequentially zips this effect with the specified effect using the
   * specified combiner function.
   */
  final def zipWith[R1 <: R, E1 >: E, B, C](that: => ZIO[R1, E1, B])(f: (A, B) => C): ZIO[R1, E1, C] =
    self.flatMap(a => that.map(ZIOFn(f)(b => f(a, b))))

  /**
   * Returns an effect that executes both this effect and the specified effect,
   * in parallel, combining their results with the specified `f` function. If
   * either side fails, then the other side will be interrupted.
   */
  final def zipWithPar[R1 <: R, E1 >: E, B, C](
    that: ZIO[R1, E1, B]
  )(f: (A, B) => C): ZIO[R1, E1, C] = {
    def coordinate[A, B](
      fiberId: Fiber.Id,
      f: (A, B) => C,
      leftWinner: Boolean
    )(winner: Exit[E1, A], loser: Fiber[E1, B]): ZIO[R1, E1, C] =
      winner match {
        case Exit.Success(a) => loser.join.map(f(a, _))
        case Exit.Failure(cause) =>
          loser.interruptAs(fiberId).flatMap {
            case Exit.Success(_) => ZIO.halt(cause)
            case Exit.Failure(loserCause) =>
              if (leftWinner) ZIO.halt(cause && loserCause)
              else ZIO.halt(loserCause && cause)
          }
      }

    val g = (b: B, a: A) => f(a, b)
    ZIO.fiberId.flatMap(
      parentFiberId =>
        (self raceWith that)(coordinate(parentFiberId, f, true), coordinate(parentFiberId, g, false)).fork.flatMap {
          f =>
            f.await.flatMap { exit =>
              if (exit.succeeded) f.inheritRefs *> ZIO.done(exit)
              else ZIO.done(exit)
            }
        }
    )
  }

  /**
   * Alias for `flatMap`.
   *
   * {{{
   * val parsed = readFile("foo.txt") >>= parseFile
   * }}}
   */
  final def >>=[R1 <: R, E1 >: E, B](k: A => ZIO[R1, E1, B]): ZIO[R1, E1, B] = flatMap(k)

  /**
   * Returns an effect that executes both this effect and the specified effect,
   * in parallel, combining their results into a tuple. If either side fails,
   * then the other side will be interrupted, interrupted the result.
   */
  final def <&>[R1 <: R, E1 >: E, B](that: ZIO[R1, E1, B]): ZIO[R1, E1, (A, B)] =
    self.zipWithPar(that)((a, b) => (a, b))

  /**
   * Returns an effect that executes both this effect and the specified effect,
   * in parallel, this effect result returned. If either side fails,
   * then the other side will be interrupted, interrupted the result.
   */
  final def <&[R1 <: R, E1 >: E, B](that: ZIO[R1, E1, B]): ZIO[R1, E1, A] =
    self.zipWithPar(that)((a, _) => a)

  /**
   * Returns an effect that executes both this effect and the specified effect,
   * in parallel, returning result of provided effect. If either side fails,
   * then the other side will be interrupted, interrupted the result.
   */
  final def &>[R1 <: R, E1 >: E, B](that: ZIO[R1, E1, B]): ZIO[R1, E1, B] =
    self.zipWithPar(that)((_, b) => b)

  /**
   * Operator alias for `orElse`.
   */
  final def <>[R1 <: R, E2, A1 >: A](that: => ZIO[R1, E2, A1])(implicit ev: CanFail[E]): ZIO[R1, E2, A1] =
    orElse(that)

  final def <<<[R1, E1 >: E](that: ZIO[R1, E1, R]): ZIO[R1, E1, A] =
    that >>> self

  /**
   * A variant of `flatMap` that ignores the value produced by this effect.
   */
  final def *>[R1 <: R, E1 >: E, B](that: => ZIO[R1, E1, B]): ZIO[R1, E1, B] =
    self.flatMap(new ZIO.ZipRightFn(() => that))

  /**
   * Sequences the specified effect after this effect, but ignores the
   * value produced by the effect.
   */
  final def <*[R1 <: R, E1 >: E, B](that: => ZIO[R1, E1, B]): ZIO[R1, E1, A] =
    self.flatMap(new ZIO.ZipLeftFn(() => that))

  /**
   * Sequentially zips this effect with the specified effect, combining the
   * results into a tuple.
   */
  final def &&&[R1 <: R, E1 >: E, B](that: ZIO[R1, E1, B]): ZIO[R1, E1, (A, B)] =
    self.zipWith(that)((a, b) => (a, b))

  /**
   * Alias for `&&&`.
   */
  final def <*>[R1 <: R, E1 >: E, B](that: ZIO[R1, E1, B]): ZIO[R1, E1, (A, B)] =
    self &&& that
}

object ZIO {

  /**
   * Submerges the error case of an `Either` into the `ZIO`. The inverse
   * operation of `IO.either`.
   */
  def absolve[R, E, A](v: ZIO[R, E, Either[E, A]]): ZIO[R, E, A] =
    v.flatMap(fromEither(_))

  /**
   * Accesses the environment of the effect.
   * {{{
   * val portNumber = effect.access(_.config.portNumber)
   * }}}
   */
  def access[R]: ZIO.AccessPartiallyApplied[R] =
    new ZIO.AccessPartiallyApplied[R]

  /**
   * Effectfully accesses the environment of the effect.
   */
  def accessM[R]: ZIO.AccessMPartiallyApplied[R] =
    new ZIO.AccessMPartiallyApplied[R]

  /**
   * Makes an explicit check to see if the fiber has been interrupted, and if
   * so, performs self-interruption
   */
  def allowInterrupt: UIO[Unit] =
    descriptorWith(d => if (d.interruptors.nonEmpty) interrupt else ZIO.unit)

  /**
   *  Returns an effect with the value on the right part.
   */
  def right[B](b: B): UIO[Either[Nothing, B]] = succeed(Right(b))

  /**
   * When this effect represents acquisition of a resource (for example,
   * opening a file, launching a thread, etc.), `bracket` can be used to ensure
   * the acquisition is not interrupted and the resource is always released.
   *
   * The function does two things:
   *
   * 1. Ensures this effect, which acquires the resource, will not be
   * interrupted. Of course, acquisition may fail for internal reasons (an
   * uncaught exception).
   * 2. Ensures the `release` effect will not be interrupted, and will be
   * executed so long as this effect successfully acquires the resource.
   *
   * In between acquisition and release of the resource, the `use` effect is
   * executed.
   *
   * If the `release` effect fails, then the entire effect will fail even
   * if the `use` effect succeeds. If this fail-fast behavior is not desired,
   * errors produced by the `release` effect can be caught and ignored.
   *
   * {{{
   * openFile("data.json").bracket(closeFile) { file =>
   *   for {
   *     header <- readHeader(file)
   *     ...
   *   } yield result
   * }
   * }}}
   */
  def bracket[R, E, A](acquire: ZIO[R, E, A]): ZIO.BracketAcquire[R, E, A] =
    new ZIO.BracketAcquire[R, E, A](acquire)

  /**
   * Uncurried version. Doesn't offer curried syntax and have worse type-inference
   * characteristics, but guarantees no extra allocations of intermediate
   * [[zio.ZIO.BracketAcquire]] and [[zio.ZIO.BracketRelease]] objects.
   */
  def bracket[R, E, A, B](
    acquire: ZIO[R, E, A],
    release: A => URIO[R, Any],
    use: A => ZIO[R, E, B]
  ): ZIO[R, E, B] =
    bracketExit(acquire, new ZIO.BracketReleaseFn(release): (A, Exit[E, B]) => URIO[R, Any], use)

  /**
   * Acquires a resource, uses the resource, and then releases the resource.
   * Neither the acquisition nor the release will be interrupted, and the
   * resource is guaranteed to be released, so long as the `acquire` effect
   * succeeds. If `use` fails, then after release, the returned effect will fail
   * with the same error.
   */
  def bracketExit[R, E, A](acquire: ZIO[R, E, A]): ZIO.BracketExitAcquire[R, E, A] =
    new ZIO.BracketExitAcquire(acquire)

  /**
   * Uncurried version. Doesn't offer curried syntax and has worse type-inference
   * characteristics, but guarantees no extra allocations of intermediate
   * [[zio.ZIO.BracketExitAcquire]] and [[zio.ZIO.BracketExitRelease]] objects.
   */
  def bracketExit[R, E, A, B](
    acquire: ZIO[R, E, A],
    release: (A, Exit[E, B]) => URIO[R, Any],
    use: A => ZIO[R, E, B]
  ): ZIO[R, E, B] =
    ZIO.uninterruptibleMask[R, E, B](
      restore =>
        acquire.flatMap(ZIOFn(traceAs = use) { a =>
          restore(use(a)).run.flatMap(ZIOFn(traceAs = release) { e =>
            release(a, e).foldCauseM(
              cause2 => ZIO.halt(e.fold(_ ++ cause2, _ => cause2)),
              _ => ZIO.done(e)
            )
          })
        })
    )

  /**
   * A variant of `bracket` which returns immediately on interruption.
   * however, it does not actually interrupt the underlying acquisition, but rather, in a separate fiber,
   * awaits the acquisition and then gracefully and immediately releases the resource after acquisition.
   * Thus the fiber executing bracketFork is able to be interrupted right away even if in the middle
   * of a lengthy acquisition operation.
   */
  def bracketFork[R, E, A](acquire: ZIO[R, E, A]): ZIO.BracketForkAcquire[R, E, A] =
    new ZIO.BracketForkAcquire[R, E, A](acquire)

  /**
   * Uncurried version of `bracketFork`. Doesn't offer curried syntax and has worse type-inference
   * characteristics, but guarantees no extra allocations of intermediate
   * [[zio.ZIO.BracketForkAcquire]] and [[zio.ZIO.BracketForkRelease]] objects.
   */
  def bracketFork[R, E, A, B](
    acquire: ZIO[R, E, A],
    release: A => URIO[R, Any],
    use: A => ZIO[R, E, B]
  ): ZIO[R, E, B] =
    bracketForkExit(acquire, new ZIO.BracketReleaseFn(release): (A, Exit[E, B]) => URIO[R, Any], use)

  /**
   * A variant of `bracketExit` which returns immediately on interruption.
   * However, it does not actually interrupt the underlying acquisition, but rather, in a separate fiber,
   * awaits the acquisition and then gracefully and immediately releases the resource after acquisition.
   */
  def bracketForkExit[R, E, A](acquire: ZIO[R, E, A]): ZIO.BracketForkExitAcquire[R, E, A] =
    new ZIO.BracketForkExitAcquire(acquire)

  /**
   * Uncurried version of `bracketForkExit`. Doesn't offer curried syntax and has worse type-inference
   * characteristics, but guarantees no extra allocations of intermediate
   * [[zio.ZIO.BracketForkExitAcquire]] and [[zio.ZIO.BracketForkExitRelease]] objects.
   */
  def bracketForkExit[R, E, A, B](
    acquire: ZIO[R, E, A],
    release: (A, Exit[E, B]) => URIO[R, Any],
    use: A => ZIO[R, E, B]
  ): ZIO[R, E, B] =
    ZIO.bracketExit(acquire, release, use).interruptibleFork

  /**
   * Checks the daemon status, and produces the effect returned by the
   * specified callback.
   */
  def checkDaemon[R, E, A](f: DaemonS => ZIO[R, E, A]): ZIO[R, E, A] =
    new ZIO.CheckDaemon(f)

  /**
   * Checks the interrupt status, and produces the effect returned by the
   * specified callback.
   */
  def checkInterruptible[R, E, A](f: InterruptS => ZIO[R, E, A]): ZIO[R, E, A] =
    new ZIO.CheckInterrupt(f)

  /**
   * Checks the ZIO Tracing status, and produces the effect returned by the
   * specified callback.
   */
  def checkTraced[R, E, A](f: TracingS => ZIO[R, E, A]): ZIO[R, E, A] =
    new ZIO.CheckTracing(f)

  /**
   * Provides access to the list of child fibers supervised by this fiber.
   */
  def children: UIO[Iterable[Fiber[Any, Any]]] = descriptor.flatMap(_.children)

  /**
   * Evaluate each effect in the structure from left to right, and collect
   * the results. For a parallel version, see `collectAllPar`.
   */
  def collectAll[R, E, A](in: Iterable[ZIO[R, E, A]]): ZIO[R, E, List[A]] =
    foreach[R, E, ZIO[R, E, A], A](in)(ZIO.identityFn)

  /**
   * Evaluate each effect in the structure in parallel, and collect
   * the results. For a sequential version, see `collectAll`.
   */
  def collectAllPar[R, E, A](as: Iterable[ZIO[R, E, A]]): ZIO[R, E, List[A]] =
    foreachPar[R, E, ZIO[R, E, A], A](as)(ZIO.identityFn)

  /**
   * Evaluate each effect in the structure in parallel, and collect
   * the results. For a sequential version, see `collectAll`.
   *
   * Unlike `collectAllPar`, this method will use at most `n` fibers.
   */
  def collectAllParN[R, E, A](n: Int)(as: Iterable[ZIO[R, E, A]]): ZIO[R, E, List[A]] =
    foreachParN[R, E, ZIO[R, E, A], A](n)(as)(ZIO.identityFn)

  /**
   * Evaluate and run each effect in the structure and collect discarding failed ones.
   */
  def collectAllSuccesses[R, E, A](in: Iterable[ZIO[R, E, A]]): URIO[R, List[A]] =
    collectAllWith[R, Nothing, Exit[E, A], A](in.map(_.run)) { case zio.Exit.Success(a) => a }

  /**
   * Evaluate and run each effect in the structure in parallel, and collect discarding failed ones.
   */
  def collectAllSuccessesPar[R, E, A](in: Iterable[ZIO[R, E, A]]): URIO[R, List[A]] =
    collectAllWithPar[R, Nothing, Exit[E, A], A](in.map(_.run)) { case zio.Exit.Success(a) => a }

  /**
   * Evaluate and run each effect in the structure in parallel, and collect discarding failed ones.
   *
   * Unlike `collectAllSuccessesPar`, this method will use at most up to `n` fibers.
   */
  def collectAllSuccessesParN[R, E, A](
    n: Int
  )(in: Iterable[ZIO[R, E, A]]): URIO[R, List[A]] =
    collectAllWithParN[R, Nothing, Exit[E, A], A](n)(in.map(_.run)) { case zio.Exit.Success(a) => a }

  /**
   * Evaluate each effect in the structure with `collectAll`, and collect
   * the results with given partial function.
   */
  def collectAllWith[R, E, A, U](
    in: Iterable[ZIO[R, E, A]]
  )(f: PartialFunction[A, U]): ZIO[R, E, List[U]] =
    ZIO.collectAll(in).map(_.collect(f))

  /**
   * Evaluate each effect in the structure with `collectAllPar`, and collect
   * the results with given partial function.
   */
  def collectAllWithPar[R, E, A, U](
    in: Iterable[ZIO[R, E, A]]
  )(f: PartialFunction[A, U]): ZIO[R, E, List[U]] =
    ZIO.collectAllPar(in).map(_.collect(f))

  /**
   * Evaluate each effect in the structure with `collectAllPar`, and collect
   * the results with given partial function.
   *
   * Unlike `collectAllWithPar`, this method will use at most up to `n` fibers.
   */
  def collectAllWithParN[R, E, A, U](n: Int)(
    in: Iterable[ZIO[R, E, A]]
  )(f: PartialFunction[A, U]): ZIO[R, E, List[U]] =
    ZIO.collectAllParN(n)(in).map(_.collect(f))

  /**
   * Makes the effect daemon, but passes it a restore function that
   * can be used to restore the inherited daemon status from whatever region
   * the effect is composed into.
   */
  def daemonMask[R, E, A](k: ZIO.DaemonStatusRestore => ZIO[R, E, A]): ZIO[R, E, A] =
    checkDaemon(status => k(new ZIO.DaemonStatusRestore(status)).daemon)

  /**
   * Returns information about the current fiber, such as its identity.
   */
  def descriptor: UIO[Fiber.Descriptor] = descriptorWith(succeed)

  /**
   * Constructs an effect based on information about the current fiber, such as
   * its identity.
   */
  def descriptorWith[R, E, A](f: Fiber.Descriptor => ZIO[R, E, A]): ZIO[R, E, A] =
    new ZIO.Descriptor(f)

  /**
   * Returns an effect that dies with the specified `Throwable`.
   * This method can be used for terminating a fiber because a defect has been
   * detected in the code.
   */
  def die(t: Throwable): UIO[Nothing] = haltWith(trace => Cause.Traced(Cause.Die(t), trace()))

  /**
   * Returns an effect that dies with a [[java.lang.RuntimeException]] having the
   * specified text message. This method can be used for terminating a fiber
   * because a defect has been detected in the code.
   */
  def dieMessage(message: String): UIO[Nothing] = die(new RuntimeException(message))

  /**
   * Returns an effect from a [[zio.Exit]] value.
   */
  def done[E, A](r: Exit[E, A]): IO[E, A] = r match {
    case Exit.Success(b)     => succeed(b)
    case Exit.Failure(cause) => halt(cause)
  }

  /**
   *
   * Imports a synchronous effect into a pure `ZIO` value, translating any
   * throwables into a `Throwable` failure in the returned value.
   *
   * {{{
   * def putStrLn(line: String): Task[Unit] = Task.effect(println(line))
   * }}}
   */
  def effect[A](effect: => A): Task[A] = new ZIO.EffectPartial(() => effect)

  /**
   * Imports an asynchronous effect into a pure `ZIO` value. See `effectAsyncMaybe` for
   * the more expressive variant of this function that can return a value
   * synchronously.
   *
   * The callback function `ZIO[R, E, A] => Unit` must be called at most once.
   */
  def effectAsync[R, E, A](
    register: (ZIO[R, E, A] => Unit) => Unit,
    blockingOn: List[Fiber.Id] = Nil
  ): ZIO[R, E, A] =
    effectAsyncMaybe(ZIOFn(register)((callback: ZIO[R, E, A] => Unit) => {
      register(callback)

      None
    }), blockingOn)

  /**
   * Imports an asynchronous effect into a pure `IO` value. The effect has the
   * option of returning the value synchronously, which is useful in cases
   * where it cannot be determined if the effect is synchronous or asynchronous
   * until the effect is actually executed. The effect also has the option of
   * returning a canceler, which will be used by the runtime to cancel the
   * asynchronous effect if the fiber executing the effect is interrupted.
   *
   * If the register function returns a value synchronously then the callback
   * function `ZIO[R, E, A] => Unit` must not be called. Otherwise the callback
   * function must be called at most once.
   */
  def effectAsyncInterrupt[R, E, A](
    register: (ZIO[R, E, A] => Unit) => Either[Canceler[R], ZIO[R, E, A]],
    blockingOn: List[Fiber.Id] = Nil
  ): ZIO[R, E, A] = {
    import java.util.concurrent.atomic.AtomicBoolean

    import internal.OneShot

    effectTotal((new AtomicBoolean(false), OneShot.make[Canceler[R]])).flatMap {
      case (started, cancel) =>
        flatten {
          effectAsyncMaybe(
            ZIOFn(register)((k: UIO[ZIO[R, E, A]] => Unit) => {
              started.set(true)

              try register(io => k(ZIO.succeed(io))) match {
                case Left(canceler) =>
                  cancel.set(canceler)
                  None
                case Right(io) => Some(ZIO.succeed(io))
              } finally if (!cancel.isSet) cancel.set(ZIO.unit)
            }),
            blockingOn
          )
        }.onInterrupt(effectSuspendTotal(if (started.get) cancel.get() else ZIO.unit))
    }
  }

  /**
   * Imports an asynchronous effect into a pure `ZIO` value. This formulation is
   * necessary when the effect is itself expressed in terms of `ZIO`.
   */
  def effectAsyncM[R, E, A](
    register: (ZIO[R, E, A] => Unit) => ZIO[R, E, Any]
  ): ZIO[R, E, A] =
    for {
      p <- Promise.make[E, A]
      r <- ZIO.runtime[R]
      a <- ZIO.uninterruptibleMask { restore =>
            val f = register(k => r.unsafeRunAsync_(k.to(p)))

            restore(f.catchAllCause(p.halt)).fork *> restore(p.await)
          }
    } yield a

  /**
   * Imports an asynchronous effect into a pure `ZIO` value, possibly returning
   * the value synchronously.
   */
  def effectAsyncMaybe[R, E, A](
    register: (ZIO[R, E, A] => Unit) => Option[ZIO[R, E, A]],
    blockingOn: List[Fiber.Id] = Nil
  ): ZIO[R, E, A] =
    new ZIO.EffectAsync(register, blockingOn)

  /**
   * Returns a lazily constructed effect, whose construction may itself require effects.
   * When no environment is required (i.e., when R == Any) it is conceptually equivalent to `flatten(effect(io))`.
   */
  def effectSuspend[R, A](rio: => RIO[R, A]): RIO[R, A] = new ZIO.EffectSuspendPartialWith((_, _) => rio)

  /**
   * Returns a lazily constructed effect, whose construction may itself require
   * effects. The effect must not throw any exceptions. When no environment is required (i.e., when R == Any)
   * it is conceptually equivalent to `flatten(effectTotal(zio))`. If you wonder if the effect throws exceptions,
   * do not use this method, use [[Task.effectSuspend]] or [[ZIO.effectSuspend]].
   */
  def effectSuspendTotal[R, E, A](zio: => ZIO[R, E, A]): ZIO[R, E, A] =
    new ZIO.EffectSuspendTotalWith((_, _) => zio)

  /**
   * Returns a lazily constructed effect, whose construction may itself require effects.
   * The effect must not throw any exceptions. When no environment is required (i.e., when R == Any)
   * it is conceptually equivalent to `flatten(effectTotal(zio))`. If you wonder if the effect throws exceptions,
   * do not use this method, use [[Task.effectSuspend]] or [[ZIO.effectSuspend]].
   */
  def effectSuspendTotalWith[R, E, A](f: (Platform, Fiber.Id) => ZIO[R, E, A]): ZIO[R, E, A] =
    new ZIO.EffectSuspendTotalWith(f)

  /**
   * Returns a lazily constructed effect, whose construction may itself require effects.
   * When no environment is required (i.e., when R == Any) it is conceptually equivalent to `flatten(effect(io))`.
   */
  def effectSuspendWith[R, A](f: (Platform, Fiber.Id) => RIO[R, A]): RIO[R, A] =
    new ZIO.EffectSuspendPartialWith(f)

  /**
   * Imports a total synchronous effect into a pure `ZIO` value.
   * The effect must not throw any exceptions. If you wonder if the effect
   * throws exceptions, then do not use this method, use [[Task.effect]],
   * [[IO.effect]], or [[ZIO.effect]].
   *
   * {{{
   * val nanoTime: UIO[Long] = IO.effectTotal(System.nanoTime())
   * }}}
   */
  def effectTotal[A](effect: => A): UIO[A] = new ZIO.EffectTotal(() => effect)

  /**
   * Accesses the whole environment of the effect.
   */
  def environment[R]: URIO[R, R] = access(r => r)

  /**
   * Returns an effect that models failure with the specified error.
   * The moral equivalent of `throw` for pure code.
   */
  def fail[E](error: E): IO[E, Nothing] = haltWith(trace => Cause.Traced(Cause.Fail(error), trace()))

  /**
   * Returns the `Fiber.Id` of the fiber executing the effect that calls this method.
   */
  val fiberId: UIO[Fiber.Id] = ZIO.descriptor.map(_.id)

  /**
   * Returns an effect that races this effect with all the specified effects,
   * yielding the value of the first effect to succeed with a value.
   * Losers of the race will be interrupted immediately
   */
  def firstSuccessOf[R, R1 <: R, E, A](
    zio: ZIO[R, E, A],
    rest: Iterable[ZIO[R1, E, A]]
  ): ZIO[R1, E, A] =
    rest.foldLeft[ZIO[R1, E, A]](zio)(_ orElse _).refailWithTrace

  /**
   * Returns an effect that first executes the outer effect, and then executes
   * the inner effect, returning the value from the inner effect, and effectively
   * flattening a nested effect.
   */
  def flatten[R, E, A](zio: ZIO[R, E, ZIO[R, E, A]]): ZIO[R, E, A] =
    zio.flatMap(ZIO.identityFn)

  /**
   * Folds an Iterable[A] using an effectual function f, working sequentially from left to right.
   */
  def foldLeft[R, E, S, A](
    in: Iterable[A]
  )(zero: S)(f: (S, A) => ZIO[R, E, S]): ZIO[R, E, S] =
    in.foldLeft(IO.succeed(zero): ZIO[R, E, S]) { (acc, el) =>
      acc.flatMap(f(_, el))
    }

  /**
   * Folds an Iterable[A] using an effectual function f, working sequentially from right to left.
   */
  def foldRight[R, E, S, A](
    in: Iterable[A]
  )(zero: S)(f: (A, S) => ZIO[R, E, S]): ZIO[R, E, S] =
    in.foldRight(IO.succeed(zero): ZIO[R, E, S]) { (el, acc) =>
      acc.flatMap(f(el, _))
    }

  /**
   * Applies the function `f` to each element of the `Iterable[A]` and
   * returns the results in a new `List[B]`.
   *
   * For a parallel version of this method, see `foreachPar`.
   */
  def foreach[R, E, A, B](in: Iterable[A])(f: A => ZIO[R, E, B]): ZIO[R, E, List[B]] =
    in.foldRight[ZIO[R, E, List[B]]](effectTotal(Nil)) { (a, io) =>
      f(a).zipWith(io)((b, bs) => b :: bs)
    }

  /**
   * Applies the function `f` to each element of the `Iterable[A]` and runs
   * produced effects sequentially.
   *
   * Equivalent to `foreach(as)(f).unit`, but without the cost of building
   * the list of results.
   */
  def foreach_[R, E, A](as: Iterable[A])(f: A => ZIO[R, E, Any]): ZIO[R, E, Unit] =
    ZIO.effectTotal(as.iterator).flatMap { i =>
      def loop: ZIO[R, E, Unit] =
        if (i.hasNext) f(i.next) *> loop
        else ZIO.unit
      loop
    }

  /**
   * Applies the function `f` to each element of the `Iterable[A]` in parallel,
   * and returns the results in a new `List[B]`.
   *
   * For a sequential version of this method, see `foreach`.
   */
<<<<<<< HEAD
  final def foreachPar[R, E, A, B](as: Iterable[A])(fn: A => ZIO[R, E, B]): ZIO[R, E, List[B]] = {
    val n         = as.size
    val resultArr = new Array[Any](n)
    val resultList: ZIO[R, E, List[B]] = for {
      parentId <- ZIO.fiberId
      latch    <- CountdownLatch.make(n)
      failed   <- Promise.make[Nothing, Int]
      cause    <- Ref.make[Cause[E]](Cause.empty)
      fibers <- as
                 .foldLeft[(Int, URIO[R, List[(Int, Fiber[E, B])]])]((0, URIO.succeed(Nil))) { (r, a) =>
                   r match {
                     case (i, acc) =>
                       def handleExit(exit: Exit[E, B]): URIO[R, Any] = exit.foldM(
                         c => cause.update(cs => cs && c) *> failed.succeed(i),
                         b => ZIO.effectTotal(resultArr(i) = b)
                       )

                       val appended = for {
                         fs <- acc
                         f <- ZIO
                               .bracketExit(
                                 ZIO.succeed(a),
                                 (_: A, exit: Exit[E, B]) => handleExit(exit).ensuring(latch.countDown),
                                 fn
                               )
                               .fork
                       } yield (i, f) :: fs

                       (i + 1, appended)
                   }
                 }
                 ._2
      interrupter = failed.await
        .flatMap(
          i =>
            ZIO.foreach(fibers) {
              case (j, f) if i != j => f.interruptAs(parentId).unit
              case _                => UIO.unit
            }
        )
        .toManaged_
        .fork
      _             <- interrupter.use_(latch.await)
      combinedCause <- cause.get
      results <- if (combinedCause.isEmpty) UIO.succeed(resultArr.asInstanceOf[Array[B]].toList)
                else ZIO.halt(combinedCause)
    } yield results
    resultList.refailWithTrace
  }
=======
  def foreachPar[R, E, A, B](as: Iterable[A])(fn: A => ZIO[R, E, B]): ZIO[R, E, List[B]] =
    as.foldRight[ZIO[R, E, List[B]]](effectTotal(Nil)) { (a, io) =>
        fn(a).zipWithPar(io)((b, bs) => b :: bs)
      }
      .refailWithTrace
>>>>>>> a29a086a

  /**
   * Applies the function `f` to each element of the `Iterable[A]` and runs
   * produced effects in parallel, discarding the results.
   *
   * For a sequential version of this method, see `foreach_`.
   */
  def foreachPar_[R, E, A](as: Iterable[A])(f: A => ZIO[R, E, Any]): ZIO[R, E, Unit] =
    ZIO
      .effectTotal(as.iterator)
      .flatMap { i =>
        def loop(a: A): ZIO[R, E, Unit] =
          if (i.hasNext) f(a).zipWithPar(loop(i.next))((_, _) => ())
          else f(a).unit
        if (i.hasNext) loop(i.next)
        else ZIO.unit
      }
      .refailWithTrace

  /**
   * Applies the function `f` to each element of the `Iterable[A]` in parallel,
   * and returns the results in a new `List[B]`.
   *
   * Unlike `foreachPar`, this method will use at most up to `n` fibers.
   */
  def foreachParN[R, E, A, B](
    n: Int
  )(as: Iterable[A])(fn: A => ZIO[R, E, B]): ZIO[R, E, List[B]] =
    Queue
      .bounded[(Promise[E, B], A)](n.toInt)
      .bracket(_.shutdown) { q =>
        for {
          pairs <- ZIO.foreach(as)(a => Promise.make[E, B].map(p => (p, a)))
          _     <- ZIO.foreach(pairs)(pair => q.offer(pair)).fork
          _ <- ZIO.collectAll(List.fill(n.toInt)(q.take.flatMap {
                case (p, a) => fn(a).foldCauseM(c => ZIO.foreach(pairs)(_._1.halt(c)), b => p.succeed(b))
              }.forever.fork))
          res <- ZIO.foreach(pairs)(_._1.await)
        } yield res
      }
      .refailWithTrace

  /**
   * Applies the function `f` to each element of the `Iterable[A]` and runs
   * produced effects in parallel, discarding the results.
   *
   * Unlike `foreachPar_`, this method will use at most up to `n` fibers.
   */
  def foreachParN_[R, E, A](
    n: Int
  )(as: Iterable[A])(f: A => ZIO[R, E, Any]): ZIO[R, E, Unit] =
    Semaphore
      .make(n.toLong)
      .flatMap { semaphore =>
        ZIO.foreachPar_(as) { a =>
          semaphore.withPermit(f(a))
        }
      }
      .refailWithTrace

  /**
   * Returns an effect that forks all of the specified values, and returns a
   * composite fiber that produces a list of their results, in order.
   */
  def forkAll[R, E, A](as: Iterable[ZIO[R, E, A]]): URIO[R, Fiber[E, List[A]]] =
    as.foldRight[URIO[R, Fiber[E, List[A]]]](succeed(Fiber.succeed(Nil))) { (aIO, asFiberIO) =>
      asFiberIO.zip(aIO.fork).map {
        case (asFiber, aFiber) =>
          asFiber.zipWith(aFiber)((as, a) => a :: as)
      }
    }

  /**
   * Returns an effect that forks all of the specified values, and returns a
   * composite fiber that produces unit. This version is faster than [[forkAll]]
   * in cases where the results of the forked fibers are not needed.
   */
  def forkAll_[R, E, A](as: Iterable[ZIO[R, E, A]]): URIO[R, Unit] =
    as.foldRight[URIO[R, Unit]](ZIO.unit)(_.fork *> _)

  /**
   * Lifts an `Either` into a `ZIO` value.
   */
  def fromEither[E, A](v: => Either[E, A]): IO[E, A] =
    effectTotal(v).flatMap(_.fold(fail, succeed))

  /**
   * Creates a `ZIO` value that represents the exit value of the specified
   * fiber.
   */
  def fromFiber[E, A](fiber: => Fiber[E, A]): IO[E, A] =
    effectTotal(fiber).flatMap(_.join)

  /**
   * Creates a `ZIO` value that represents the exit value of the specified
   * fiber.
   */
  def fromFiberM[E, A](fiber: IO[E, Fiber[E, A]]): IO[E, A] =
    fiber.flatMap(_.join)

  /**
   * Lifts a function `R => A` into a `URIO[R, A]`.
   */
  def fromFunction[R, A](f: R => A): URIO[R, A] =
    environment[R].map(f)

  /**
   * Lifts a function returning Future into an effect that requires the input to the function.
   */
  def fromFunctionFuture[R, A](f: R => scala.concurrent.Future[A]): RIO[R, A] =
    fromFunction(f).flatMap(a => fromFuture(_ => a))

  /**
   * Lifts an effectful function whose effect requires no environment into
   * an effect that requires the input to the function.
   */
  def fromFunctionM[R, E, A](f: R => IO[E, A]): ZIO[R, E, A] =
    environment[R].flatMap(f)

  /**
   * Imports a function that creates a [[scala.concurrent.Future]] from an
   * [[scala.concurrent.ExecutionContext]] into a `ZIO`.
   */
  def fromFuture[A](make: ExecutionContext => scala.concurrent.Future[A]): Task[A] =
    Task.descriptorWith { d =>
      val ec = d.executor.asEC
      effect(make(ec)).flatMap { f =>
        f.value
          .fold(
            Task.effectAsync { (cb: Task[A] => Unit) =>
              f.onComplete {
                case Success(a) => cb(Task.succeed(a))
                case Failure(t) => cb(Task.fail(t))
              }(ec)
            }
          )(Task.fromTry(_))
      }
    }

  /**
   * Imports a function that creates a [[scala.concurrent.Future]] from an
   * [[scala.concurrent.ExecutionContext]] into a `ZIO`. The provided
   * `ExecutionContext` will interrupt the `Future` between asynchronous
   * operations such as `map` and `flatMap` if this effect is interrupted. Note
   * that no attempt will be made to interrupt a `Future` blocking on a
   * synchronous operation and that the `Future` must be created using the
   * provided `ExecutionContext`.
   */
  def fromFutureInterrupt[A](make: ExecutionContext => scala.concurrent.Future[A]): Task[A] =
    Task.descriptorWith { d =>
      val ec          = d.executor.asEC
      val interrupted = new java.util.concurrent.atomic.AtomicBoolean(false)
      val latch       = scala.concurrent.Promise[Unit]()
      val interruptibleEC = new scala.concurrent.ExecutionContext {
        def execute(runnable: Runnable): Unit =
          if (!interrupted.get) ec.execute(runnable)
          else {
            val _ = latch.success(())
          }
        def reportFailure(cause: Throwable): Unit =
          ec.reportFailure(cause)
      }
      effect(make(interruptibleEC)).flatMap { f =>
        f.value
          .fold(
            Task.effectAsync { (cb: Task[A] => Unit) =>
              f.onComplete {
                case Success(a) => latch.success(()); cb(Task.succeed(a))
                case Failure(t) => latch.success(()); cb(Task.fail(t))
              }(interruptibleEC)
            }
          )(Task.fromTry(_))
      }.onInterrupt(
        Task.effectTotal(interrupted.set(true)) *> Task.fromFuture(_ => latch.future).orDie
      )
    }

  /**
   * Lifts an `Option` into a `ZIO`.
   */
  def fromOption[A](v: => Option[A]): IO[Unit, A] =
    effectTotal(v).flatMap(_.fold[IO[Unit, A]](fail(()))(succeed))

  /**
   * Lifts a `Try` into a `ZIO`.
   */
  def fromTry[A](value: => scala.util.Try[A]): Task[A] =
    effect(value).flatMap {
      case scala.util.Success(v) => ZIO.succeed(v)
      case scala.util.Failure(t) => ZIO.fail(t)
    }

  /**
   * Returns an effect that models failure with the specified `Cause`.
   */
  def halt[E](cause: Cause[E]): IO[E, Nothing] = new ZIO.Fail(_ => cause)

  /**
   * Returns an effect that models failure with the specified `Cause`.
   *
   * This version takes in a lazily-evaluated trace that can be attached to the `Cause`
   * via `Cause.Traced`.
   */
  def haltWith[E](function: (() => ZTrace) => Cause[E]): IO[E, Nothing] = new ZIO.Fail(function)

  /**
   * Returns the identity effectful function, which performs no effects
   */
  def identity[R]: URIO[R, R] = fromFunction[R, R](ZIO.identityFn[R])

  /**
   * Returns an effect that is interrupted as if by the fiber calling this
   * method.
   */
  val interrupt: UIO[Nothing] = ZIO.fiberId >>= ZIO.interruptAs

  /**
   * Returns an effect that is interrupted as if by the specified fiber.
   */
  def interruptAs(fiberId: Fiber.Id): UIO[Nothing] =
    haltWith(trace => Cause.Traced(Cause.interrupt(fiberId), trace()))

  /**
   * Prefix form of `ZIO#interruptible`.
   */
  def interruptible[R, E, A](zio: ZIO[R, E, A]): ZIO[R, E, A] =
    zio.interruptible

  /**
   * Prefix form of `ZIO#interruptibleFork`.
   */
  def interruptibleFork[R, E, A](zio: ZIO[R, E, A]): ZIO[R, E, A] =
    zio.interruptibleFork

  /**
   * Makes the effect immediately interruptible with the effect and its interruption occurring in a forked fiber.
   * A restore function is passed that can be used to restore the inherited interruptibility from whatever region
   * the effect is composed into.
   */
  def interruptibleForkMask[R, E, A](
    k: ZIO.InterruptStatusRestore => ZIO[R, E, A]
  ): ZIO[R, E, A] =
    checkInterruptible(flag => k(new ZIO.InterruptStatusRestore(flag)).interruptibleFork)

  /**
   * Makes the effect interruptible, but passes it a restore function that
   * can be used to restore the inherited interruptibility from whatever region
   * the effect is composed into.
   */
  def interruptibleMask[R, E, A](
    k: ZIO.InterruptStatusRestore => ZIO[R, E, A]
  ): ZIO[R, E, A] =
    checkInterruptible(flag => k(new ZIO.InterruptStatusRestore(flag)).interruptible)

  /**
   *  Returns an effect with the value on the left part.
   */
  def left[A](a: A): UIO[Either[A, Nothing]] = succeed(Left(a))

  /**
   * Returns an effect that will execute the specified effect fully on the
   * provided executor, before returning to the default executor. See
   * [[ZIO!.lock]].
   */
  def lock[R, E, A](executor: Executor)(zio: ZIO[R, E, A]): ZIO[R, E, A] =
    new ZIO.Lock(executor, zio)

  /**
   * Sequentially zips the specified effects using the specified combiner
   * function.
   */
  def mapN[R, E, A, B, C](zio1: ZIO[R, E, A], zio2: ZIO[R, E, B])(f: (A, B) => C): ZIO[R, E, C] =
    zio1.zipWith(zio2)(f)

  /**
   * Sequentially zips the specified effects using the specified combiner
   * function.
   */
  def mapN[R, E, A, B, C, D](zio1: ZIO[R, E, A], zio2: ZIO[R, E, B], zio3: ZIO[R, E, C])(
    f: (A, B, C) => D
  ): ZIO[R, E, D] =
    for {
      a <- zio1
      b <- zio2
      c <- zio3
    } yield f(a, b, c)

  /**
   * Sequentially zips the specified effects using the specified combiner
   * function.
   */
  def mapN[R, E, A, B, C, D, F](zio1: ZIO[R, E, A], zio2: ZIO[R, E, B], zio3: ZIO[R, E, C], zio4: ZIO[R, E, D])(
    f: (A, B, C, D) => F
  ): ZIO[R, E, F] =
    for {
      a <- zio1
      b <- zio2
      c <- zio3
      d <- zio4
    } yield f(a, b, c, d)

  /**
   * Returns an effect that executes the specified effects in parallel,
   * combining their results with the specified `f` function. If any effect
   * fails, then the other effects will be interrupted.
   */
  def mapParN[R, E, A, B, C](zio1: ZIO[R, E, A], zio2: ZIO[R, E, B])(f: (A, B) => C): ZIO[R, E, C] =
    zio1.zipWithPar(zio2)(f)

  /**
   * Returns an effect that executes the specified effects in parallel,
   * combining their results with the specified `f` function. If any effect
   * fails, then the other effects will be interrupted.
   */
  def mapParN[R, E, A, B, C, D](zio1: ZIO[R, E, A], zio2: ZIO[R, E, B], zio3: ZIO[R, E, C])(
    f: (A, B, C) => D
  ): ZIO[R, E, D] =
    (zio1 <&> zio2 <&> zio3).map {
      case ((a, b), c) => f(a, b, c)
    }

  /**
   * Returns an effect that executes the specified effects in parallel,
   * combining their results with the specified `f` function. If any effect
   * fails, then the other effects will be interrupted.
   */
  def mapParN[R, E, A, B, C, D, F](
    zio1: ZIO[R, E, A],
    zio2: ZIO[R, E, B],
    zio3: ZIO[R, E, C],
    zio4: ZIO[R, E, D]
  )(f: (A, B, C, D) => F): ZIO[R, E, F] =
    (zio1 <&> zio2 <&> zio3 <&> zio4).map {
      case (((a, b), c), d) => f(a, b, c, d)
    }

  /**
   * Merges an `Iterable[IO]` to a single IO, working sequentially.
   */
  def mergeAll[R, E, A, B](
    in: Iterable[ZIO[R, E, A]]
  )(zero: B)(f: (B, A) => B): ZIO[R, E, B] =
    in.foldLeft[ZIO[R, E, B]](succeed[B](zero))((acc, a) => acc.zip(a).map(f.tupled))

  /**
   * Merges an `Iterable[IO]` to a single IO, working in parallel.
   */
  def mergeAllPar[R, E, A, B](
    in: Iterable[ZIO[R, E, A]]
  )(zero: B)(f: (B, A) => B): ZIO[R, E, B] =
    in.foldLeft[ZIO[R, E, B]](succeed[B](zero))((acc, a) => acc.zipPar(a).map(f.tupled)).refailWithTrace

  /**
   * Makes the effect non-daemon, but passes it a restore function that
   * can be used to restore the inherited daemon status from whatever region
   * the effect is composed into.
   */
  def nonDaemonMask[R, E, A](k: ZIO.DaemonStatusRestore => ZIO[R, E, A]): ZIO[R, E, A] =
    checkDaemon(status => k(new ZIO.DaemonStatusRestore(status)).nonDaemon)

  /**
   * Returns an effect with the empty value.
   */
  val none: UIO[Option[Nothing]] = succeed(None)

  /**
   * Feeds elements of type `A` to a function f that returns an effect.
   *
   * Collects all successes and failures in a tupled fashion.
   */
  def partitionM[R, E, A, B](
    in: Iterable[A]
  )(f: A => ZIO[R, E, B])(implicit ev: CanFail[E]): ZIO[R, Nothing, (List[E], List[B])] =
    ZIO.foldRight(in)(List.empty[E] -> List.empty[B]) {
      case (a, (es, bs)) =>
        f(a).fold(
          e => (e :: es, bs),
          b => (es, b :: bs)
        )
    }

  /**
   * Feeds elements of type `A` to a function `f` that returns an effect.
   * Collects all successes and failures in parallel and returns the result as a tuple.
   *
   */
  def partitionMPar[R, E, A, B](
    in: Iterable[A]
  )(f: A => ZIO[R, E, B])(implicit ev: CanFail[E]): ZIO[R, Nothing, (List[E], List[B])] =
    ZIO.foreachPar(in)(f(_).either).map(ZIO.partitionMap(_)(ZIO.identityFn))

  /**
   * Feeds elements of type `A` to a function `f` that returns an effect.
   * Collects all successes and failures in parallel and returns the result as a tuple.
   *
   * Unlike `partitionMPar`, this method will use at most up to `n` fibers.
   */
  def partitionMParN[R, E, A, B](n: Int)(
    in: Iterable[A]
  )(f: A => ZIO[R, E, B])(implicit ev: CanFail[E]): ZIO[R, Nothing, (List[E], List[B])] =
    ZIO.foreachParN(n)(in)(f(_).either).map(ZIO.partitionMap(_)(ZIO.identityFn))

  /**
   * Given an environment `R`, returns a function that can supply the
   * environment to programs that require it, removing their need for any
   * specific environment.
   *
   * This is similar to dependency injection, and the `provide` function can be
   * thought of as `inject`.
   */
  def provide[R, E, A](r: R): ZIO[R, E, A] => IO[E, A] =
    (zio: ZIO[R, E, A]) => new ZIO.Provide(r, zio)

  /**
   * Returns a effect that will never produce anything. The moral
   * equivalent of `while(true) {}`, only without the wasted CPU cycles.
   */
  val never: UIO[Nothing] = effectAsync[Any, Nothing, Nothing](_ => ())

  /**
   * Races an `IO[E, A]` against zero or more other effects. Yields either the
   * first success or the last failure.
   */
  def raceAll[R, R1 <: R, E, A](
    zio: ZIO[R, E, A],
    ios: Iterable[ZIO[R1, E, A]]
  ): ZIO[R1, E, A] =
    zio.raceAll(ios)

  /**
   * Reduces an `Iterable[IO]` to a single `IO`, working sequentially.
   */
  def reduceAll[R, R1 <: R, E, A](a: ZIO[R, E, A], as: Iterable[ZIO[R1, E, A]])(
    f: (A, A) => A
  ): ZIO[R1, E, A] =
    as.foldLeft[ZIO[R1, E, A]](a) { (l, r) =>
      l.zip(r).map(f.tupled)
    }

  /**
   * Reduces an `Iterable[IO]` to a single `IO`, working in parallel.
   */
  def reduceAllPar[R, R1 <: R, E, A](a: ZIO[R, E, A], as: Iterable[ZIO[R1, E, A]])(
    f: (A, A) => A
  ): ZIO[R1, E, A] =
    as.foldLeft[ZIO[R1, E, A]](a) { (l, r) =>
      l.zipPar(r).map(f.tupled)
    }

  /**
   * Replicates the given effect n times.
   * If 0 or negative numbers are given, an empty `Iterable` will return.
   */
  def replicate[R, E, A](n: Int)(effect: ZIO[R, E, A]): Iterable[ZIO[R, E, A]] =
    new Iterable[ZIO[R, E, A]] {
      override def iterator: Iterator[ZIO[R, E, A]] = Iterator.range(0, n).map(_ => effect)
    }

  /**
   * Requires that the given `ZIO[R, E, Option[A]]` contain a value. If there is no
   * value, then the specified error will be raised.
   */
  def require[R, E, A](error: E): ZIO[R, E, Option[A]] => ZIO[R, E, A] =
    (io: ZIO[R, E, Option[A]]) => io.flatMap(_.fold[ZIO[R, E, A]](fail[E](error))(succeed[A]))

  /**
   * Acquires a resource, uses the resource, and then releases the resource.
   * However, unlike `bracket`, the separation of these phases allows
   * the acquisition to be interruptible.
   *
   * Useful for concurrent data structures and other cases where the
   * 'deallocator' can tell if the allocation succeeded or not just by
   * inspecting internal / external state.
   */
  def reserve[R, E, A, B](reservation: ZIO[R, E, Reservation[R, E, A]])(use: A => ZIO[R, E, B]): ZIO[R, E, B] =
    ZManaged(reservation).use(use)

  /**
   * Returns an effect that accesses the runtime, which can be used to
   * (unsafely) execute tasks. This is useful for integration with
   * non-functional code that must call back into functional code.
   */
  def runtime[R]: URIO[R, Runtime[R]] =
    for {
      environment <- environment[R]
      platform    <- effectSuspendTotalWith((p, _) => ZIO.succeed(p))
    } yield Runtime(environment, platform)

  /**
   *  Alias for [[ZIO.collectAll]]
   */
  def sequence[R, E, A](in: Iterable[ZIO[R, E, A]]): ZIO[R, E, List[A]] =
    collectAll[R, E, A](in)

  /**
   *  Alias for [[ZIO.collectAllPar]]
   */
  def sequencePar[R, E, A](as: Iterable[ZIO[R, E, A]]): ZIO[R, E, List[A]] =
    collectAllPar[R, E, A](as)

  /**
   *  Alias for [[ZIO.collectAllParN]]
   */
  def sequenceParN[R, E, A](n: Int)(as: Iterable[ZIO[R, E, A]]): ZIO[R, E, List[A]] =
    collectAllParN[R, E, A](n)(as)

  /**
   * Sleeps for the specified duration. This method is asynchronous, and does
   * not actually block the fiber.
   */
  def sleep(duration: Duration): URIO[Clock, Unit] =
    clock.sleep(duration)

  /**
   *  Returns an effect with the optional value.
   */
  def some[A](a: A): UIO[Option[A]] = succeed(Some(a))

  /**
   * Returns an effect that models success with the specified strictly-
   * evaluated value.
   */
  def succeed[A](a: A): UIO[A] = new ZIO.Succeed(a)

  /**
   * Returns an effectful function that merely swaps the elements in a `Tuple2`.
   */
  def swap[R, E, A, B](implicit ev: R <:< (A, B)): ZIO[R, E, (B, A)] =
    fromFunction[R, (B, A)](_.swap)

  /**
   * Capture ZIO trace at the current point
   * */
  def trace: UIO[ZTrace] = ZIO.Trace

  /**
   * Prefix form of `ZIO#traced`.
   */
  def traced[R, E, A](zio: ZIO[R, E, A]): ZIO[R, E, A] =
    zio.traced

  /**
   * Alias for [[ZIO.foreach]]
   */
  def traverse[R, E, A, B](in: Iterable[A])(f: A => ZIO[R, E, B]): ZIO[R, E, List[B]] =
    foreach[R, E, A, B](in)(f)

  /**
   * Alias for [[ZIO.foreach_]]
   */
  def traverse_[R, E, A](as: Iterable[A])(f: A => ZIO[R, E, Any]): ZIO[R, E, Unit] =
    foreach_[R, E, A](as)(f)

  /**
   * Alias for [[ZIO.foreachPar]]
   */
  def traversePar[R, E, A, B](as: Iterable[A])(fn: A => ZIO[R, E, B]): ZIO[R, E, List[B]] =
    foreachPar[R, E, A, B](as)(fn)

  /**
   * Alias for [[ZIO.foreachPar_]]
   */
  def traversePar_[R, E, A](as: Iterable[A])(f: A => ZIO[R, E, Any]): ZIO[R, E, Unit] =
    foreachPar_[R, E, A](as)(f)

  /**
   * Alias for [[ZIO.foreachParN]]
   */
  def traverseParN[R, E, A, B](
    n: Int
  )(as: Iterable[A])(fn: A => ZIO[R, E, B]): ZIO[R, E, List[B]] =
    foreachParN[R, E, A, B](n)(as)(fn)

  /**
   * Alias for [[ZIO.foreachParN_]]
   */
  def traverseParN_[R, E, A](
    n: Int
  )(as: Iterable[A])(f: A => ZIO[R, E, Any]): ZIO[R, E, Unit] =
    foreachParN_[R, E, A](n)(as)(f)

  /**
   * Strictly-evaluated unit lifted into the `ZIO` monad.
   */
  val unit: URIO[Any, Unit] = succeed(())

  /**
   * Prefix form of `ZIO#uninterruptible`.
   */
  def uninterruptible[R, E, A](zio: ZIO[R, E, A]): ZIO[R, E, A] =
    zio.uninterruptible

  /**
   * Makes the effect uninterruptible, but passes it a restore function that
   * can be used to restore the inherited interruptibility from whatever region
   * the effect is composed into.
   */
  def uninterruptibleMask[R, E, A](
    k: ZIO.InterruptStatusRestore => ZIO[R, E, A]
  ): ZIO[R, E, A] =
    checkInterruptible(flag => k(new ZIO.InterruptStatusRestore(flag)).uninterruptible)

  /**
   * The inverse operation `IO.sandboxed`
   *
   * Terminates with exceptions on the `Left` side of the `Either` error, if it
   * exists. Otherwise extracts the contained `IO[E, A]`
   */
  def unsandbox[R, E, A](v: ZIO[R, Cause[E], A]): ZIO[R, E, A] =
    v.mapErrorCause(_.flatten)

  /**
   * Prefix form of `ZIO#untraced`.
   */
  def untraced[R, E, A](zio: ZIO[R, E, A]): ZIO[R, E, A] =
    zio.untraced

  /**
   * Feeds elements of type A to f and accumulates all errors in error channel or successes in success channel.
   *
   * This combinator is lossy meaning that if there are errors all successes will be lost.
   * To retain all information please use ZIO#partitionM
   */
  def validateM[R, E, A, B](
    in: Iterable[A]
  )(f: A => ZIO[R, E, B])(implicit ev: CanFail[E]): ZIO[R, ::[E], List[B]] =
    partitionM(in)(f).flatMap {
      case (e :: es, _) => ZIO.fail(::(e, es))
      case (_, bs)      => ZIO.succeed(bs)
    }

  /**
   * Feeds elements of type A to f and accumulates, in parallel,
   * all errors in error channel or successes in success channel.
   *
   * This combinator is lossy meaning that if there are errors all successes will be lost.
   * To retain all information please use ZIO#partitionMPar
   */
  def validateMPar[R, E, A, B](
    in: Iterable[A]
  )(f: A => ZIO[R, E, B])(implicit ev: CanFail[E]): ZIO[R, ::[E], List[B]] =
    partitionMPar(in)(f).flatMap {
      case (e :: es, _) => ZIO.fail(::(e, es))
      case (_, bs)      => ZIO.succeed(bs)
    }

  /**
   * Feeds elements of type A to f until it succeeds. Returns first success or the accumulation of all errors.
   */
  def validateFirstM[R, E, A, B](
    in: Iterable[A]
  )(f: A => ZIO[R, E, B])(implicit ev: CanFail[E]): ZIO[R, List[E], B] =
    ZIO
      .foldLeft(in)(List.empty[E]) {
        case (es, a) =>
          f(a).foldM(e => ZIO.succeed(e :: es), b => ZIO.fail(b))
      }
      .flip

  /**
   * Feeds elements of type A to f, in parallel, until it succeeds. Returns first success or the accumulation of all errors.
   *
   * In case of success all other running fibers are terminated.
   */
  def validateFirstMPar[R, E, A, B](
    in: Iterable[A]
  )(f: A => ZIO[R, E, B])(implicit ev: CanFail[E]): ZIO[R, List[E], B] =
    ZIO.foreachPar(in)(f(_).flip).flip

  /**
   * The moral equivalent of `if (p) exp`
   */
  def when[R, E](b: Boolean)(zio: ZIO[R, E, Any]): ZIO[R, E, Unit] =
    if (b) zio.unit else unit

  /**
   * Runs an effect when the supplied `PartialFunction` matches for the given value, otherwise does nothing.
   */
  def whenCase[R, E, A](a: A)(pf: PartialFunction[A, ZIO[R, E, Any]]): ZIO[R, E, Unit] =
    pf.applyOrElse(a, (_: A) => unit).unit

  /**
   * Runs an effect when the supplied `PartialFunction` matches for the given effectful value, otherwise does nothing.
   */
  def whenCaseM[R, E, A](a: ZIO[R, E, A])(pf: PartialFunction[A, ZIO[R, E, Any]]): ZIO[R, E, Unit] =
    a.flatMap(whenCase(_)(pf))

  /**
   * The moral equivalent of `if (p) exp` when `p` has side-effects
   */
  def whenM[R, E](b: ZIO[R, E, Boolean])(zio: ZIO[R, E, Any]): ZIO[R, E, Unit] =
    b.flatMap(b => if (b) zio.unit else unit)

  /**
   * Returns an effect that yields to the runtime system, starting on a fresh
   * stack. Manual use of this method can improve fairness, at the cost of
   * overhead.
   */
  val yieldNow: UIO[Unit] = ZIO.Yield

  /**
   * Returns an effectful function that extracts out the first element of a
   * tuple.
   */
  def _1[R, E, A, B](implicit ev: R <:< (A, B)): ZIO[R, E, A] = fromFunction[R, A](_._1)

  /**
   * Returns an effectful function that extracts out the second element of a
   * tuple.
   */
  def _2[R, E, A, B](implicit ev: R <:< (A, B)): ZIO[R, E, B] = fromFunction[R, B](_._2)

  def apply[A](a: => A): Task[A] = effect(a)

  private val _IdentityFn: Any => Any = (a: Any) => a

  private[zio] def identityFn[A]: A => A = _IdentityFn.asInstanceOf[A => A]

  private[zio] def partitionMap[A, A1, A2](iterable: Iterable[A])(f: A => Either[A1, A2]): (List[A1], List[A2]) =
    iterable.foldRight((List.empty[A1], List.empty[A2])) {
      case (a, (es, bs)) =>
        f(a).fold(
          e => (e :: es, bs),
          b => (es, b :: bs)
        )
    }

  implicit final class ZIOAutocloseableOps[R, E, A <: AutoCloseable](private val io: ZIO[R, E, A]) extends AnyVal {

    /**
     * Like `bracket`, safely wraps a use and release of a resource.
     * This resource will get automatically closed, because it implements `AutoCloseable`.
     */
    def bracketAuto[R1 <: R, E1 >: E, B](use: A => ZIO[R1, E1, B]): ZIO[R1, E1, B] =
      // TODO: Dotty doesn't infer this properly: io.bracket[R1, E1](a => UIO(a.close()))(use)
      bracket(io)(a => UIO(a.close()))(use)

    /**
     * Converts this ZIO value to a ZManaged value. See [[ZManaged.fromAutoCloseable]].
     */
    def toManaged: ZManaged[R, E, A] = ZManaged.fromAutoCloseable(io)
  }

  implicit final class ZioRefineToOrDieOps[R, E <: Throwable, A](private val self: ZIO[R, E, A]) extends AnyVal {

    /**
     * Keeps some of the errors, and terminates the fiber with the rest.
     */
    def refineToOrDie[E1 <: E: ClassTag](implicit ev: CanFail[E]): ZIO[R, E1, A] =
      self.refineOrDie { case e: E1 => e }
  }

  implicit final class ZIOWithFilterOps[R, E, A](private val self: ZIO[R, E, A]) extends AnyVal {

    /**
     * Enables to check conditions in the value produced by ZIO
     * If the condition is not satisfied, it fails with NoSuchElementException
     * this provide the syntax sugar in for-comprehension:
     * for {
     *   (i, j) <- io1
     *   positive <- io2 if positive > 0
     *  } yield ()
     */
    def withFilter(predicate: A => Boolean)(implicit ev: NoSuchElementException <:< E): ZIO[R, E, A] =
      self.flatMap { a =>
        if (predicate(a)) ZIO.succeed(a)
        else ZIO.fail(new NoSuchElementException("The value doesn't satisfy the predicate"))
      }
  }

  final class InterruptStatusRestore(private val flag: zio.InterruptStatus) extends AnyVal {
    def apply[R, E, A](zio: ZIO[R, E, A]): ZIO[R, E, A] =
      zio.interruptStatus(flag)
  }

  final class DaemonStatusRestore(private val status: zio.DaemonStatus) extends AnyVal {
    def apply[R, E, A](zio: ZIO[R, E, A]): ZIO[R, E, A] =
      zio.daemonStatus(status)
  }

  final class TimeoutTo[R, E, A, B](self: ZIO[R, E, A], b: B) {
    def apply[B1 >: B](f: A => B1)(duration: Duration): ZIO[R with Clock, E, B1] =
      self
        .map(f)
        .sandboxWith[R with Clock, E, B1](
          io => ZIO.absolve(io.either race ZIO.succeedRight(b).delay(duration))
        )
  }

  final class BracketAcquire_[-R, +E](private val acquire: ZIO[R, E, Any]) extends AnyVal {
    def apply[R1 <: R](release: URIO[R1, Any]): BracketRelease_[R1, E] =
      new BracketRelease_(acquire, release)
  }
  final class BracketRelease_[-R, +E](acquire: ZIO[R, E, Any], release: URIO[R, Any]) {
    def apply[R1 <: R, E1 >: E, B](use: ZIO[R1, E1, B]): ZIO[R1, E1, B] =
      ZIO.bracket(acquire, (_: Any) => release, (_: Any) => use)
  }

  final class BracketAcquire[-R, +E, +A](private val acquire: ZIO[R, E, A]) extends AnyVal {
    def apply[R1](release: A => URIO[R1, Any]): BracketRelease[R with R1, E, A] =
      new BracketRelease[R with R1, E, A](acquire, release)
  }
  final class BracketRelease[-R, +E, +A](acquire: ZIO[R, E, A], release: A => URIO[R, Any]) {
    def apply[R1 <: R, E1 >: E, B](use: A => ZIO[R1, E1, B]): ZIO[R1, E1, B] =
      ZIO.bracket(acquire, release, use)
  }

  final class BracketExitAcquire[-R, +E, +A](private val acquire: ZIO[R, E, A]) extends AnyVal {
    def apply[R1 <: R, E1 >: E, B](
      release: (A, Exit[E1, B]) => URIO[R1, Any]
    ): BracketExitRelease[R1, E, E1, A, B] =
      new BracketExitRelease(acquire, release)
  }
  final class BracketExitRelease[-R, +E, E1, +A, B](
    acquire: ZIO[R, E, A],
    release: (A, Exit[E1, B]) => URIO[R, Any]
  ) {
    def apply[R1 <: R, E2 >: E <: E1, B1 <: B](use: A => ZIO[R1, E2, B1]): ZIO[R1, E2, B1] =
      ZIO.bracketExit(acquire, release, use)
  }

  final class BracketForkAcquire_[-R, +E](private val acquire: ZIO[R, E, Any]) extends AnyVal {
    def apply[R1 <: R](release: URIO[R1, Any]): BracketForkRelease_[R1, E] =
      new BracketForkRelease_(acquire, release)
  }
  final class BracketForkRelease_[-R, +E](acquire: ZIO[R, E, Any], release: URIO[R, Any]) {
    def apply[R1 <: R, E1 >: E, B](use: ZIO[R1, E1, B]): ZIO[R1, E1, B] =
      ZIO.bracketFork(acquire, (_: Any) => release, (_: Any) => use)
  }
  final class BracketForkAcquire[-R, +E, +A](private val acquire: ZIO[R, E, A]) extends AnyVal {
    def apply[R1](release: A => URIO[R1, Any]): BracketForkRelease[R with R1, E, A] =
      new BracketForkRelease[R with R1, E, A](acquire, release)
  }
  final class BracketForkRelease[-R, +E, +A](acquire: ZIO[R, E, A], release: A => URIO[R, Any]) {
    def apply[R1 <: R, E1 >: E, B](use: A => ZIO[R1, E1, B]): ZIO[R1, E1, B] =
      ZIO.bracketFork(acquire, release, use)
  }
  final class BracketForkExitAcquire[-R, +E, +A](private val acquire: ZIO[R, E, A]) extends AnyVal {
    def apply[R1 <: R, E1 >: E, B](
      release: (A, Exit[E1, B]) => URIO[R1, Any]
    ): BracketForkExitRelease[R1, E, E1, A, B] =
      new BracketForkExitRelease(acquire, release)
  }
  final class BracketForkExitRelease[-R, +E, E1, +A, B](
    acquire: ZIO[R, E, A],
    release: (A, Exit[E1, B]) => URIO[R, Any]
  ) {
    def apply[R1 <: R, E2 >: E <: E1, B1 <: B](use: A => ZIO[R1, E2, B1]): ZIO[R1, E2, B1] =
      ZIO.bracketForkExit(acquire, release, use)
  }

  final class AccessPartiallyApplied[R](private val dummy: Boolean = true) extends AnyVal {
    def apply[A](f: R => A): URIO[R, A] =
      new ZIO.Read(r => succeed(f(r)))
  }

  final class AccessMPartiallyApplied[R](private val dummy: Boolean = true) extends AnyVal {
    def apply[E, A](f: R => ZIO[R, E, A]): ZIO[R, E, A] =
      new ZIO.Read(f)
  }

  @inline
  private def succeedLeft[E, A]: E => UIO[Either[E, A]] =
    _succeedLeft.asInstanceOf[E => UIO[Either[E, A]]]

  private val _succeedLeft: Any => IO[Any, Either[Any, Any]] =
    e2 => succeed[Either[Any, Any]](Left(e2))

  @inline
  private def succeedRight[E, A]: A => UIO[Either[E, A]] =
    _succeedRight.asInstanceOf[A => UIO[Either[E, A]]]

  private val _succeedRight: Any => IO[Any, Either[Any, Any]] =
    a => succeed[Either[Any, Any]](Right(a))

  final class ZipLeftFn[R, E, A, B](override val underlying: () => ZIO[R, E, A]) extends ZIOFn1[B, ZIO[R, E, B]] {
    def apply(a: B): ZIO[R, E, B] =
      underlying().as(a)
  }

  final class ZipRightFn[R, E, A, B](override val underlying: () => ZIO[R, E, B]) extends ZIOFn1[A, ZIO[R, E, B]] {
    def apply(a: A): ZIO[R, E, B] = {
      val _ = a
      underlying()
    }
  }

  final class TapFn[R, E, A](override val underlying: A => ZIO[R, E, Any]) extends ZIOFn1[A, ZIO[R, E, A]] {
    def apply(a: A): ZIO[R, E, A] =
      underlying(a).as(a)
  }

  final class MapFn[R, E, A, B](override val underlying: A => B) extends ZIOFn1[A, ZIO[R, E, B]] {
    def apply(a: A): ZIO[R, E, B] =
      new ZIO.Succeed(underlying(a))
  }

  final class ConstZIOFn[R, E, A, B](override val underlying: () => B) extends ZIOFn1[A, ZIO[R, E, B]] {
    def apply(a: A): ZIO[R, E, B] = {
      val _ = a
      new ZIO.Succeed(underlying())
    }
  }

  final class ConstFn[A, B](override val underlying: () => B) extends ZIOFn1[A, B] {
    def apply(a: A): B = {
      val _ = a
      underlying()
    }
  }

  final class BracketReleaseFn[R, E, A, B](override val underlying: A => URIO[R, Any])
      extends ZIOFn2[A, Exit[E, B], URIO[R, Any]] {
    override def apply(a: A, exit: Exit[E, B]): URIO[R, Any] = {
      val _ = exit
      underlying(a)
    }
  }

  final class SucceedFn[R, E, A](override val underlying: AnyRef) extends ZIOFn1[A, ZIO[R, E, A]] {
    def apply(a: A): ZIO[R, E, A] = new ZIO.Succeed(a)
  }

  final class MapErrorFn[R, E, E2, A](override val underlying: E => E2) extends ZIOFn1[Cause[E], ZIO[R, E2, Nothing]] {
    def apply(a: Cause[E]): ZIO[R, E2, Nothing] =
      ZIO.halt(a.map(underlying))
  }

  final class MapErrorCauseFn[R, E, E2, A](override val underlying: Cause[E] => Cause[E2])
      extends ZIOFn1[Cause[E], ZIO[R, E2, Nothing]] {
    def apply(a: Cause[E]): ZIO[R, E2, Nothing] =
      ZIO.halt(underlying(a))
  }

  final class FoldCauseMFailureFn[R, E, E2, A](override val underlying: E => ZIO[R, E2, A])
      extends ZIOFn1[Cause[E], ZIO[R, E2, A]] {
    def apply(c: Cause[E]): ZIO[R, E2, A] =
      c.failureOrCause.fold(underlying, ZIO.halt)
  }

  final class TapErrorRefailFn[R, E, E1 >: E, A](override val underlying: E => ZIO[R, E1, Any])
      extends ZIOFn1[Cause[E], ZIO[R, E1, Nothing]] {
    def apply(c: Cause[E]): ZIO[R, E1, Nothing] =
      c.failureOrCause.fold(underlying(_) *> ZIO.halt(c), _ => ZIO.halt(c))
  }

  private[zio] object Tags {
    final val FlatMap                  = 0
    final val Succeed                  = 1
    final val EffectTotal              = 2
    final val Fail                     = 3
    final val Fold                     = 4
    final val InterruptStatus          = 5
    final val CheckInterrupt           = 6
    final val EffectPartial            = 7
    final val EffectAsync              = 8
    final val Fork                     = 9
    final val DaemonStatus             = 10
    final val CheckDaemon              = 11
    final val Descriptor               = 12
    final val Lock                     = 13
    final val Yield                    = 14
    final val Access                   = 15
    final val Provide                  = 16
    final val EffectSuspendPartialWith = 17
    final val FiberRefNew              = 18
    final val FiberRefModify           = 19
    final val Trace                    = 20
    final val TracingStatus            = 21
    final val CheckTracing             = 22
    final val EffectSuspendTotalWith   = 23
    final val RaceWith                 = 24
  }
  private[zio] final class FlatMap[R, E, A0, A](val zio: ZIO[R, E, A0], val k: A0 => ZIO[R, E, A])
      extends ZIO[R, E, A] {
    override def tag = Tags.FlatMap
  }

  private[zio] final class Succeed[A](val value: A) extends UIO[A] {
    override def tag = Tags.Succeed
  }

  private[zio] final class EffectTotal[A](val effect: () => A) extends UIO[A] {
    override def tag = Tags.EffectTotal
  }

  private[zio] final class EffectPartial[A](val effect: () => A) extends Task[A] {
    override def tag = Tags.EffectPartial
  }

  private[zio] final class EffectAsync[R, E, A](
    val register: (ZIO[R, E, A] => Unit) => Option[ZIO[R, E, A]],
    val blockingOn: List[Fiber.Id]
  ) extends ZIO[R, E, A] {
    override def tag = Tags.EffectAsync
  }

  private[zio] final class Fold[R, E, E2, A, B](
    val value: ZIO[R, E, A],
    val failure: Cause[E] => ZIO[R, E2, B],
    val success: A => ZIO[R, E2, B]
  ) extends ZIOFn1[A, ZIO[R, E2, B]]
      with ZIO[R, E2, B]
      with Function[A, ZIO[R, E2, B]] {

    override def tag = Tags.Fold

    override def underlying = success

    def apply(v: A): ZIO[R, E2, B] = success(v)
  }

  private[zio] final class Fork[R, E, A](val value: ZIO[R, E, A]) extends URIO[R, Fiber[E, A]] {
    override def tag = Tags.Fork
  }

  private[zio] final class InterruptStatus[R, E, A](val zio: ZIO[R, E, A], val flag: InterruptS) extends ZIO[R, E, A] {
    override def tag = Tags.InterruptStatus
  }

  private[zio] final class CheckInterrupt[R, E, A](val k: zio.InterruptStatus => ZIO[R, E, A]) extends ZIO[R, E, A] {
    override def tag = Tags.CheckInterrupt
  }

  private[zio] final class DaemonStatus[R, E, A](val zio: ZIO[R, E, A], val flag: DaemonS) extends ZIO[R, E, A] {
    override def tag = Tags.DaemonStatus
  }

  private[zio] final class CheckDaemon[R, E, A](val k: zio.DaemonStatus => ZIO[R, E, A]) extends ZIO[R, E, A] {
    override def tag = Tags.CheckDaemon
  }

  private[zio] final class Fail[E, A](val fill: (() => ZTrace) => Cause[E]) extends IO[E, A] { self =>
    override def tag = Tags.Fail

    override def map[B](f: A => B): IO[E, B] =
      self.asInstanceOf[IO[E, B]]

    override def flatMap[R1 <: Any, E1 >: E, B](k: A => ZIO[R1, E1, B]): ZIO[R1, E1, B] =
      self.asInstanceOf[ZIO[R1, E1, B]]
  }

  private[zio] final class Descriptor[R, E, A](val k: Fiber.Descriptor => ZIO[R, E, A]) extends ZIO[R, E, A] {
    override def tag = Tags.Descriptor
  }

  private[zio] final class Lock[R, E, A](val executor: Executor, val zio: ZIO[R, E, A]) extends ZIO[R, E, A] {
    override def tag = Tags.Lock
  }

  private[zio] object Yield extends UIO[Unit] {
    override def tag = Tags.Yield
  }

  private[zio] final class Read[R, E, A](val k: R => ZIO[R, E, A]) extends ZIO[R, E, A] {
    override def tag = Tags.Access
  }

  private[zio] final class Provide[R, E, A](val r: R, val next: ZIO[R, E, A]) extends IO[E, A] {
    override def tag = Tags.Provide
  }

  private[zio] final class EffectSuspendPartialWith[R, A](val f: (Platform, Fiber.Id) => RIO[R, A]) extends RIO[R, A] {
    override def tag = Tags.EffectSuspendPartialWith
  }

  private[zio] final class EffectSuspendTotalWith[R, E, A](val f: (Platform, Fiber.Id) => ZIO[R, E, A])
      extends ZIO[R, E, A] {
    override def tag = Tags.EffectSuspendTotalWith
  }

  private[zio] final class FiberRefNew[A](val initialValue: A, val combine: (A, A) => A) extends UIO[FiberRef[A]] {
    override def tag = Tags.FiberRefNew
  }

  private[zio] final class FiberRefModify[A, B](val fiberRef: FiberRef[A], val f: A => (B, A)) extends UIO[B] {
    override def tag = Tags.FiberRefModify
  }

  private[zio] object Trace extends UIO[ZTrace] {
    override def tag = Tags.Trace
  }

  private[zio] final class TracingStatus[R, E, A](val zio: ZIO[R, E, A], val flag: TracingS) extends ZIO[R, E, A] {
    override def tag = Tags.TracingStatus
  }

  private[zio] final class CheckTracing[R, E, A](val k: TracingS => ZIO[R, E, A]) extends ZIO[R, E, A] {
    override def tag = Tags.CheckTracing
  }

  private[zio] final class RaceWith[R, EL, ER, E, A, B, C](
    val left: ZIO[R, EL, A],
    val right: ZIO[R, ER, B],
    val leftWins: (Exit[EL, A], Fiber[ER, B]) => ZIO[R, E, C],
    val rightWins: (Exit[ER, B], Fiber[EL, A]) => ZIO[R, E, C]
  ) extends ZIO[R, E, C] {
    override def tag: Int = Tags.RaceWith
  }
}<|MERGE_RESOLUTION|>--- conflicted
+++ resolved
@@ -2219,7 +2219,6 @@
    *
    * For a sequential version of this method, see `foreach`.
    */
-<<<<<<< HEAD
   final def foreachPar[R, E, A, B](as: Iterable[A])(fn: A => ZIO[R, E, B]): ZIO[R, E, List[B]] = {
     val n         = as.size
     val resultArr = new Array[Any](n)
@@ -2269,13 +2268,6 @@
     } yield results
     resultList.refailWithTrace
   }
-=======
-  def foreachPar[R, E, A, B](as: Iterable[A])(fn: A => ZIO[R, E, B]): ZIO[R, E, List[B]] =
-    as.foldRight[ZIO[R, E, List[B]]](effectTotal(Nil)) { (a, io) =>
-        fn(a).zipWithPar(io)((b, bs) => b :: bs)
-      }
-      .refailWithTrace
->>>>>>> a29a086a
 
   /**
    * Applies the function `f` to each element of the `Iterable[A]` and runs
