--- conflicted
+++ resolved
@@ -64,20 +64,12 @@
     ZIO.checkTraced(f)
 
   /**
-<<<<<<< HEAD
-=======
-   * @see See [[zio.ZIO.children]]
-   */
-  def children: UIO[Iterable[Fiber[Any, Any]]] = ZIO.children
-
-  /**
    * @see See [[zio.ZIO.collect]]
    */
   def collect[R, A, B](in: Iterable[A])(f: A => ZIO[Any, Option[Throwable], B]): Task[List[B]] =
     ZIO.collect(in)(f)
 
   /**
->>>>>>> f6bad8c3
    * @see See [[[zio.ZIO.collectAll[R,E,A](in:Iterable*]]]
    */
   def collectAll[A](in: Iterable[Task[A]]): Task[List[A]] =
