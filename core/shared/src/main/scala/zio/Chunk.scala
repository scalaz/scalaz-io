/*
 * Copyright 2017-2020 John A. De Goes and the ZIO Contributors
 *
 * Licensed under the Apache License, Version 2.0 (the "License");
 * you may not use this file except in compliance with the License.
 * You may obtain a copy of the License at
 *
 *     http://www.apache.org/licenses/LICENSE-2.0
 *
 * Unless required by applicable law or agreed to in writing, software
 * distributed under the License is distributed on an "AS IS" BASIS,
 * WITHOUT WARRANTIES OR CONDITIONS OF ANY KIND, either express or implied.
 * See the License for the specific language governing permissions and
 * limitations under the License.
 */

package zio

import java.nio._

import scala.collection.mutable.Builder
import scala.language.implicitConversions
import scala.reflect.{ classTag, ClassTag }

/**
 * A `Chunk[A]` represents a chunk of values of type `A`. Chunks are designed
 * are usually backed by arrays, but expose a purely functional, safe interface
 * to the underlying elements, and they become lazy on operations that would be
 * costly with arrays, such as repeated concatenation.
 *
 * NOTE: For performance reasons `Chunk` does not box primitive types. As a
 * result, it is not safe to construct chunks from heteregenous primitive
 * types.
 */
sealed trait Chunk[+A] { self =>

  /**
   * The length of the chunk.
   */
  val length: Int

  /**
   * Appends an element to the chunk
   */
  final def +[A1 >: A](a: A1): Chunk[A1] =
    if (self.length == 0) Chunk.single(a)
    else Chunk.Concat(self, Chunk.single(a))

  /**
   * Returns the concatenation of this chunk with the specified chunk.
   */
  final def ++[A1 >: A](that: Chunk[A1]): Chunk[A1] =
    if (self.length == 0) that
    else if (that.length == 0) self
    else Chunk.Concat(self, that)

  /**
   * Returns the concatenation of this chunk with the specified nonempty chunk.
   */
  final def ++[A1 >: A](that: NonEmptyChunk[A1]): NonEmptyChunk[A1] =
    that.prepend(self)

  /**
   * Converts a chunk of bytes to a chunk of bits.
   */
  final def asBits(implicit ev: A <:< Byte): Chunk[Boolean] =
    Chunk.BitChunk(self.map(ev), 0, length << 3)

  /**
   * Get the element at the specified index.
   */
  def boolean(index: Int)(implicit ev: A <:< Boolean): Boolean =
    ev(apply(index))

  /**
   * Get the element at the specified index.
   */
  def byte(index: Int)(implicit ev: A <:< Byte): Byte =
    ev(apply(index))

  /**
   * Get the element at the specified index.
   */
  def char(index: Int)(implicit ev: A <:< Char): Char =
    ev(apply(index))

  /**
   * Returns a filtered, mapped subset of the elements of this chunk.
   */
  def collect[B](pf: PartialFunction[A, B]): Chunk[B] =
    self.materialize.collect(pf)

  /**
   * Returns a filtered, mapped subset of the elements of this chunk based on
   * an effectual partial function.
   */
  def collectM[R, E, B](pf: PartialFunction[A, ZIO[R, E, B]]): ZIO[R, E, Chunk[B]] =
    if (isEmpty) ZIO.succeedNow(Chunk.empty) else self.materialize.collectM(pf)

  /**
   * Transforms all elements of the chunk for as long as the specified partial
   * function is defined.
   */
  def collectWhile[B](pf: PartialFunction[A, B]): Chunk[B] =
    if (isEmpty) Chunk.empty else self.materialize.collectWhile(pf)

  def collectWhileM[R, E, B](pf: PartialFunction[A, ZIO[R, E, B]]): ZIO[R, E, Chunk[B]] =
    if (isEmpty) ZIO.succeedNow(Chunk.empty) else self.materialize.collectWhileM(pf)

  /**
   * Determines whether this chunk and the specified chunk have the same length
   * and every pair of corresponding elements of this chunk and the specified
   * chunk satisfy the specified predicate.
   */
  final def corresponds[B](that: Chunk[B])(f: (A, B) => Boolean): Boolean =
    if (self.length != that.length) false
    else {
      var i           = 0
      var corresponds = true
      while (corresponds && i < length) {
        if (!f(self(i), that(i))) {
          corresponds = false
        }
        i += 1
      }
      corresponds
    }

  /**
   * Get the element at the specified index.
   */
  def double(index: Int)(implicit ev: A <:< Double): Double =
    ev(apply(index))

  /**
   * Drops the first `n` elements of the chunk.
   */
  def drop(n: Int): Chunk[A] = {
    val len = self.length

    if (n <= 0) self
    else if (n >= len) Chunk.empty
    else
      self match {
        case Chunk.Slice(c, o, l)        => Chunk.Slice(c, o + n, l - n)
        case Chunk.Singleton(_) if n > 0 => Chunk.empty
        case c @ Chunk.Singleton(_)      => c
        case Chunk.Empty                 => Chunk.empty
        case _                           => Chunk.Slice(self, n, len - n)
      }
  }

  /**
   * Drops all elements so long as the predicate returns true.
   */
  def dropWhile(f: A => Boolean): Chunk[A] = {
    val len = self.length

    var i = 0
    while (i < len && f(self(i))) {
      i += 1
    }

    drop(i)
  }

  def dropWhileM[R, E](p: A => ZIO[R, E, Boolean]): ZIO[R, E, Chunk[A]] = ZIO.effectSuspendTotal {
    val len     = self.length
    val builder = ChunkBuilder.make[A]()
    builder.sizeHint(len)
    var dropping: ZIO[R, E, Boolean] = UIO.succeedNow(true)

    var i = 0
    while (i < len) {
      val j = i
      dropping = dropping.flatMap { d =>
        val a = self(j)
        (if (d) p(a) else UIO(false)).map {
          case true =>
            true
          case false =>
            builder += a
            false
        }
      }
      i += 1
    }

    dropping as builder.result()
  }

  override final def equals(that: Any): Boolean =
    that match {
      case that: Chunk[_] =>
        if (self.length != that.length) false
        else {
          var i     = 0
          var equal = true
          val len   = self.length

          while (equal && i < len) {
            equal = self(i) == that(i)
            i += 1
          }

          equal
        }
      case _ => false
    }

  /**
   * Determines whether a predicate is satisfied for at least one element of
   * this chunk.
   */
  final def exists(f: A => Boolean): Boolean = {
    val len    = self.length
    var exists = false
    var i      = 0
    while (!exists && i < len) {
      if (f(self(i))) exists = true
      i += 1
    }
    exists
  }

  /**
   * Returns a filtered subset of this chunk.
   */
  def filter(f: A => Boolean): Chunk[A] = {
    val len     = self.length
    val builder = ChunkBuilder.make[A]()
    builder.sizeHint(len)

    var i = 0
    while (i < len) {
      val elem = self(i)

      if (f(elem)) {
        builder += elem
      }

      i += 1
    }

    builder.result()
  }

  /**
   * Filters this chunk by the specified effectful predicate, retaining all
   * elements for which the predicate evaluates to true.
   */
  final def filterM[R, E](f: A => ZIO[R, E, Boolean]): ZIO[R, E, Chunk[A]] = ZIO.effectSuspendTotal {
    val len     = self.length
    val builder = ChunkBuilder.make[A]()
    builder.sizeHint(len)
    var dest: ZIO[R, E, ChunkBuilder[A]] = IO.succeedNow(builder)

    var i = 0
    while (i < len) {
      val elem = self(i)
      dest = dest.zipWith(f(elem)) {
        case (builder, res) =>
          if (res) builder += elem else builder
      }

      i += 1
    }

    dest.map(_.result())
  }

  /**
   * Returns the first element that satisfies the predicate.
   */
  final def find(f: A => Boolean): Option[A] = {
    val len               = self.length
    var result: Option[A] = None
    var i                 = 0
    while (i < len && result.isEmpty) {
      val elem = self(i)
      if (f(elem)) result = Some(elem)
      i += 1
    }
    result
  }

  /**
   * Returns the concatenation of mapping every element into a new chunk using
   * the specified function.
   */
  final def flatMap[B](f: A => Chunk[B]): Chunk[B] = {
    val len                    = self.length
    var chunks: List[Chunk[B]] = Nil

    var i               = 0
    var total           = 0
    var B0: ClassTag[B] = null.asInstanceOf[ClassTag[B]]
    while (i < len) {
      val chunk = f(self(i))

      if (chunk.length > 0) {
        if (B0 == null)
          B0 = Chunk.classTagOf(chunk)

        chunks ::= chunk
        total += chunk.length
      }

      i += 1
    }

    if (B0 == null) Chunk.empty
    else {
      implicit val B: ClassTag[B] = B0

      val dest: Array[B] = Array.ofDim(total)

      val it = chunks.iterator
      var n  = total
      while (it.hasNext) {
        val chunk = it.next
        n -= chunk.length
        chunk.toArray(n, dest)
      }

      Chunk.fromArray(dest)
    }
  }

  /**
   * Flattens a chunk of chunks into a single chunk by concatenating all
   * chunks.
   */
  final def flatten[B](implicit ev: A <:< Chunk[B]): Chunk[B] =
    flatMap(ev(_))

  /**
   * Get the element at the specified index.
   */
  def float(index: Int)(implicit ev: A <:< Float): Float =
    ev(apply(index))

  /**
   * Folds over the elements in this chunk from the left.
   */
  def foldLeft[S](s0: S)(f: (S, A) => S): S = {
    val len = self.length
    var s   = s0

    var i = 0
    while (i < len) {
      s = f(s, self(i))
      i += 1
    }

    s
  }

  /**
   * Effectfully folds over the elements in this chunk from the left.
   */
  final def foldM[R, E, S](s: S)(f: (S, A) => ZIO[R, E, S]): ZIO[R, E, S] =
    foldLeft[ZIO[R, E, S]](IO.succeedNow(s))((s, a) => s.flatMap(f(_, a)))

  /**
   * Folds over the elements in this chunk from the right.
   */
  def foldRight[S](s0: S)(f: (A, S) => S): S = {
    val len = self.length
    var s   = s0

    var i = len - 1
    while (i >= 0) {
      s = f(self(i), s)
      i -= 1
    }

    s
  }

  /**
   * Folds over the elements in this chunk from the left. Stops the fold early
   * when the condition is not fulfilled.
   */
  final def foldWhile[S](s0: S)(pred: S => Boolean)(f: (S, A) => S): S = {
    val len = length
    var s   = s0

    var i = 0
    while (i < len && pred(s)) {
      s = f(s, self(i))
      i += 1
    }

    s
  }

  /**
   * Effectually folds over the elements in this chunk from the left. Stops the
   * fold early when the condition is not fulfilled.
   */
  final def foldWhileM[R, E, S](z: S)(pred: S => Boolean)(f: (S, A) => ZIO[R, E, S]): ZIO[R, E, S] = {
    val len = length

    def loop(s: S, i: Int): ZIO[R, E, S] =
      if (i >= len) IO.succeedNow(s)
      else {
        if (pred(s)) f(s, self(i)).flatMap(loop(_, i + 1))
        else IO.succeedNow(s)
      }

    loop(z, 0)
  }

  /**
   * Determines whether a predicate is satisfied for all elements of this
   * chunk.
   */
  final def forall(f: A => Boolean): Boolean = {
    val len    = self.length
    var exists = true
    var i      = 0
    while (exists && i < len) {
      exists = f(self(i))
      i += 1
    }
    exists
  }

  /**
   * Returns the hash code of this chunk.
   */
  override final def hashCode: Int = toArrayOption match {
    case None        => Seq.empty[A].hashCode
    case Some(array) => array.toSeq.hashCode
  }

  /**
   * Returns the first element of this chunk if it exists.
   */
  final def headOption: Option[A] =
    if (isEmpty) None else Some(self(0))

  /**
   * Returns the first index for which the given predicate is satisfied.
   */
  final def indexWhere(f: A => Boolean): Int =
    indexWhere(f, 0)

  /**
   * Returns the first index for which the given predicate is satisfied after
   * or at some given index.
   */
  final def indexWhere(f: A => Boolean, from: Int): Int = {
    val len    = self.length
    var i      = math.max(from, 0)
    var result = -1

    while (result < 0 && i < len) {
      if (f(self(i))) result = i
      else i += 1
    }

    result
  }

  /**
   * Get the element at the specified index.
   */
  def int(index: Int)(implicit ev: A <:< Int): Int =
    ev(apply(index))

  /**
   * Determines if the chunk is empty.
   */
  final def isEmpty: Boolean =
    length == 0

  /**
   * Returns the last element of this chunk if it exists.
   */
  final def lastOption: Option[A] =
    if (isEmpty) None else Some(self(self.length - 1))

  /**
   * Get the element at the specified index.
   */
  def long(index: Int)(implicit ev: A <:< Long): Long =
    ev(apply(index))

  /**
   * Returns a chunk with the elements mapped by the specified function.
   */
  def map[B](f: A => B): Chunk[B] = {
    val len     = self.length
    val builder = ChunkBuilder.make[B]()

    var i = 0
    while (i < len) {
      builder += f(self(i))
      i += 1
    }

    builder.result()
  }

  /**
   * Statefully maps over the chunk, producing new elements of type `B`.
   */
  final def mapAccum[S1, B](s1: S1)(f1: (S1, A) => (S1, B)): (S1, Chunk[B]) = {
    var s: S1 = s1
    var i     = 0
    val len   = self.length
    val b     = ChunkBuilder.make[B]()

    b.sizeHint(len)

    while (i < len) {
      val a = self(i)
      val t = f1(s, a)

      s = t._1
      b += t._2
      i += 1
    }
    (s, b.result())
  }

  /**
   * Statefully and effectfully maps over the elements of this chunk to produce
   * new elements.
   */
  final def mapAccumM[R, E, S1, B](s1: S1)(f1: (S1, A) => ZIO[R, E, (S1, B)]): ZIO[R, E, (S1, Chunk[B])] =
    ZIO.effectSuspendTotal {
      val len     = self.length
      val builder = ChunkBuilder.make[B]()
      builder.sizeHint(len)
      var dest: ZIO[R, E, S1] = UIO.succeedNow(s1)

      var i = 0
      while (i < len) {
        val j = i
        dest = dest.flatMap { state =>
          f1(state, self(j)).map {
            case (state2, b) =>
              builder += b
              state2
          }
        }

        i += 1
      }

      dest.map((_, builder.result()))
    }

  /**
   * Effectfully maps the elements of this chunk.
   */
  final def mapM[R, E, B](f: A => ZIO[R, E, B]): ZIO[R, E, Chunk[B]] = ZIO.effectSuspendTotal {
    val len     = self.length
    val builder = ChunkBuilder.make[B]()
    builder.sizeHint(len)
    var dest: ZIO[R, E, ChunkBuilder[B]] = IO.succeedNow(builder)

    var i = 0
    while (i < len) {
      val j = i
      dest = dest.zipWith(f(self(j)))(_ += _)
      i += 1
    }

    dest.map(_.result())
  }

  /**
   * Effectfully maps the elements of this chunk in parallel.
   */
  final def mapMPar[R, E, B](f: A => ZIO[R, E, B]): ZIO[R, E, Chunk[B]] = {
    val len                        = self.length
    var array: ZIO[R, E, Array[B]] = IO.succeedNow(null.asInstanceOf[Array[B]])
    var i                          = 0

    while (i < len) {
      val j = i
      array = array.zipWithPar(f(self(j))) { (array, b) =>
        val array2 = if (array == null) {
          implicit val B: ClassTag[B] = Chunk.Tags.fromValue(b)
          Array.ofDim[B](len)
        } else array

        array2(j) = b
        array2
      }

      i += 1
    }

    array.map(array =>
      if (array == null) Chunk.empty
      else Chunk.fromArray(array)
    )
  }

  /**
   * Effectfully maps the elements of this chunk in parallel purely for the
   * effects.
   */
  final def mapMPar_[R, E](f: A => ZIO[R, E, Any]): ZIO[R, E, Unit] =
    foldLeft[ZIO[R, E, Unit]](IO.unit)((io, a) => f(a).zipParRight(io))

  /**
   * Effectfully maps the elements of this chunk purely for the effects.
   */
  final def mapM_[R, E](f: A => ZIO[R, E, Any]): ZIO[R, E, Unit] = {
    val len                 = self.length
    var zio: ZIO[R, E, Any] = ZIO.unit
    var i                   = 0

    while (i < len) {
      val a = self(i)
      zio = zio *> f(a)
      i += 1
    }

    zio.unit
  }

  /**
   * Materializes a chunk into a chunk backed by an array. This method can
   * improve the performance of bulk operations.
   */
  def materialize[A1 >: A]: Chunk[A1] =
    self.toArrayOption[A1] match {
      case None        => Chunk.Empty
      case Some(array) => Chunk.fromArray(array)
    }

  /**
   * Generates a readable string representation of this chunk.
   */
  final def mkString: String =
    mkString("")

  /**
   * Generates a readable string representation of this chunk using the
   * specified separator string.
   */
  final def mkString(sep: String): String =
    mkString("", sep, "")

  /**
   * Generates a readable string representation of this chunk using the
   * specified start, separator, and end strings.
   */
  final def mkString(start: String, sep: String, end: String): String = {
    val builder = new scala.collection.mutable.StringBuilder()

    builder.append(start)

    var i   = 0
    val len = self.length

    while (i < len) {
      if (i != 0) builder.append(sep)
      builder.append(self(i).toString)
      i += 1
    }

    builder.append(end)

    builder.toString
  }

  /**
   * Determines if the chunk is not empty.
   */
  final def nonEmpty: Boolean =
    length > 0

  /**
   * Get the element at the specified index.
   */
  def short(index: Int)(implicit ev: A <:< Short): Short =
    ev(apply(index))

  /**
   * The number of elements in the chunk.
   */
  final def size: Int =
    length

  /**
   * Returns two splits of this chunk at the specified index.
   */
  final def splitAt(n: Int): (Chunk[A], Chunk[A]) =
    (take(n), drop(n))

  /**
   * Splits this chunk on the first element that matches this predicate.
   */
  final def splitWhere(f: A => Boolean): (Chunk[A], Chunk[A]) = {
    var i = 0
    while (i < length && f(self(i))) i += 1

    splitAt(i)
  }

  /**
   * Takes the first `n` elements of the chunk.
   */
  def take(n: Int): Chunk[A] =
    if (n <= 0) Chunk.Empty
    else if (n >= length) this
    else
      self match {
        case Chunk.Empty => Chunk.Empty
        case Chunk.Slice(c, o, l) =>
          if (n >= l) this
          else Chunk.Slice(c, o, n)
        case c @ Chunk.Singleton(_) => c
        case _                      => Chunk.Slice(self, 0, n)
      }

  /**
   * Takes all elements so long as the predicate returns true.
   */
  def takeWhile(f: A => Boolean): Chunk[A] = {
    val len = self.length

    var i = 0
    while (i < len && f(self(i))) {
      i += 1
    }

    take(i)
  }

  /**
   * Converts the chunk into an array.
   */
<<<<<<< HEAD
  def toArray[A1 >: A](implicit tag: ClassTag[A1]): Array[A1] = {
=======
  override def toArray[A1 >: A: ClassTag]: Array[A1] = {
>>>>>>> be1f304f
    val dest = Array.ofDim[A1](self.length)

    self.toArray(0, dest)

    dest
  }

  /**
   * Renders this chunk of bits as a binary string.
   */
  final def toBinaryString(implicit ev: A <:< Boolean): String = {
    val bits    = self.asInstanceOf[Chunk[Boolean]]
    val builder = new scala.collection.mutable.StringBuilder
    bits.foreach(bit => if (bit) builder.append("1") else builder.append("0"))
    builder.toString
  }

  /**
   * Converts this chunk into a list.
   */
  final def toList: List[A] = {
    val listBuilder = List.newBuilder[A]
    fromBuilder(listBuilder)
  }

  /**
   * Renders this chunk as a string.
   */
  override final def toString: String =
    toArrayOption.fold("Chunk()")(_.mkString("Chunk(", ",", ")"))

  /**
   * Converts this chunk into a vector.
   */
  final def toVector: Vector[A] = {
    val vectorBuilder = Vector.newBuilder[A]
    fromBuilder(vectorBuilder)
  }

  /**
   * Zips with chunk with the specified chunk, using `both` to combine
   * elements from each chunk and `left` and `right` to fill in missing
   * elements when one chunk is longer than the other.
   */
  def zipAllWith[B, C](
    that: Chunk[B]
  )(left: A => C, right: B => C)(both: (A, B) => C): Chunk[C] = {

    val size = self.length.max(that.length)

    if (size == 0) Chunk.empty
    else {
      val builder = ChunkBuilder.make[C]()
      builder.sizeHint(size)

      var i = 0
      while (i < size) {
        val c =
          if (i < self.length) {
            if (i < that.length) both(self(i), that(i))
            else (left(self(i)))
          } else right(that(i))

        builder += c
        i += 1
      }

      builder.result()
    }
  }

  /**
   * Zips this chunk with the specified chunk using the specified combiner.
   */
  final def zipWith[B, C](that: Chunk[B])(f: (A, B) => C): Chunk[C] = {
    val size = self.length.min(that.length)

    if (size == 0) Chunk.empty
    else {
      val builder = ChunkBuilder.make[C]()
      builder.sizeHint(size)

      var i = 0
      while (i < size) {
        builder += f(self(i), that(i))
        i += 1
      }

      builder.result()
    }
  }

  /**
   * Zips this chunk with the index of every element.
   */
  final def zipWithIndex: Chunk[(A, Int)] =
    zipWithIndexFrom(0)

  /**
   * Zips this chunk with the index of every element, starting from the initial
   * index value.
   */
  final def zipWithIndexFrom(indexOffset: Int): Chunk[(A, Int)] = {
    val len     = self.length
    val builder = ChunkBuilder.make[(A, Int)]()

    var i = 0
    while (i < len) {
      builder += ((self(i), i + indexOffset))
      i += 1
    }

    builder.result()
  }

  /**
   * Returns the element at the specified index of this chunk.
   */
  protected[zio] def apply(n: Int): A

  /**
   * Performs the specified side effect fore every element in this chunk. Note
   * that this method is unsafe and should only be used in low level code.
   */
  protected[zio] def foreach(f: A => Any): Unit

  //noinspection AccessorLikeMethodIsUnit
  protected[zio] def toArray[A1 >: A](n: Int, dest: Array[A1]): Unit

  /**
   * Helper method to build a collection using a builder.
   */
  private final def fromBuilder[A1 >: A, B[_]](builder: Builder[A1, B[A1]]): B[A1] = {
    val c   = materialize
    var i   = 0
    val len = c.length
    builder.sizeHint(len)
    while (i < len) {
      builder += c(i)
      i += 1
    }
    builder.result()
  }

  /**
   * A helper function that converts the chunk into an array if it is not empty.
   */
  private final def toArrayOption[A1 >: A]: Option[Array[A1]] =
    self match {
      case Chunk.Empty => None
      case chunk       => Some(chunk.toArray(Chunk.classTagOf(self)))
    }
}

object Chunk {

  /**
   * Returns a chunk from a number of values.
   */
  def apply[A](as: A*): Chunk[A] =
    fromIterable(as)

  /**
   * Returns the empty chunk.
   */
  val empty: Chunk[Nothing] =
    Empty

  /**
   * Returns a chunk backed by an array.
   */
  def fromArray[A](array: Array[A]): Chunk[A] =
    (if (array.isEmpty) Empty
     else
       array.asInstanceOf[AnyRef] match {
         case x: Array[AnyRef]  => AnyRefArray(x)
         case x: Array[Int]     => IntArray(x)
         case x: Array[Double]  => DoubleArray(x)
         case x: Array[Long]    => LongArray(x)
         case x: Array[Float]   => FloatArray(x)
         case x: Array[Char]    => CharArray(x)
         case x: Array[Byte]    => ByteArray(x)
         case x: Array[Short]   => ShortArray(x)
         case x: Array[Boolean] => BooleanArray(x)
       }).asInstanceOf[Chunk[A]]

  /**
   * Returns a chunk backed by a [[java.nio.ByteBuffer]].
   */
  def fromByteBuffer(buffer: ByteBuffer): Chunk[Byte] = {
    val dest = Array.ofDim[Byte](buffer.remaining())
    val pos  = buffer.position()
    buffer.get(dest)
    buffer.position(pos)
    Chunk.fromArray(dest)
  }

  /**
   * Returns a chunk backed by a [[java.nio.CharBuffer]].
   */
  def fromCharBuffer(buffer: CharBuffer): Chunk[Char] = {
    val dest = Array.ofDim[Char](buffer.remaining())
    val pos  = buffer.position()
    buffer.get(dest)
    buffer.position(pos)
    Chunk.fromArray(dest)
  }

  /**
   * Returns a chunk backed by a [[java.nio.DoubleBuffer]].
   */
  def fromDoubleBuffer(buffer: DoubleBuffer): Chunk[Double] = {
    val dest = Array.ofDim[Double](buffer.remaining())
    val pos  = buffer.position()
    buffer.get(dest)
    buffer.position(pos)
    Chunk.fromArray(dest)
  }

  /**
   * Returns a chunk backed by a [[java.nio.FloatBuffer]].
   */
  def fromFloatBuffer(buffer: FloatBuffer): Chunk[Float] = {
    val dest = Array.ofDim[Float](buffer.remaining())
    val pos  = buffer.position()
    buffer.get(dest)
    buffer.position(pos)
    Chunk.fromArray(dest)
  }

  /**
   * Returns a chunk backed by a [[java.nio.IntBuffer]].
   */
  def fromIntBuffer(buffer: IntBuffer): Chunk[Int] = {
    val dest = Array.ofDim[Int](buffer.remaining())
    val pos  = buffer.position()
    buffer.get(dest)
    buffer.position(pos)
    Chunk.fromArray(dest)
  }

  /**
   * Returns a chunk backed by a [[java.nio.LongBuffer]].
   */
  def fromLongBuffer(buffer: LongBuffer): Chunk[Long] = {
    val dest = Array.ofDim[Long](buffer.remaining())
    val pos  = buffer.position()
    buffer.get(dest)
    buffer.position(pos)
    Chunk.fromArray(dest)
  }

  /**
   * Returns a chunk backed by a [[java.nio.ShortBuffer]].
   */
  def fromShortBuffer(buffer: ShortBuffer): Chunk[Short] = {
    val dest = Array.ofDim[Short](buffer.remaining())
    val pos  = buffer.position()
    buffer.get(dest)
    buffer.position(pos)
    Chunk.fromArray(dest)
  }

  /**
   * Returns a chunk backed by an iterable.
   */
  def fromIterable[A](it: Iterable[A]): Chunk[A] =
    it match {
      case iterable if iterable.isEmpty => Empty
      case vector: Vector[A]            => VectorChunk(vector)
      case iterable =>
        val first                   = iterable.head
        implicit val A: ClassTag[A] = Tags.fromValue(first)
        fromArray(it.toArray)
    }

  /**
   * Constructs a chunk by repeating an element the specified number of times.
   */
  def fill[A](n: Int)(elem: => A): Chunk[A] =
    if (n <= 0) Chunk.empty
    else {
      val builder = ChunkBuilder.make[A]()
      builder.sizeHint(n)

      var i = 0
      while (i < n) {
        builder += elem
        i += 1
      }
      builder.result()
    }

  /**
   * Returns a singleton chunk, eagerly evaluated.
   */
  def single[A](a: A): Chunk[A] =
    Singleton(a)

  /**
   * Alias for [[Chunk.single]].
   */
  def succeed[A](a: A): Chunk[A] =
    single(a)

  /**
   * Provides an implicit conversion from `Chunk` to `IndexedSeq` for
   * compatibility with Scala's collection library.
   */
  implicit def toIndexedSeq[A](chunk: Chunk[A]): IndexedSeq[A] =
    new IndexedSeq[A] {
      def length: Int      = chunk.length
      def apply(n: Int): A = chunk.apply(n)
    }

  /**
   * The unit chunk
   */
  val unit: Chunk[Unit] = single(())

  /**
   * Returns the `ClassTag` for the element type of the chunk.
   */
  private[zio] def classTagOf[A](chunk: Chunk[A]): ClassTag[A] =
    chunk match {
      case x: Arr[A]         => x.classTag
      case x: Concat[A]      => x.classTag
      case Empty             => classTag[java.lang.Object].asInstanceOf[ClassTag[A]]
      case x: Singleton[A]   => x.classTag
      case x: Slice[A]       => x.classTag
      case x: VectorChunk[A] => x.classTag
      case _: BitChunk       => ClassTag.Boolean.asInstanceOf[ClassTag[A]]
    }

  private[zio] sealed abstract class Arr[A] extends Chunk[A] with Serializable { self =>

    val array: Array[A]

    implicit val classTag: ClassTag[A] =
      ClassTag(array.getClass.getComponentType)

    override val length: Int =
      array.length

    override def collect[B](pf: PartialFunction[A, B]): Chunk[B] = {
      val len     = self.length
      val builder = ChunkBuilder.make[B]()
      builder.sizeHint(len)

      var i = 0
      while (i < len) {
        val b = pf.applyOrElse(self(i), (_: A) => null.asInstanceOf[B])
        if (b != null) {
          builder += b
        }

        i += 1
      }
      builder.result()
    }

    override def collectM[R, E, B](pf: PartialFunction[A, ZIO[R, E, B]]): ZIO[R, E, Chunk[B]] = ZIO.effectSuspendTotal {
      val len     = array.length
      val builder = ChunkBuilder.make[B]()
      builder.sizeHint(len)
      val orElse                           = (_: A) => UIO.succeedNow(null.asInstanceOf[B])
      var dest: ZIO[R, E, ChunkBuilder[B]] = UIO.succeedNow(builder)

      var i = 0
      while (i < len) {
        // `zipWith` is lazy in the RHS, so we need to capture to evaluate the
        // `pf.applyOrElse` strictly to make sure we use the right value of `i`.
        val rhs = pf.applyOrElse(array(i), orElse)

        dest = dest.zipWith(rhs)((builder, b) => if (b != null) (builder += b) else builder)

        i += 1
      }

      dest.map(_.result())
    }

    override def collectWhile[B](pf: PartialFunction[A, B]): Chunk[B] = {
      val self    = array
      val len     = self.length
      val builder = ChunkBuilder.make[B]()
      builder.sizeHint(len)

      var i    = 0
      var done = false
      while (!done && i < len) {
        val b = pf.applyOrElse(self(i), (_: A) => null.asInstanceOf[B])

        if (b != null) {
          builder += b
        } else {
          done = true
        }

        i += 1
      }

      builder.result()
    }

    override def collectWhileM[R, E, B](pf: PartialFunction[A, ZIO[R, E, B]]): ZIO[R, E, Chunk[B]] =
      ZIO.effectSuspendTotal {
        val len     = self.length
        val builder = ChunkBuilder.make[B]()
        builder.sizeHint(len)
        var dest: ZIO[R, E, ChunkBuilder[B]] = IO.succeedNow(builder)

        var i    = 0
        var done = false
        val orElse = (_: A) => {
          done = true
          UIO.succeedNow(null.asInstanceOf[B])
        }

        while (!done && i < len) {
          val j = i
          // `zipWith` is lazy in the RHS, and we rely on the side-effects of `orElse` here.
          val rhs = pf.applyOrElse(self(j), orElse)
          dest = dest.zipWith(rhs) {
            case (builder, b) =>
              if (b != null) (builder += b) else builder
          }
          i += 1
        }

        dest.map(_.result())
      }

    override def dropWhile(f: A => Boolean): Chunk[A] = {
      val self = array
      val len  = self.length

      var i = 0
      while (i < len && f(self(i))) {
        i += 1
      }

      drop(i)
    }

    override def filter(f: A => Boolean): Chunk[A] = {
      val len     = self.length
      val builder = ChunkBuilder.make[A]()
      builder.sizeHint(len)

      var i = 0
      while (i < len) {
        val elem = self(i)

        if (f(elem)) {
          builder += elem
        }

        i += 1
      }

      builder.result()
    }

    override def foldLeft[S](s0: S)(f: (S, A) => S): S = {
      val len = self.length
      var s   = s0

      var i = 0
      while (i < len) {
        s = f(s, self(i))
        i += 1
      }

      s
    }

    override def foldRight[S](s0: S)(f: (A, S) => S): S = {
      val self = array
      val len  = self.length
      var s    = s0

      var i = len - 1
      while (i >= 0) {
        s = f(self(i), s)
        i -= 1
      }

      s
    }

    override def map[B](f: A => B): Chunk[B] = {
      val len     = self.length
      val builder = ChunkBuilder.make[B]()
      builder.sizeHint(len)

      var i = 0
      while (i < len) {
        builder += f(self(i))
        i += 1
      }

      builder.result()
    }

    override def materialize[A1 >: A]: Chunk[A1] =
      self

    /**
     * Takes all elements so long as the predicate returns true.
     */
    override def takeWhile(f: A => Boolean): Chunk[A] = {
      val self = array
      val len  = length

      var i = 0
      while (i < len && f(self(i))) {
        i += 1
      }

      take(i)
    }

    override def toArray[A1 >: A: ClassTag]: Array[A1] =
      array.asInstanceOf[Array[A1]]

    override protected[zio] def apply(n: Int): A =
      array(n)

    override protected[zio] def foreach(f: A => Any): Unit =
      array.foreach(f)

    override protected[zio] def toArray[A1 >: A](n: Int, dest: Array[A1]): Unit =
      Array.copy(array, 0, dest, n, length)
  }

  private final case class Concat[A](l: Chunk[A], r: Chunk[A]) extends Chunk[A] { self =>

    implicit val classTag: ClassTag[A] =
      l match {
        case Empty => classTagOf(r)
        case _     => classTagOf(l)
      }

    override val length: Int =
      l.length + r.length

    override protected[zio] def apply(n: Int): A =
      if (n < l.length) l(n) else r(n - l.length)

    override protected[zio] def foreach(f: A => Any): Unit = {
      l.foreach(f)
      r.foreach(f)
    }

    override protected[zio] def toArray[A1 >: A](n: Int, dest: Array[A1]): Unit = {
      l.toArray(n, dest)
      r.toArray(n + l.length, dest)
    }
  }

  private final case class Singleton[A](a: A) extends Chunk[A] {

    implicit val classTag: ClassTag[A] =
      Tags.fromValue(a)

    override val length =
      1

    override protected[zio] def apply(n: Int): A =
      if (n == 0) a
      else throw new ArrayIndexOutOfBoundsException(s"Singleton chunk access to $n")

    override protected[zio] def foreach(f: A => Any): Unit = {
      val _ = f(a)
    }

    override protected[zio] def toArray[A1 >: A](n: Int, dest: Array[A1]): Unit =
      dest(n) = a
  }

  private final case class Slice[A](private val chunk: Chunk[A], offset: Int, l: Int) extends Chunk[A] {

    implicit val classTag: ClassTag[A] =
      classTagOf(chunk)

    override val length: Int =
      l

    override protected[zio] def apply(n: Int): A =
      chunk.apply(offset + n)

    override protected[zio] def foreach(f: A => Any): Unit = {
      var i = 0
      while (i < length) {
        f(apply(i))
        i += 1
      }
    }

    override protected[zio] def toArray[A1 >: A](n: Int, dest: Array[A1]): Unit = {
      var i = 0
      var j = n

      while (i < length) {
        dest(j) = apply(i)

        i += 1
        j += 1
      }
    }
  }

  private final case class VectorChunk[A](private val vector: Vector[A]) extends Chunk[A] {

    implicit val classTag: ClassTag[A] =
      Tags.fromValue(vector(0))

    override val length: Int =
      vector.length

    override protected[zio] def apply(n: Int): A =
      vector(n)

    override protected[zio] def foreach(f: A => Any): Unit =
      vector.foreach(f)

    override protected[zio] def toArray[A1 >: A](n: Int, dest: Array[A1]): Unit = {
      val _ = vector.copyToArray(dest, n, length)
    }
  }

  private[zio] final case class BitChunk(bytes: Chunk[Byte], minBitIndex: Int, maxBitIndex: Int)
      extends Chunk[Boolean] {
    self =>

    override val length: Int =
      maxBitIndex - minBitIndex

    override def drop(n: Int): BitChunk = {
      val index  = (minBitIndex + n) min maxBitIndex
      val toDrop = index >> 3
      val min    = index & 7
      val max    = maxBitIndex - index + min
      BitChunk(bytes.drop(toDrop), min, max)
    }

    override def take(n: Int): BitChunk = {
      val index  = (minBitIndex + n) min maxBitIndex
      val toTake = (index + 7) >> 3
      BitChunk(bytes.take(toTake), minBitIndex, index)
    }

    override protected[zio] def apply(n: Int): Boolean =
      (bytes(n >> 3) & (1 << (7 - (n & 7)))) != 0

    override protected[zio] def foreach(f: Boolean => Any): Unit = {
      val minByteIndex    = (minBitIndex + 7) >> 3
      val maxByteIndex    = maxBitIndex >> 3
      val minFullBitIndex = (minByteIndex << 3) min maxBitIndex
      val maxFullBitIndex = (maxByteIndex << 3) max minFullBitIndex
      var i               = minBitIndex
      while (i < minFullBitIndex) {
        f(apply(i))
        i += 1
      }
      i = minByteIndex
      while (i < maxByteIndex) {
        val byte = bytes(i)
        f((byte & 128) != 0)
        f((byte & 64) != 0)
        f((byte & 32) != 0)
        f((byte & 16) != 0)
        f((byte & 8) != 0)
        f((byte & 4) != 0)
        f((byte & 2) != 0)
        f((byte & 1) != 0)
        i += 1
      }
      i = maxFullBitIndex
      while (i < maxBitIndex) {
        f(apply(i))
        i += 1
      }
    }

    override protected[zio] def toArray[A1 >: Boolean](n: Int, dest: Array[A1]): Unit = {
      var i = n
      while (i < length) {
        dest(i + n) = apply(i)
        i += 1
      }
    }
  }

  private case object Empty extends Chunk[Nothing] { self =>

    override val length: Int =
      0

    override def collect[B](pf: PartialFunction[Nothing, B]): Chunk[B] =
      Empty

    override def collectM[R, E, B](pf: PartialFunction[Nothing, ZIO[R, E, B]]): ZIO[R, E, Chunk[B]] =
      UIO.succeedNow(Empty)

    override def collectWhile[B](pf: PartialFunction[Nothing, B]): Chunk[B] =
      Empty

    override def collectWhileM[R, E, B](pf: PartialFunction[Nothing, ZIO[R, E, B]]): ZIO[R, E, Chunk[B]] =
      UIO.succeedNow(Empty)

    override def map[B](f: Nothing => B): Chunk[B] = {
      val _ = f
      self
    }

    override def materialize[A1]: Chunk[A1] =
      Empty

    override def toArray[A1: ClassTag]: Array[A1] =
      Array.empty

    override def zipAllWith[B, C](that: Chunk[B])(left: Nothing => C, right: B => C)(
      both: (Nothing, B) => C
    ): Chunk[C] =
      that.map(right)

    override protected[zio] def apply(n: Int): Nothing =
      throw new ArrayIndexOutOfBoundsException(s"Empty chunk access to $n")

    override protected[zio] def foreach(f: Nothing => Any): Unit =
      ()

    override protected[zio] def toArray[A1 >: Nothing](n: Int, dest: Array[A1]): Unit =
      ()
  }

  private[zio] object Tags {
    def fromValue[A](a: A): ClassTag[A] =
      unbox(ClassTag(a.getClass))

    private def unbox[A](c: ClassTag[A]): ClassTag[A] =
      if (isBoolean(c)) BooleanClass.asInstanceOf[ClassTag[A]]
      else if (isByte(c)) ByteClass.asInstanceOf[ClassTag[A]]
      else if (isShort(c)) ShortClass.asInstanceOf[ClassTag[A]]
      else if (isInt(c)) IntClass.asInstanceOf[ClassTag[A]]
      else if (isLong(c)) LongClass.asInstanceOf[ClassTag[A]]
      else if (isFloat(c)) FloatClass.asInstanceOf[ClassTag[A]]
      else if (isDouble(c)) DoubleClass.asInstanceOf[ClassTag[A]]
      else if (isChar(c)) CharClass.asInstanceOf[ClassTag[A]]
      else classTag[AnyRef].asInstanceOf[ClassTag[A]] // TODO: Find a better way

    private def isBoolean(c: ClassTag[_]): Boolean =
      c == BooleanClass || c == BooleanClassBox
    private def isByte(c: ClassTag[_]): Boolean =
      c == ByteClass || c == ByteClassBox
    private def isShort(c: ClassTag[_]): Boolean =
      c == ShortClass || c == ShortClassBox
    private def isInt(c: ClassTag[_]): Boolean =
      c == IntClass || c == IntClassBox
    private def isLong(c: ClassTag[_]): Boolean =
      c == LongClass || c == LongClassBox
    private def isFloat(c: ClassTag[_]): Boolean =
      c == FloatClass || c == FloatClassBox
    private def isDouble(c: ClassTag[_]): Boolean =
      c == DoubleClass || c == DoubleClassBox
    private def isChar(c: ClassTag[_]): Boolean =
      c == CharClass || c == CharClassBox

    private val BooleanClass    = classTag[Boolean]
    private val BooleanClassBox = classTag[java.lang.Boolean]
    private val ByteClass       = classTag[Byte]
    private val ByteClassBox    = classTag[java.lang.Byte]
    private val ShortClass      = classTag[Short]
    private val ShortClassBox   = classTag[java.lang.Short]
    private val IntClass        = classTag[Int]
    private val IntClassBox     = classTag[java.lang.Integer]
    private val LongClass       = classTag[Long]
    private val LongClassBox    = classTag[java.lang.Long]
    private val FloatClass      = classTag[Float]
    private val FloatClassBox   = classTag[java.lang.Float]
    private val DoubleClass     = classTag[Double]
    private val DoubleClassBox  = classTag[java.lang.Double]
    private val CharClass       = classTag[Char]
    private val CharClassBox    = classTag[java.lang.Character]
  }

  final case class AnyRefArray[A <: AnyRef](array: Array[A]) extends Arr[A]

  final case class ByteArray(array: Array[Byte]) extends Arr[Byte] {
    override def byte(index: Int)(implicit ev: Byte <:< Byte): Byte = array(index)
  }

  final case class CharArray(array: Array[Char]) extends Arr[Char] {
    override def char(index: Int)(implicit ev: Char <:< Char): Char = array(index)
  }

  final case class IntArray(array: Array[Int]) extends Arr[Int] {
    override def int(index: Int)(implicit ev: Int <:< Int): Int = array(index)
  }

  final case class LongArray(array: Array[Long]) extends Arr[Long] {
    override def long(index: Int)(implicit ev: Long <:< Long): Long = array(index)
  }

  final case class DoubleArray(array: Array[Double]) extends Arr[Double] {
    override def double(index: Int)(implicit ev: Double <:< Double): Double = array(index)
  }

  final case class FloatArray(array: Array[Float]) extends Arr[Float] {
    override def float(index: Int)(implicit ev: Float <:< Float): Float = array(index)
  }

  final case class ShortArray(array: Array[Short]) extends Arr[Short] {
    override def short(index: Int)(implicit ev: Short <:< Short): Short = array(index)
  }

  final case class BooleanArray(array: Array[Boolean]) extends Arr[Boolean] {
    override def boolean(index: Int)(implicit ev: Boolean <:< Boolean): Boolean = array(index)
  }
}<|MERGE_RESOLUTION|>--- conflicted
+++ resolved
@@ -739,11 +739,7 @@
   /**
    * Converts the chunk into an array.
    */
-<<<<<<< HEAD
-  def toArray[A1 >: A](implicit tag: ClassTag[A1]): Array[A1] = {
-=======
-  override def toArray[A1 >: A: ClassTag]: Array[A1] = {
->>>>>>> be1f304f
+  def toArray[A1 >: A: ClassTag]: Array[A1] = {
     val dest = Array.ofDim[A1](self.length)
 
     self.toArray(0, dest)
