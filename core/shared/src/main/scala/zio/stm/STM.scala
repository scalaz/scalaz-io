/*
 * Copyright 2017-2020 John A. De Goes and the ZIO Contributors
 *
 * Licensed under the Apache License, Version 2.0 (the "License");
 * you may not use this file except in compliance with the License.
 * You may obtain a copy of the License at
 *
 *     http://www.apache.org/licenses/LICENSE-2.0
 *
 * Unless required by applicable law or agreed to in writing, software
 * distributed under the License is distributed on an "AS IS" BASIS,
 * WITHOUT WARRANTIES OR CONDITIONS OF ANY KIND, either express or implied.
 * See the License for the specific language governing permissions and
 * limitations under the License.
 */

package zio.stm

import scala.util.Try

import zio.{ Fiber, IO }

object STM {

  /**
   * @see See [[zio.stm.ZSTM.absolve]]
   */
  def absolve[R, E, A](e: STM[E, Either[E, A]]): STM[E, A] =
    ZSTM.absolve(e)

  /**
   * @see See [[zio.stm.ZSTM.atomically]]
   */
  def atomically[E, A](stm: STM[E, A]): IO[E, A] =
    ZSTM.atomically(stm)

  /**
   * @see See [[zio.stm.ZSTM.check]]
   */
  def check(p: => Boolean): STM[Nothing, Unit] = ZSTM.check(p)

  /**
   * @see See [[zio.stm.ZSTM.collectAll]]
   */
  def collectAll[E, A](i: Iterable[STM[E, A]]): STM[E, List[A]] =
    ZSTM.collectAll(i)

  /**
   * @see See [[zio.stm.ZSTM.die]]
   */
  def die(t: => Throwable): STM[Nothing, Nothing] =
    ZSTM.die(t)

  /**
   * @see See [[zio.stm.ZSTM.dieMessage]]
   */
  def dieMessage(m: => String): STM[Nothing, Nothing] =
    ZSTM.dieMessage(m)

  /**
   * @see See [[zio.stm.ZSTM.done]]
   */
  def done[E, A](exit: => ZSTM.internal.TExit[E, A]): STM[E, A] =
    ZSTM.done(exit)

  /**
   * @see See [[zio.stm.ZSTM.fail]]
   */
  def fail[E](e: => E): STM[E, Nothing] =
    ZSTM.fail(e)

  /**
   * @see See [[zio.stm.ZSTM.fiberId]]
   */
  val fiberId: STM[Nothing, Fiber.Id] =
    ZSTM.fiberId

  /**
   * @see [[zio.stm.ZSTM.filter]]
   */
  def filter[E, A](as: Iterable[A])(f: A => STM[E, Boolean]): STM[E, List[A]] =
    ZSTM.filter(as)(f)

  /**
   * @see See [[zio.stm.ZSTM.flatten]]
   */
  def flatten[E, A](task: STM[E, STM[E, A]]): STM[E, A] =
    ZSTM.flatten(task)

  /**
   * @see See [[zio.stm.ZSTM.foldLeft]]
   */
  def foldLeft[E, S, A](in: Iterable[A])(zero: S)(f: (S, A) => STM[E, S]): STM[E, S] =
    ZSTM.foldLeft(in)(zero)(f)

  /**
   * @see See [[zio.stm.ZSTM.foldRight]]
   */
  def foldRight[E, S, A](in: Iterable[A])(zero: S)(f: (A, S) => STM[E, S]): STM[E, S] =
    ZSTM.foldRight(in)(zero)(f)

  /**
   * @see See [[zio.stm.ZSTM.foreach]]
   */
  def foreach[E, A, B](as: Iterable[A])(f: A => STM[E, B]): STM[E, List[B]] =
    ZSTM.foreach(as)(f)

  /**
   * @see See [[zio.stm.ZSTM.foreach_]]
   */
  def foreach_[E, A, B](as: Iterable[A])(f: A => STM[E, B]): STM[E, Unit] =
    ZSTM.foreach_(as)(f)

  /**
   * @see See [[zio.stm.ZSTM.fromEither]]
   */
  def fromEither[E, A](e: => Either[E, A]): STM[E, A] =
    ZSTM.fromEither(e)

  /**
   * @see See [[zio.stm.ZSTM.fromFunction]]
   */
  def fromFunction[A](f: Any => A): STM[Nothing, A] =
    ZSTM.fromFunction(f)

  /**
   * @see See [[zio.stm.ZSTM.fromFunctionM]]
   */
  def fromFunctionM[R, E, A](f: Any => STM[E, A]): STM[E, A] =
    ZSTM.fromFunctionM(f)

  /**
   * @see See [[zio.stm.ZSTM.fromOption]]
   */
  def fromOption[A](v: => Option[A]): STM[Unit, A] =
    ZSTM.fromOption(v)

  /**
   * @see See [[zio.stm.ZSTM.fromTry]]
   */
  def fromTry[A](a: => Try[A]): STM[Throwable, A] =
    ZSTM.fromTry(a)

  /**
   * @see See [[zio.stm.ZSTM.identity]]
   */
  def identity: STM[Nothing, Any] = ZSTM.identity

  /**
   * @see See [[zio.stm.ZSTM.ifM]]
   */
  def ifM[E](b: STM[E, Boolean]): ZSTM.IfM[Any, E] =
    new ZSTM.IfM(b)

  /**
   * @see See [[zio.stm.ZSTM.iterate]]
   */
  def iterate[E, S](initial: S)(cont: S => Boolean)(body: S => STM[E, S]): STM[E, S] =
    ZSTM.iterate(initial)(cont)(body)

  /**
   * @see See [[zio.stm.ZSTM.left]]
   */
  def left[A](a: => A): STM[Nothing, Either[A, Nothing]] =
    ZSTM.left(a)

  /**
   * @see See [[zio.stm.ZSTM.loop]]
   */
  def loop[E, A, S](initial: S)(cont: S => Boolean, inc: S => S)(body: S => STM[E, A]): STM[E, List[A]] =
    ZSTM.loop(initial)(cont, inc)(body)

  /**
   * @see See [[zio.stm.ZSTM.loop_]]
   */
  def loop_[E, S](initial: S)(cont: S => Boolean, inc: S => S)(body: S => STM[E, Any]): STM[E, Unit] =
    ZSTM.loop_(initial)(cont, inc)(body)

  /**
   * @see See [[zio.stm.ZSTM.mapN[R,E,A,B,C]*]]
   */
  def mapN[E, A, B, C](tx1: STM[E, A], tx2: STM[E, B])(f: (A, B) => C): STM[E, C] =
    ZSTM.mapN(tx1, tx2)(f)

  /**
   * @see See [[zio.stm.ZSTM.mapN[R,E,A,B,C,D]*]]
   */
  def mapN[E, A, B, C, D](tx1: STM[E, A], tx2: STM[E, B], tx3: STM[E, C])(
    f: (A, B, C) => D
  ): STM[E, D] =
    ZSTM.mapN(tx1, tx2, tx3)(f)

  /**
   * @see See [[zio.stm.ZSTM.mapN[R,E,A,B,C,D,F]*]]
   */
  def mapN[E, A, B, C, D, F](tx1: STM[E, A], tx2: STM[E, B], tx3: STM[E, C], tx4: STM[E, D])(
    f: (A, B, C, D) => F
  ): STM[E, F] =
    ZSTM.mapN(tx1, tx2, tx3, tx4)(f)

  /**
   * @see See [[zio.stm.ZSTM.mergeAll]]
   */
  def mergeAll[E, A, B](
    in: Iterable[STM[E, A]]
  )(zero: B)(f: (B, A) => B): STM[E, B] = ZSTM.mergeAll(in)(zero)(f)

  /**
   * @see See [[zio.stm.ZSTM.none]]
   */
  val none: STM[Nothing, Option[Nothing]] = ZSTM.none

  /**
   * @see See [[zio.stm.ZSTM.partial]]
   */
  def partial[A](a: => A): STM[Throwable, A] =
    ZSTM.partial(a)

  /**
   * @see See [[zio.stm.ZSTM.partition]]
   */
  def partition[E, A, B](in: Iterable[A])(f: A => STM[E, B]): STM[Nothing, (List[E], List[B])] =
    ZSTM.partition(in)(f)

  /**
<<<<<<< HEAD
   * @see See [[zio.stm.ZSTM.reduceAll]]
   */
  def reduceAll[E, A](a: STM[E, A], as: Iterable[STM[E, A]])(
    f: (A, A) => A
  ): STM[E, A] = ZSTM.reduceAll(a, as)(f)
=======
   * @see See [[zio.stm.ZSTM.replicate]]
   */
  def replicate[E, A](n: Int)(tx: STM[E, A]): Iterable[STM[E, A]] =
    ZSTM.replicate(n)(tx)
>>>>>>> 13ace38d

  /**
   * @see See [[zio.stm.ZSTM.retry]]
   */
  val retry: STM[Nothing, Nothing] =
    ZSTM.retry

  /**
   * @see See [[zio.stm.ZSTM.right]]
   */
  def right[A](a: => A): STM[Nothing, Either[Nothing, A]] =
    ZSTM.right(a)

  /**
   * @see See [[zio.stm.ZSTM.some]]
   */
  def some[A](a: => A): STM[Nothing, Option[A]] =
    ZSTM.some(a)

  /**
   * @see See [[zio.stm.ZSTM.succeed]]
   */
  def succeed[A](a: => A): STM[Nothing, A] =
    ZSTM.succeed(a)

  /**
   * @see See [[zio.stm.ZSTM.suspend]]
   */
  def suspend[E, A](stm: => STM[E, A]): STM[E, A] =
    ZSTM.suspend(stm)

  /**
   * @see See [[zio.stm.ZSTM.unit]]
   */
  val unit: STM[Nothing, Unit] =
    ZSTM.unit

  /**
   * @see See [[zio.stm.ZSTM.when]]
   */
  def when[E](b: => Boolean)(stm: STM[E, Any]): STM[E, Unit] = ZSTM.when(b)(stm)

  /**
   * @see See [[zio.stm.ZSTM.whenM]]
   */
  def whenM[E](b: STM[E, Boolean])(stm: STM[E, Any]): STM[E, Unit] = ZSTM.whenM(b)(stm)

  private[zio] def dieNow(t: Throwable): STM[Nothing, Nothing] =
    ZSTM.dieNow(t)

  private[zio] def doneNow[E, A](exit: => ZSTM.internal.TExit[E, A]): STM[E, A] =
    ZSTM.doneNow(exit)

  private[zio] def failNow[E](e: E): STM[E, Nothing] =
    ZSTM.failNow(e)

  private[zio] def succeedNow[A](a: A): STM[Nothing, A] =
    ZSTM.succeedNow(a)
}<|MERGE_RESOLUTION|>--- conflicted
+++ resolved
@@ -223,18 +223,17 @@
     ZSTM.partition(in)(f)
 
   /**
-<<<<<<< HEAD
    * @see See [[zio.stm.ZSTM.reduceAll]]
    */
   def reduceAll[E, A](a: STM[E, A], as: Iterable[STM[E, A]])(
     f: (A, A) => A
   ): STM[E, A] = ZSTM.reduceAll(a, as)(f)
-=======
+
+  /**
    * @see See [[zio.stm.ZSTM.replicate]]
    */
   def replicate[E, A](n: Int)(tx: STM[E, A]): Iterable[STM[E, A]] =
     ZSTM.replicate(n)(tx)
->>>>>>> 13ace38d
 
   /**
    * @see See [[zio.stm.ZSTM.retry]]
