--- conflicted
+++ resolved
@@ -26,18 +26,6 @@
     if (0 <= index && index < array.length) array(index).get
     else STM.die(new ArrayIndexOutOfBoundsException(index))
 
-<<<<<<< HEAD
-  final def collect[B](pf: PartialFunction[A, B]): STM[Nothing, TArray[B]] =
-    this
-      .foldM(List.empty[TRef[B]]) {
-        case (acc, a) =>
-          if (pf.isDefinedAt(a)) TRef.make(pf(a)).map(tref => tref :: acc)
-          else STM.succeed(acc)
-      }
-      .map(l => new TArray(l.reverse.toArray))
-
-=======
->>>>>>> d1578b34
   /** Atomically folds [[TArray]] with pure function. */
   final def fold[Z](acc: Z)(op: (Z, A) => Z): STM[Nothing, Z] =
     if (array.isEmpty) STM.succeed(acc)
