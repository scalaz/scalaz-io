--- conflicted
+++ resolved
@@ -133,18 +133,17 @@
   def flatten[E, A](m: Managed[E, Managed[E, A]]): Managed[E, A] =
     ZManaged.flatten(m)
 
-  /**
-<<<<<<< HEAD
+/**
+   * See [[zio.ZManaged.flattenM]]
+   */
+  def flattenM[E, A](m: Managed[E, IO[E, A]]): Managed[E, A] =
+    ZManaged.flattenM(m)
+
+  /**
    * See [[zio.ZManaged.forall]]
    */
   def forall[E, A](as: Iterable[A])(f: A => Managed[E, Boolean]): Managed[E, Boolean] =
     ZManaged.forall(as)(f)
-=======
-   * See [[zio.ZManaged.flattenM]]
-   */
-  def flattenM[E, A](m: Managed[E, IO[E, A]]): Managed[E, A] =
-    ZManaged.flattenM(m)
->>>>>>> 70b7aeef
 
   /**
    * See [[[zio.ZManaged.foreach[R,E,A1,A2](as:Iterable*]]]
