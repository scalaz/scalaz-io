package zio

import zio.clock.Clock
import zio.duration.Duration
import zio.internal.{ Executor, Platform }

object URIO {

  /**
   * @see [[zio.ZIO.absolve]]
   */
  def absolve[R, A](v: URIO[R, Either[Nothing, A]]): URIO[R, A] =
    ZIO.absolve(v)

  /**
   * @see See [[zio.ZIO.adopt]]
   */
  def adopt(fiber: Fiber[Any, Any]): UIO[Boolean] =
    ZIO.adopt(fiber)

  /**
   * @see [[zio.ZIO.access]]
   */
  def access[R]: ZIO.AccessPartiallyApplied[R] = ZIO.access[R]

  /**
   * @see [[zio.ZIO.accessM]]
   */
  def accessM[R]: ZIO.AccessMPartiallyApplied[R] = ZIO.accessM[R]

  /**
   * @see [[zio.ZIO.allowInterrupt]]
   */
  def allowInterrupt: UIO[Unit] = ZIO.allowInterrupt

  /**
   * @see [[zio.ZIO.apply]]
   */
  def apply[A](a: => A): UIO[A] = ZIO.effectTotal(a)

  /**
   * @see [[zio.ZIO.awaitAllChildren]]
   */
  val awaitAllChildren: UIO[Unit] = ZIO.awaitAllChildren

  /**
   * @see bracket in [[zio.ZIO]]
   */
  def bracket[R, A](acquire: URIO[R, A]): ZIO.BracketAcquire[R, Nothing, A] =
    ZIO.bracket(acquire)

  /**
   * @see bracket in [[zio.ZIO]]
   **/
  def bracket[R, A, B](
    acquire: URIO[R, A],
    release: A => URIO[R, Any],
    use: A => URIO[R, B]
  ): URIO[R, B] = ZIO.bracket(acquire, release, use)

  /**
   * @see bracketExit in [[zio.ZIO]]
   */
  def bracketExit[R, A](acquire: URIO[R, A]): ZIO.BracketExitAcquire[R, Nothing, A] =
    ZIO.bracketExit(acquire)

  /**
   * @see bracketExit in [[zio.ZIO]]
   */
  def bracketExit[R, A, B](
    acquire: URIO[R, A],
    release: (A, Exit[Nothing, B]) => URIO[R, Any],
    use: A => URIO[R, B]
  ): URIO[R, B] = ZIO.bracketExit(acquire, release, use)

  /**
   * @see [[zio.ZIO.checkInterruptible]]
   */
  def checkInterruptible[R, A](f: InterruptStatus => URIO[R, A]): URIO[R, A] =
    ZIO.checkInterruptible(f)

  /**
   * @see [[zio.ZIO.checkTraced]]
   */
  def checkTraced[R, A](f: TracingStatus => URIO[R, A]): URIO[R, A] =
    ZIO.checkTraced(f)

  /**
   * @see [[zio.ZIO.children]]
   */
  def children: UIO[Iterable[Fiber[Any, Any]]] = ZIO.children

  /**
   * @see See [[[zio.ZIO.collectAll[R,E,A](in:Iterable*]]]
   */
  def collectAll[R, A](in: Iterable[URIO[R, A]]): URIO[R, List[A]] =
    ZIO.collectAll(in)

  /**
   * @see See [[[zio.ZIO.collectAll[R,E,A](in:zio\.Chunk*]]]
   */
  def collectAll[R, A](in: Chunk[URIO[R, A]]): URIO[R, Chunk[A]] =
    ZIO.collectAll(in)

  /**
   * @see See [[[zio.ZIO.collectAll[R,E,A](in:zio\.NonEmptyChunk*]]]
   */
  def collectAll[R, A](in: NonEmptyChunk[URIO[R, A]]): URIO[R, NonEmptyChunk[A]] =
    ZIO.collectAll(in)

  /**
   * @see See [[[zio.ZIO.collectAll_[R,E,A](in:Iterable*]]]
   */
  def collectAll_[R, A](in: Iterable[URIO[R, A]]): URIO[R, Unit] =
    ZIO.collectAll_(in)

  /**
   * @see See [[[zio.ZIO.collectAll_[R,E,A](in:zio\.Chunk*]]]
   */
  def collectAll_[R, A](in: Chunk[URIO[R, A]]): URIO[R, Unit] =
    ZIO.collectAll_(in)

  /**
   * @see See [[[zio.ZIO.collectAllPar[R,E,A](as:Iterable*]]]
   */
  def collectAllPar[R, A](as: Iterable[URIO[R, A]]): URIO[R, List[A]] =
    ZIO.collectAllPar(as)

  /**
   * @see See [[[zio.ZIO.collectAllPar[R,E,A](as:zio\.Chunk*]]]
   */
  def collectAllPar[R, A](as: Chunk[URIO[R, A]]): URIO[R, Chunk[A]] =
    ZIO.collectAllPar(as)

  /**
   * @see See [[[zio.ZIO.collectAllPar[R,E,A](as:zio\.NonEmptyChunk*]]]
   */
  def collectAllPar[R, A](as: NonEmptyChunk[URIO[R, A]]): URIO[R, NonEmptyChunk[A]] =
    ZIO.collectAllPar(as)

  /**
   * @see See [[[zio.ZIO.collectAllPar_[R,E,A](as:Iterable*]]]
   */
  def collectAllPar_[R, A](in: Iterable[URIO[R, A]]): URIO[R, Unit] =
    ZIO.collectAllPar_(in)

  /**
   * @see See [[[zio.ZIO.collectAllPar_[R,E,A](as:zio\.Chunk*]]]
   */
  def collectAllPar_[R, A](in: Chunk[URIO[R, A]]): URIO[R, Unit] =
    ZIO.collectAllPar_(in)

  /**
   * @see See [[zio.ZIO.collectAllParN]]
   */
  def collectAllParN[R, A](n: Int)(as: Iterable[URIO[R, A]]): URIO[R, List[A]] =
    ZIO.collectAllParN(n)(as)

  /**
   * @see See [[zio.ZIO.collectAllParN_]]
   */
  def collectAllParN_[R, A](n: Int)(as: Iterable[URIO[R, A]]): URIO[R, Unit] =
    ZIO.collectAllParN_(n)(as)

  /**
   * @see [[zio.ZIO.collectAllSuccesses]]
   */
  def collectAllSuccesses[R, A](in: Iterable[URIO[R, A]]): URIO[R, List[A]] =
    ZIO.collectAllSuccesses(in)

  /**
   * @see [[zio.ZIO.collectAllSuccessesPar]]
   */
  def collectAllSuccessesPar[R, A](as: Iterable[URIO[R, A]]): URIO[R, List[A]] =
    ZIO.collectAllSuccessesPar(as)

  /**
   * @see [[zio.ZIO.collectAllSuccessesParN]]
   */
  def collectAllSuccessesParN[E, A](n: Int)(as: Iterable[URIO[E, A]]): URIO[E, List[A]] =
    ZIO.collectAllSuccessesParN(n)(as)

  /**
   * @see [[zio.ZIO.collectAllWith]]
   */
  def collectAllWith[R, A, B](in: Iterable[URIO[R, A]])(f: PartialFunction[A, B]): URIO[R, List[B]] =
    ZIO.collectAllWith(in)(f)

  /**
   * @see [[zio.ZIO.collectAllWithPar]]
   */
  def collectAllWithPar[R, A, B](as: Iterable[URIO[R, A]])(f: PartialFunction[A, B]): URIO[R, List[B]] =
    ZIO.collectAllWithPar(as)(f)

  /**
   * @see [[zio.ZIO.collectAllWithParN]]
   */
  def collectAllWithParN[R, A, B](n: Int)(as: Iterable[URIO[R, A]])(f: PartialFunction[A, B]): URIO[R, List[B]] =
    ZIO.collectAllWithParN(n)(as)(f)

  /**
   * @see [[zio.ZIO.descriptor]]
   */
  def descriptor: UIO[Fiber.Descriptor] = ZIO.descriptor

  /**
   * @see [[zio.ZIO.descriptorWith]]
   */
  def descriptorWith[R, A](f: Fiber.Descriptor => URIO[R, A]): URIO[R, A] =
    ZIO.descriptorWith(f)

  /**
   * @see [[zio.ZIO.die]]
   */
  def die(t: => Throwable): UIO[Nothing] = ZIO.die(t)

  /**
   * @see [[zio.ZIO.dieMessage]]
   */
  def dieMessage(message: => String): UIO[Nothing] = ZIO.dieMessage(message)

  /**
   * @see See [[zio.ZIO.disown]]
   */
  def disown(fiber: Fiber[Any, Any]): UIO[Boolean] = ZIO.disown(fiber)

  /**
   * @see [[zio.ZIO.done]]
   */
  def done[A](r: => Exit[Nothing, A]): UIO[A] = ZIO.done(r)

  /**
   * @see [[zio.ZIO.effectAsync]]
   */
  def effectAsync[R, A](register: (URIO[R, A] => Unit) => Any, blockingOn: List[Fiber.Id] = Nil): URIO[R, A] =
    ZIO.effectAsync(register, blockingOn)

  /**
   * @see [[zio.ZIO.effectAsyncMaybe]]
   */
  def effectAsyncMaybe[R, A](
    register: (URIO[R, A] => Unit) => Option[URIO[R, A]],
    blockingOn: List[Fiber.Id] = Nil
  ): URIO[R, A] =
    ZIO.effectAsyncMaybe(register, blockingOn)

  /**
   * @see [[zio.ZIO.effectAsyncM]]
   */
  def effectAsyncM[R, A](register: (URIO[R, A] => Unit) => URIO[R, Any]): URIO[R, A] =
    ZIO.effectAsyncM(register)

  /**
   * @see [[zio.ZIO.effectAsyncInterrupt]]
   */
  def effectAsyncInterrupt[R, A](
    register: (URIO[R, A] => Unit) => Either[Canceler[R], URIO[R, A]],
    blockingOn: List[Fiber.Id] = Nil
  ): URIO[R, A] =
    ZIO.effectAsyncInterrupt(register, blockingOn)

  /**
   * @see [[zio.ZIO.effectSuspendTotal]]
   */
  def effectSuspendTotal[R, A](rio: => URIO[R, A]): URIO[R, A] = ZIO.effectSuspendTotal(rio)

  /**
   * @see [[zio.ZIO.effectSuspendTotalWith]]
   */
  def effectSuspendTotalWith[R, A](p: (Platform, Fiber.Id) => URIO[R, A]): URIO[R, A] =
    ZIO.effectSuspendTotalWith(p)

  /**
   * @see [[zio.ZIO.effectTotal]]
   */
  def effectTotal[A](effect: => A): UIO[A] = ZIO.effectTotal(effect)

  /**
   * @see [[zio.ZIO.environment]]
   */
  def environment[R]: ZIO[R, Nothing, R] = ZIO.environment

  /**
   * @see [[zio.ZIO.fiberId]]
   */
  val fiberId: UIO[Fiber.Id] = ZIO.fiberId

  /**
   * @see [[zio.ZIO.filter]]
   */
  def filter[R, A](as: Iterable[A])(f: A => URIO[R, Boolean]): URIO[R, List[A]] =
    ZIO.filter(as)(f)

  /**
   * @see [[zio.ZIO.first]]
   */
  def first[A, B]: URIO[(A, B), A] = ZIO.first

  /**
   * @see [[zio.ZIO.firstSuccessOf]]
   */
  def firstSuccessOf[R, A](
    rio: URIO[R, A],
    rest: Iterable[URIO[R, A]]
  ): URIO[R, A] = ZIO.firstSuccessOf(rio, rest)

  /**
   * @see [[zio.ZIO.flatten]]
   */
  def flatten[R, A](taskr: URIO[R, URIO[R, A]]): URIO[R, A] =
    ZIO.flatten(taskr)

  /**
   * @see [[zio.ZIO.foldLeft]]
   */
  def foldLeft[R, S, A](in: Iterable[A])(zero: S)(f: (S, A) => URIO[R, S]): URIO[R, S] =
    ZIO.foldLeft(in)(zero)(f)

  /**
   * @see [[zio.ZIO.foldRight]]
   */
  def foldRight[R, S, A](in: Iterable[A])(zero: S)(f: (A, S) => URIO[R, S]): URIO[R, S] =
    ZIO.foldRight(in)(zero)(f)

  /**
   * @see [[[zio.ZIO.foreach[R,E,A,B](in:Iterable*]]]
   */
  def foreach[R, A, B](in: Iterable[A])(f: A => URIO[R, B]): URIO[R, List[B]] =
    ZIO.foreach(in)(f)

  /**
   * @see [[[zio.ZIO.foreach[R,E,A,B](in:Option*]]]
   */
  def foreach[R, A, B](in: Option[A])(f: A => URIO[R, B]): URIO[R, Option[B]] =
    ZIO.foreach(in)(f)

  /**
   * @see [[[zio.ZIO.foreach[R,E,A,B](in:zio\.Chunk*]]]
   */
  def foreach[R, A, B](in: Chunk[A])(f: A => URIO[R, B]): URIO[R, Chunk[B]] =
    ZIO.foreach(in)(f)

  /**
<<<<<<< HEAD
   * @see [[[zio.ZIO.foreach[R,E,A,B](in:zio\.NonEmptyChunk*]]]
   */
  def foreach[R, A, B](in: NonEmptyChunk[A])(f: A => URIO[R, B]): URIO[R, NonEmptyChunk[B]] =
    ZIO.foreach(in)(f)
=======
   * @see See [[zio.ZIO.foreachExec]]
   */
  final def foreachExec[R, A, B](as: Iterable[A])(exec: ExecutionStrategy)(f: A => URIO[R, B]): URIO[R, List[B]] =
    ZIO.foreachExec(as)(exec)(f)
>>>>>>> a9082ed0

  /**
   * @see [[[zio.ZIO.foreachPar[R,E,A,B](as:Iterable*]]]
   */
  def foreachPar[R, A, B](as: Iterable[A])(fn: A => URIO[R, B]): URIO[R, List[B]] =
    ZIO.foreachPar(as)(fn)

  /**
   * @see [[[zio.ZIO.foreachPar[R,E,A,B](as:zio\.Chunk*]]]
   */
  def foreachPar[R, A, B](as: Chunk[A])(fn: A => URIO[R, B]): URIO[R, Chunk[B]] =
    ZIO.foreachPar(as)(fn)

  /**
   * @see [[[zio.ZIO.foreachPar[R,E,A,B](as:zio\.NonEmptyChunk*]]]
   */
  def foreachPar[R, A, B](as: NonEmptyChunk[A])(fn: A => URIO[R, B]): URIO[R, NonEmptyChunk[B]] =
    ZIO.foreachPar(as)(fn)

  /**
   * @see [[zio.ZIO.foreachParN]]
   */
  def foreachParN[R, A, B](n: Int)(as: Iterable[A])(fn: A => URIO[R, B]): URIO[R, List[B]] =
    ZIO.foreachParN(n)(as)(fn)

  /**
   * @see [[[zio.ZIO.foreach_[R,E,A](as:Iterable*]]]
   */
  def foreach_[R, A](as: Iterable[A])(f: A => URIO[R, Any]): URIO[R, Unit] =
    ZIO.foreach_(as)(f)

  /**
   * @see [[[zio.ZIO.foreach_[R,E,A](as:zio\.Chunk*]]]
   */
  final def foreach_[R, A](as: Chunk[A])(f: A => URIO[R, Any]): URIO[R, Unit] =
    ZIO.foreach_(as)(f)

  /**
   * @see [[[zio.ZIO.foreachPar_[R,E,A](as:Iterable*]]]
   */
  def foreachPar_[R, A, B](as: Iterable[A])(f: A => URIO[R, Any]): URIO[R, Unit] =
    ZIO.foreachPar_(as)(f)

  /**
   * @see [[[zio.ZIO.foreachPar_[R,E,A](as:zio\.Chunk*]]]
   */
  def foreachPar_[R, A, B](as: Chunk[A])(f: A => URIO[R, Any]): URIO[R, Unit] =
    ZIO.foreachPar_(as)(f)

  /**
   * @see [[zio.ZIO.foreachParN_]]
   */
  def foreachParN_[R, A, B](n: Int)(as: Iterable[A])(f: A => URIO[R, Any]): URIO[R, Unit] =
    ZIO.foreachParN_(n)(as)(f)

  /**
   * @see [[zio.ZIO.forkAll]]
   */
  def forkAll[R, A](as: Iterable[URIO[R, A]]): ZIO[R, Nothing, Fiber[Nothing, List[A]]] =
    ZIO.forkAll(as)

  /**
   * @see [[zio.ZIO.forkAll_]]
   */
  def forkAll_[R, A](as: Iterable[URIO[R, A]]): ZIO[R, Nothing, Unit] =
    ZIO.forkAll_(as)

  /**
   * @see [[zio.ZIO.fromEither]]
   */
  def fromEither[A](v: => Either[Nothing, A]): UIO[A] =
    ZIO.fromEither(v)

  /**
   * @see [[zio.ZIO.fromFiber]]
   */
  def fromFiber[A](fiber: => Fiber[Nothing, A]): UIO[A] =
    ZIO.fromFiber(fiber)

  /**
   * @see [[zio.ZIO.fromFiberM]]
   */
  def fromFiberM[A](fiber: UIO[Fiber[Nothing, A]]): UIO[A] =
    ZIO.fromFiberM(fiber)

  /**
   * @see [[zio.ZIO.fromFunction]]
   */
  def fromFunction[R, A](f: R => A): URIO[R, A] =
    ZIO.fromFunction(f)

  /**
   * @see [[zio.ZIO.fromFunctionM]]
   */
  def fromFunctionM[R, A](f: R => UIO[A]): URIO[R, A] =
    ZIO.fromFunctionM(f)

  /**
   * @see [[zio.ZIO.halt]]
   */
  def halt(cause: => Cause[Nothing]): UIO[Nothing] = ZIO.halt(cause)

  /**
   * @see [[zio.ZIO.haltWith]]
   */
  def haltWith[R](function: (() => ZTrace) => Cause[Nothing]): URIO[R, Nothing] =
    ZIO.haltWith(function)

  /**
   * @see [[zio.ZIO.identity]]
   */
  def identity[R]: URIO[R, R] = ZIO.identity

  /**
   * @see [[zio.ZIO.ifM]]
   */
  def ifM[R](b: URIO[R, Boolean]): ZIO.IfM[R, Nothing] =
    new ZIO.IfM(b)

  /**
   * @see [[zio.ZIO.infinity]]
   */
  val infinity: URIO[Clock, Nothing] = ZIO.sleep(Duration.fromNanos(Long.MaxValue)) *> ZIO.never

  /**
   * @see [[zio.ZIO.interrupt]]
   */
  val interrupt: UIO[Nothing] = ZIO.interrupt

  /**
   * @see See [zio.ZIO.interruptAllChildren]
   */
  def interruptAllChildren: UIO[Unit] = ZIO.children.flatMap(Fiber.interruptAll(_))

  /**
   * @see See [[zio.ZIO.interruptAs]]
   */
  def interruptAs(fiberId: => Fiber.Id): UIO[Nothing] = ZIO.interruptAs(fiberId)

  /**
   * @see [[zio.ZIO.interruptible]]
   */
  def interruptible[R, A](taskr: URIO[R, A]): URIO[R, A] =
    ZIO.interruptible(taskr)

  /**
   * @see [[zio.ZIO.interruptibleMask]]
   */
  def interruptibleMask[R, A](k: ZIO.InterruptStatusRestore => URIO[R, A]): URIO[R, A] =
    ZIO.interruptibleMask(k)

  /**
   * @see See [[zio.ZIO.iterate]]
   */
  def iterate[R, S](initial: S)(cont: S => Boolean)(body: S => URIO[R, S]): URIO[R, S] =
    ZIO.iterate(initial)(cont)(body)

  /**
   * @see [[zio.ZIO.lock]]
   */
  def lock[R, A](executor: => Executor)(taskr: URIO[R, A]): URIO[R, A] =
    ZIO.lock(executor)(taskr)

  /**
   *  @see See [[zio.ZIO.loop]]
   */
  def loop[R, A, S](initial: S)(cont: S => Boolean, inc: S => S)(body: S => URIO[R, A]): URIO[R, List[A]] =
    ZIO.loop(initial)(cont, inc)(body)

  /**
   *  @see See [[zio.ZIO.loop_]]
   */
  def loop_[R, S](initial: S)(cont: S => Boolean, inc: S => S)(body: S => URIO[R, Any]): URIO[R, Unit] =
    ZIO.loop_(initial)(cont, inc)(body)

  /**
   *  @see [[zio.ZIO.left]]
   */
  def left[R, A](a: => A): URIO[R, Either[A, Nothing]] = ZIO.left(a)

  /**
   *  @see [[zio.ZIO.mapN[R,E,A,B,C]*]]
   */
  def mapN[R, A, B, C](urio1: URIO[R, A], urio2: URIO[R, B])(f: (A, B) => C): URIO[R, C] =
    ZIO.mapN(urio1, urio2)(f)

  /**
   *  @see [[zio.ZIO.mapN[R,E,A,B,C,D]*]]
   */
  def mapN[R, A, B, C, D](urio1: URIO[R, A], urio2: URIO[R, B], urio3: URIO[R, C])(
    f: (A, B, C) => D
  ): URIO[R, D] =
    ZIO.mapN(urio1, urio2, urio3)(f)

  /**
   *  @see [[zio.ZIO.mapN[R,E,A,B,C,D,F]*]]
   */
  def mapN[R, A, B, C, D, F](urio1: URIO[R, A], urio2: URIO[R, B], urio3: URIO[R, C], urio4: URIO[R, D])(
    f: (A, B, C, D) => F
  ): URIO[R, F] =
    ZIO.mapN(urio1, urio2, urio3, urio4)(f)

  /**
   *  @see [[zio.ZIO.mapParN[R,E,A,B,C]*]]
   */
  def mapParN[R, A, B, C](urio1: URIO[R, A], urio2: URIO[R, B])(f: (A, B) => C): URIO[R, C] =
    ZIO.mapParN(urio1, urio2)(f)

  /**
   *  @see [[zio.ZIO.mapParN[R,E,A,B,C,D]*]]
   */
  def mapParN[R, A, B, C, D](urio1: URIO[R, A], urio2: URIO[R, B], urio3: URIO[R, C])(
    f: (A, B, C) => D
  ): URIO[R, D] =
    ZIO.mapParN(urio1, urio2, urio3)(f)

  /**
   *  @see [[zio.ZIO.mapParN[R,E,A,B,C,D,F]*]]
   */
  def mapParN[R, A, B, C, D, F](urio1: URIO[R, A], urio2: URIO[R, B], urio3: URIO[R, C], urio4: URIO[R, D])(
    f: (A, B, C, D) => F
  ): URIO[R, F] =
    ZIO.mapParN(urio1, urio2, urio3, urio4)(f)

  /**
   * @see [[zio.ZIO.mergeAll]]
   */
  def mergeAll[R, A, B](in: Iterable[URIO[R, A]])(zero: B)(f: (B, A) => B): URIO[R, B] =
    ZIO.mergeAll(in)(zero)(f)

  /**
   * @see [[zio.ZIO.mergeAllPar]]
   */
  def mergeAllPar[R, A, B](in: Iterable[URIO[R, A]])(zero: B)(f: (B, A) => B): URIO[R, B] =
    ZIO.mergeAllPar(in)(zero)(f)

  /**
   * @see [[zio.ZIO.never]]
   */
  val never: UIO[Nothing] = ZIO.never

  /**
   * @see [[zio.ZIO.none]]
   */
  val none: UIO[Option[Nothing]] = ZIO.none

  /**
   * @see [[zio.ZIO.provide]]
   */
  def provide[R, A](r: => R): URIO[R, A] => UIO[A] =
    ZIO.provide(r)

  /**
   * @see [[zio.ZIO.raceAll]]
   */
  def raceAll[R, R1 <: R, A](taskr: URIO[R, A], taskrs: Iterable[URIO[R1, A]]): URIO[R1, A] =
    ZIO.raceAll(taskr, taskrs)

  /**
   * @see [[zio.ZIO.reduceAll]]
   */
  def reduceAll[R, R1 <: R, A](a: URIO[R, A], as: Iterable[URIO[R1, A]])(f: (A, A) => A): URIO[R1, A] =
    ZIO.reduceAll(a, as)(f)

  /**
   * @see [[zio.ZIO.reduceAllPar]]
   */
  def reduceAllPar[R, R1 <: R, A](a: URIO[R, A], as: Iterable[URIO[R1, A]])(f: (A, A) => A): URIO[R1, A] =
    ZIO.reduceAllPar(a, as)(f)

  /**
   * @see [[zio.ZIO.replicate]]
   */
  def replicate[R, A](n: Int)(effect: URIO[R, A]): Iterable[URIO[R, A]] =
    ZIO.replicate(n)(effect)

  /**
   * @see [[zio.ZIO.reserve]]
   */
  def reserve[R, A, B](reservation: URIO[R, Reservation[R, Nothing, A]])(use: A => URIO[R, B]): URIO[R, B] =
    ZIO.reserve(reservation)(use)

  /**
   *  @see [[zio.ZIO.right]]
   */
  def right[R, B](b: => B): RIO[R, Either[Nothing, B]] = ZIO.right(b)

  /**
   * @see [[zio.ZIO.runtime]]
   */
  def runtime[R]: URIO[R, Runtime[R]] = ZIO.runtime

  /**
   * @see [[zio.ZIO.second]]
   */
  def second[A, B]: URIO[(A, B), B] = ZIO.second

  /**
   * @see [[zio.ZIO.sleep]]
   */
  def sleep(duration: => Duration): URIO[Clock, Unit] = ZIO.sleep(duration)

  /**
   *  @see [[zio.ZIO.some]]
   */
  def some[R, A](a: => A): URIO[R, Option[A]] = ZIO.some(a)

  /**
   * @see [[zio.ZIO.succeed]]
   */
  def succeed[A](a: => A): UIO[A] = ZIO.succeed(a)

  /**
   * @see [[zio.ZIO.swap]]
   */
  def swap[A, B]: URIO[(A, B), (B, A)] = ZIO.swap

  /**
   * @see [[zio.ZIO.trace]]
   * */
  def trace: UIO[ZTrace] = ZIO.trace

  /**
   * @see [[zio.ZIO.traced]]
   */
  def traced[R, A](zio: URIO[R, A]): URIO[R, A] = ZIO.traced(zio)

  /**
   * @see [[zio.ZIO.unit]]
   */
  val unit: UIO[Unit] = ZIO.unit

  /**
   * @see [[zio.ZIO.uninterruptible]]
   */
  def uninterruptible[R, A](taskr: URIO[R, A]): URIO[R, A] = ZIO.uninterruptible(taskr)

  /**
   * @see [[zio.ZIO.uninterruptibleMask]]
   */
  def uninterruptibleMask[R, A](k: ZIO.InterruptStatusRestore => URIO[R, A]): URIO[R, A] =
    ZIO.uninterruptibleMask(k)

  /**
   * @see See [[zio.ZIO.unless]]
   */
  def unless[R](b: => Boolean)(zio: => URIO[R, Any]): URIO[R, Unit] =
    ZIO.unless(b)(zio)

  /**
   * @see See [[zio.ZIO.unlessM]]
   */
  def unlessM[R](b: URIO[R, Boolean])(zio: => URIO[R, Any]): URIO[R, Unit] =
    ZIO.unlessM(b)(zio)

  /**
   * @see [[zio.ZIO.unsandbox]]
   */
  def unsandbox[R, A](v: IO[Cause[Nothing], A]): URIO[R, A] = ZIO.unsandbox(v)

  /**
   * @see [[zio.ZIO.untraced]]
   */
  def untraced[R, A](zio: URIO[R, A]): URIO[R, A] = ZIO.untraced(zio)

  /**
   * @see [[zio.ZIO.when]]
   */
  def when[R](b: => Boolean)(rio: => URIO[R, Any]): URIO[R, Unit] = ZIO.when(b)(rio)

  /**
   * @see [[zio.ZIO.whenCase]]
   */
  def whenCase[R, A](a: => A)(pf: PartialFunction[A, URIO[R, Any]]): URIO[R, Unit] =
    ZIO.whenCase(a)(pf)

  /**
   * @see [[zio.ZIO.whenCaseM]]
   */
  def whenCaseM[R, A](a: URIO[R, A])(pf: PartialFunction[A, URIO[R, Any]]): URIO[R, Unit] =
    ZIO.whenCaseM(a)(pf)

  /**
   * @see [[zio.ZIO.whenM]]
   */
  def whenM[R](b: URIO[R, Boolean])(rio: => URIO[R, Any]): URIO[R, Unit] = ZIO.whenM(b)(rio)

  /**
   * @see [[zio.ZIO.yieldNow]]
   */
  val yieldNow: UIO[Unit] = ZIO.yieldNow

  private[zio] def succeedNow[A](a: A): UIO[A] = ZIO.succeedNow(a)
}<|MERGE_RESOLUTION|>--- conflicted
+++ resolved
@@ -341,17 +341,16 @@
     ZIO.foreach(in)(f)
 
   /**
-<<<<<<< HEAD
    * @see [[[zio.ZIO.foreach[R,E,A,B](in:zio\.NonEmptyChunk*]]]
    */
   def foreach[R, A, B](in: NonEmptyChunk[A])(f: A => URIO[R, B]): URIO[R, NonEmptyChunk[B]] =
     ZIO.foreach(in)(f)
-=======
+
+  /**
    * @see See [[zio.ZIO.foreachExec]]
    */
   final def foreachExec[R, A, B](as: Iterable[A])(exec: ExecutionStrategy)(f: A => URIO[R, B]): URIO[R, List[B]] =
     ZIO.foreachExec(as)(exec)(f)
->>>>>>> a9082ed0
 
   /**
    * @see [[[zio.ZIO.foreachPar[R,E,A,B](as:Iterable*]]]
