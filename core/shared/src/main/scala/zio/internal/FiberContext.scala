--- conflicted
+++ resolved
@@ -16,26 +16,17 @@
 
 package zio.internal
 
-<<<<<<< HEAD
 import java.util.concurrent.atomic.{ AtomicBoolean, AtomicLong, AtomicReference }
+
+import com.github.ghik.silencer.silent
+
+import scala.annotation.{ switch, tailrec }
 import scala.collection.JavaConverters._
 
+import zio._
 import zio.internal.FiberContext.FiberRefLocals
-import zio.Exit.Cause
-=======
-import java.util.concurrent.atomic.{ AtomicLong, AtomicReference }
-
-import com.github.ghik.silencer.silent
-
-import scala.collection.JavaConverters._
-import zio.internal.FiberContext.{ FiberRefLocals, SuperviseStatus }
-import zio.Cause
->>>>>>> 6180669a
-import zio._
 import zio.internal.stacktracer.ZTraceElement
 import zio.internal.tracing.ZIOFn
-
-import scala.annotation.{ switch, tailrec }
 
 /**
  * An implementation of Fiber that maintains context necessary for evaluation.
@@ -546,21 +537,6 @@
       executor
     )
 
-<<<<<<< HEAD
-=======
-  // We make a copy of the supervised fibers set as an array
-  // to prevent mutations of the set from propagating to the caller.
-  private[this] final def getFibers: UIO[IndexedSeq[Fiber[_, _]]] =
-    UIO {
-      supervised.peek() match {
-        case SuperviseStatus.Unsupervised => Array.empty[Fiber[_, _]].toIndexedSeq
-        case SuperviseStatus.Supervised(set) =>
-          val arr = Array.ofDim[Fiber[_, _]](set.size)
-          set.toArray[Fiber[_, _]](arr).toIndexedSeq
-      }
-    }
-
->>>>>>> 6180669a
   /**
    * Forks an `IO` with the specified failure handler.
    */
