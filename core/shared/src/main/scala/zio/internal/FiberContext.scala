/*
 * Copyright 2017-2019 John A. De Goes and the ZIO Contributors
 *
 * Licensed under the Apache License, Version 2.0 (the "License");
 * you may not use this file except in compliance with the License.
 * You may obtain a copy of the License at
 *
 *     http://www.apache.org/licenses/LICENSE-2.0
 *
 * Unless required by applicable law or agreed to in writing, software
 * distributed under the License is distributed on an "AS IS" BASIS,
 * WITHOUT WARRANTIES OR CONDITIONS OF ANY KIND, either express or implied.
 * See the License for the specific language governing permissions and
 * limitations under the License.
 */

package zio.internal

import java.util.concurrent.atomic.{ AtomicBoolean, AtomicLong, AtomicReference }

import com.github.ghik.silencer.silent
<<<<<<< HEAD

import scala.annotation.{ switch, tailrec }
import scala.collection.JavaConverters._

import zio._
import zio.internal.FiberContext.FiberRefLocals
=======
import zio.internal.FiberContext.{ FiberRefLocals, SuperviseStatus }
>>>>>>> d3e263b6
import zio.internal.stacktracer.ZTraceElement
import zio.internal.tracing.ZIOFn
import zio.{ Cause, _ }

<<<<<<< HEAD
=======
import scala.annotation.{ switch, tailrec }
import scala.collection.JavaConverters._

>>>>>>> d3e263b6
/**
 * An implementation of Fiber that maintains context necessary for evaluation.
 */
private[zio] final class FiberContext[E, A](
  fiberId: FiberId,
  platform: Platform,
  startEnv: AnyRef,
  startExec: Executor,
  startIStatus: InterruptStatus,
  parentSignal: InterruptSignal,
  parentTrace: Option[ZTrace],
  initialTracingStatus: Boolean,
  fiberRefLocals: FiberRefLocals
) extends Fiber[E, A] { self =>

  import FiberContext._
  import FiberState._

  // Accessed from multiple threads:
  private[this] val state = new AtomicReference[FiberState[E, A]](FiberState.Initial[E, A])

  private[this] val traceExec: Boolean =
    PlatformConstants.tracingSupported && platform.tracing.tracingConfig.traceExecution

  private[this] val traceStack: Boolean =
    PlatformConstants.tracingSupported && platform.tracing.tracingConfig.traceStack

  private[this] val traceEffects: Boolean =
    traceExec && platform.tracing.tracingConfig.traceEffectOpsInExecution

  private[this] val stack           = Stack[Any => IO[Any, Any]]()
  private[this] val environments    = Stack[AnyRef](startEnv)
  private[this] val executors       = Stack[Executor](startExec)
  private[this] val interruptStatus = StackBool(startIStatus.toBoolean)
  private[this] val interrupted     = Stack[InterruptSignal](parentSignal.forkChild(self))

  private[this] val tracingStatus =
    if (traceExec || traceStack) StackBool()
    else null

  private[this] val execTrace =
    if (traceExec) SingleThreadedRingBuffer[ZTraceElement](platform.tracing.tracingConfig.executionTraceLength)
    else null

  private[this] val stackTrace =
    if (traceStack) SingleThreadedRingBuffer[ZTraceElement](platform.tracing.tracingConfig.stackTraceLength)
    else null

  private[this] val tracer = platform.tracing.tracer

  private[this] final def isInterrupted: Boolean = interrupted.peek.isInterrupted

  private[this] final def setInterrupted(newStatus: Boolean): Unit = interrupted.peek.setInterrupted(newStatus)

  @noinline
  private[this] final def inTracingRegion: Boolean =
    if (tracingStatus ne null) tracingStatus.peekOrElse(initialTracingStatus) else false

  @noinline
  private[this] final def unwrap(lambda: AnyRef): AnyRef =
    // This is a huge hotspot, hiding loop under
    // the match allows a faster happy path
    lambda match {
      case fn: ZIOFn =>
        var unwrapped = fn.underlying
        while (unwrapped.isInstanceOf[ZIOFn]) {
          unwrapped = unwrapped.asInstanceOf[ZIOFn].underlying
        }
        unwrapped
      case _ => lambda
    }

  @noinline
  private[this] final def traceLocation(lambda: AnyRef): ZTraceElement =
    tracer.traceLocation(unwrap(lambda))

  @noinline
  private[this] final def addTrace(lambda: AnyRef): Unit =
    execTrace.put(traceLocation(lambda))

  @noinline private[this] final def pushContinuation(k: Any => IO[Any, Any]): Unit = {
    if (traceStack && inTracingRegion) stackTrace.put(traceLocation(k))
    stack.push(k)
  }

  private[this] final def popStackTrace(): Unit =
    stackTrace.dropLast()

  private[this] final def captureTrace(lastStack: ZTraceElement): ZTrace = {
    val exec = if (execTrace ne null) execTrace.toReversedList else Nil
    val stack = {
      val stack0 = if (stackTrace ne null) stackTrace.toReversedList else Nil
      if (lastStack ne null) lastStack :: stack0 else stack0
    }
    ZTrace(fiberId, exec, stack, parentTrace)
  }

  private[this] final def cutAncestryTrace(trace: ZTrace): ZTrace = {
    val maxExecLength  = platform.tracing.tracingConfig.ancestorExecutionTraceLength
    val maxStackLength = platform.tracing.tracingConfig.ancestorStackTraceLength
    val maxAncestors   = platform.tracing.tracingConfig.ancestryLength - 1

    val truncatedParentTrace = ZTrace.truncatedParentTrace(trace, maxAncestors)

    ZTrace(
      executionTrace = trace.executionTrace.take(maxExecLength),
      stackTrace = trace.stackTrace.take(maxStackLength),
      parentTrace = truncatedParentTrace,
      fiberId = trace.fiberId
    )
  }

  final def runAsync(k: Callback[E, A]): Unit =
    register0(xx => k(Exit.flatten(xx))) match {
      case null =>
      case v    => k(v)
    }

  private object InterruptExit extends Function[Any, IO[E, Any]] {
    final def apply(v: Any): IO[E, Any] = {
      val isInterruptible = interruptStatus.peekOrElse(true)

      if (isInterruptible) {
        interruptStatus.popDrop(())

        ZIO.succeed(v)
      } else {
        ZIO.effectTotal { interruptStatus.popDrop(v) }
      }
    }
  }

  private object TracingRegionExit extends Function[Any, IO[E, Any]] {
    final def apply(v: Any): IO[E, Any] = {
      // don't use effectTotal to avoid TracingRegionExit appearing in execution trace twice with traceEffects=true
      tracingStatus.popDrop(())

      ZIO.succeed(v)
    }
  }

  /**
   * Unwinds the stack, looking for the first error handler, and exiting
   * interruptible / uninterruptible regions.
   */
  final def unwindStack(): Unit = {
    var unwinding = true

    // Unwind the stack, looking for an error handler:
    while (unwinding && !stack.isEmpty) {
      stack.pop() match {
        case InterruptExit =>
          // do not remove InterruptExit from stack trace as it was not added
          interruptStatus.popDrop(())

        case TracingRegionExit =>
          // do not remove TracingRegionExit from stack trace as it was not added
          tracingStatus.popDrop(())

        case fold: ZIO.Fold[_, _, _, _, _] if allowRecovery =>
          // Push error handler back onto the stack and halt iteration:
          val k = fold.failure.asInstanceOf[Any => ZIO[Any, Any, Any]]

          if (traceStack && inTracingRegion) popStackTrace()
          pushContinuation(k)

          unwinding = false

        case _ =>
          if (traceStack && inTracingRegion) popStackTrace()
      }
    }
  }

  private[this] final def executor: Executor = executors.peekOrElse(platform.executor)

  /**
   * The main interpreter loop for `IO` actions. For purely synchronous actions,
   * this will run to completion unless required to yield to other fibers.
   * For mixed actions, the loop will proceed no further than the first
   * asynchronous boundary.
   *
   * @param io0 The `IO` to evaluate on the fiber.
   */
  final def evaluateNow(io0: IO[E, _]): Unit = {
    // Do NOT accidentally capture `curZio` in a closure, or Scala will wrap
    // it in `ObjectRef` and performance will plummet.
    var curZio: IO[E, Any] = io0

    // Put the stack reference on the stack:
    val stack = this.stack

    // Put the maximum operation count on the stack for fast access:
    val maxopcount = executor.yieldOpCount

    // Store the trace of the immediate future flatMap during evaluation
    // of a 1-hop left bind, to show a stack trace closer to the point of failure
    var fastPathFlatMapContinuationTrace: ZTraceElement = null

    @noinline def fastPathTrace(k: Any => ZIO[Any, E, Any], effect: AnyRef): ZTraceElement =
      if (inTracingRegion) {
        val kTrace = traceLocation(k)

        if (this.traceEffects) addTrace(effect)
        // record the nearest continuation for a better trace in case of failure
        if (this.traceStack) fastPathFlatMapContinuationTrace = kTrace

        kTrace
      } else null

    while (curZio ne null) {
      try {
        var opcount: Int = 0

        while (curZio ne null) {
          val tag = curZio.tag

          // Check to see if the fiber should continue executing or not:
          if (tag == ZIO.Tags.Fail || !shouldInterrupt) {
            // Fiber does not need to be interrupted, but might need to yield:
            if (opcount == maxopcount) {
              evaluateLater(curZio)
              curZio = null
            } else {
              // Fiber is neither being interrupted nor needs to yield. Execute
              // the next instruction in the program:
              (tag: @switch) match {
                case ZIO.Tags.FlatMap =>
                  val zio = curZio.asInstanceOf[ZIO.FlatMap[Any, E, Any, Any]]

                  val nested = zio.zio
                  val k      = zio.k

                  // A mini interpreter for the left side of FlatMap that evaluates
                  // anything that is 1-hop away. This eliminates heap usage for the
                  // happy path.
                  (nested.tag: @switch) match {
                    case ZIO.Tags.Succeed =>
                      val io2 = nested.asInstanceOf[ZIO.Succeed[Any]]

                      if (traceExec && inTracingRegion) addTrace(k)

                      curZio = k(io2.value)

                    case ZIO.Tags.EffectTotal =>
                      val io2    = nested.asInstanceOf[ZIO.EffectTotal[Any]]
                      val effect = io2.effect

                      val kTrace = fastPathTrace(k, effect)

                      val value = effect()

                      // delete continuation as it was "popped" after success
                      if (traceStack && (kTrace ne null)) fastPathFlatMapContinuationTrace = null
                      // record continuation in exec as we're just "passing" it
                      if (traceExec && (kTrace ne null)) execTrace.put(kTrace)

                      curZio = k(value)

                    case ZIO.Tags.EffectPartial =>
                      val io2    = nested.asInstanceOf[ZIO.EffectPartial[Any]]
                      val effect = io2.effect

                      val kTrace = fastPathTrace(k, effect)

                      var failIO = null.asInstanceOf[IO[E, Any]]
                      val value = try effect()
                      catch {
                        case t: Throwable if !platform.fatal(t) =>
                          failIO = ZIO.fail(t.asInstanceOf[E])
                      }

                      if (failIO eq null) {
                        // delete continuation as it was "popped" after success
                        if (traceStack && (kTrace ne null)) fastPathFlatMapContinuationTrace = null
                        // record continuation in exec as we're just "passing" it
                        if (traceExec && (kTrace ne null)) execTrace.put(kTrace)

                        curZio = k(value)
                      } else {
                        curZio = failIO
                      }

                    case _ =>
                      // Fallback case. We couldn't evaluate the LHS so we have to
                      // use the stack:
                      curZio = nested
                      pushContinuation(k)
                  }

                case ZIO.Tags.Succeed =>
                  val zio = curZio.asInstanceOf[ZIO.Succeed[Any]]

                  val value = zio.value

                  curZio = nextInstr(value)

                case ZIO.Tags.EffectTotal =>
                  val zio    = curZio.asInstanceOf[ZIO.EffectTotal[Any]]
                  val effect = zio.effect

                  if (traceEffects && inTracingRegion) addTrace(effect)

                  curZio = nextInstr(effect())

                case ZIO.Tags.Fail =>
                  val zio = curZio.asInstanceOf[ZIO.Fail[E, Any]]

                  // Put last trace into a val to avoid `ObjectRef` boxing.
                  val fastPathTrace = fastPathFlatMapContinuationTrace
                  fastPathFlatMapContinuationTrace = null

                  val cause0 = zio.fill(() => captureTrace(fastPathTrace))

                  unwindStack()

                  if (stack.isEmpty) {
                    // Error not caught, stack is empty:
                    val cause =
                      if (isInterrupted && !cause0.interrupted) cause0 ++ Cause.interrupt
                      else cause0

                    curZio = done(Exit.halt(cause))
                  } else {
                    // Error caught, next continuation on the stack will deal
                    // with it, so we just have to compute it here:
                    curZio = nextInstr(cause0)
                  }

                case ZIO.Tags.Fold =>
                  val zio = curZio.asInstanceOf[ZIO.Fold[Any, E, Any, Any, Any]]

                  curZio = zio.value
                  pushContinuation(zio)

                case ZIO.Tags.InterruptStatus =>
                  val zio = curZio.asInstanceOf[ZIO.InterruptStatus[Any, E, Any]]

                  interruptStatus.push(zio.flag.toBoolean)
                  // do not add InterruptExit to the stack trace
                  stack.push(InterruptExit)

                  curZio = zio.zio

                case ZIO.Tags.CheckInterrupt =>
                  val zio = curZio.asInstanceOf[ZIO.CheckInterrupt[Any, E, Any]]

                  curZio = zio.k(InterruptStatus.fromBoolean(interruptible))

                case ZIO.Tags.TracingStatus =>
                  val zio = curZio.asInstanceOf[ZIO.TracingStatus[Any, E, Any]]

                  if (tracingStatus ne null) {
                    tracingStatus.push(zio.flag.toBoolean)
                    // do not add TracingRegionExit to the stack trace
                    stack.push(TracingRegionExit)
                  }

                  curZio = zio.zio

                case ZIO.Tags.CheckTracing =>
                  val zio = curZio.asInstanceOf[ZIO.CheckTracing[Any, E, Any]]

                  curZio = zio.k(TracingStatus.fromBoolean(inTracingRegion))

                case ZIO.Tags.EffectPartial =>
                  val zio    = curZio.asInstanceOf[ZIO.EffectPartial[Any]]
                  val effect = zio.effect

                  if (traceEffects && inTracingRegion) addTrace(effect)

                  var nextIo = null.asInstanceOf[IO[E, Any]]
                  val value = try effect()
                  catch {
                    case t: Throwable if !platform.fatal(t) =>
                      nextIo = ZIO.fail(t.asInstanceOf[E])
                  }
                  if (nextIo eq null) curZio = nextInstr(value)
                  else curZio = nextIo

                case ZIO.Tags.EffectAsync =>
                  val zio = curZio.asInstanceOf[ZIO.EffectAsync[Any, E, Any]]

                  // Enter suspended state:
                  curZio = if (enterAsync()) {
                    val k = zio.register

                    if (traceEffects && inTracingRegion) addTrace(k)

                    k(resumeAsync) match {
                      case Some(zio) => if (exitAsync()) zio else null
                      case None      => null
                    }
                  } else ZIO.interrupt

                case ZIO.Tags.Fork =>
                  val zio = curZio.asInstanceOf[ZIO.Fork[Any, _, Any]]

                  curZio = nextInstr(fork(zio.value))

                case ZIO.Tags.Daemon =>
                  val zio = curZio.asInstanceOf[ZIO.Daemon[Any, E, Any]]

                  curZio = daemonEnter.bracket_(daemonExit)(zio.zio)

                case ZIO.Tags.Descriptor =>
                  val zio = curZio.asInstanceOf[ZIO.Descriptor[Any, E, Any]]

                  val k = zio.k
                  if (traceExec && inTracingRegion) addTrace(k)

                  curZio = k(getDescriptor)

                case ZIO.Tags.Lock =>
                  val zio = curZio.asInstanceOf[ZIO.Lock[Any, E, Any]]

                  curZio = lock(zio.executor).bracket_(unlock, zio.zio)

                case ZIO.Tags.Yield =>
                  evaluateLater(ZIO.unit)

                  curZio = null

                case ZIO.Tags.Access =>
                  val zio = curZio.asInstanceOf[ZIO.Read[Any, E, Any]]

                  val k = zio.k
                  if (traceExec && inTracingRegion) addTrace(k)

                  curZio = k(environments.peek())

                case ZIO.Tags.Provide =>
                  val zio = curZio.asInstanceOf[ZIO.Provide[Any, E, Any]]

                  val push = ZIO.effectTotal(
                    environments
                      .push(zio.r.asInstanceOf[AnyRef])
                  )
                  val pop = ZIO.effectTotal(
                    environments
                      .pop()
                  )
                  curZio = push.bracket_(pop, zio.next)

                case ZIO.Tags.EffectSuspendPartialWith =>
                  val zio = curZio.asInstanceOf[ZIO.EffectSuspendPartialWith[Any, Any]]

                  val k = zio.f
                  if (traceExec && inTracingRegion) addTrace(k)

                  curZio = try k(platform).asInstanceOf[ZIO[Any, E, Any]]
                  catch {
                    case t: Throwable if !platform.fatal(t) => ZIO.fail(t.asInstanceOf[E])
                  }

                case ZIO.Tags.EffectSuspendTotalWith =>
                  val zio = curZio.asInstanceOf[ZIO.EffectSuspendTotalWith[Any, E, Any]]

                  val k = zio.f
                  if (traceExec && inTracingRegion) addTrace(k)

                  curZio = k(platform)

                case ZIO.Tags.Trace =>
                  curZio = nextInstr(captureTrace(null))

                case ZIO.Tags.FiberRefNew =>
                  val zio = curZio.asInstanceOf[ZIO.FiberRefNew[Any]]

                  val fiberRef = new FiberRef[Any](zio.initialValue)
                  fiberRefLocals.put(fiberRef, zio.initialValue)

                  curZio = nextInstr(fiberRef)

                case ZIO.Tags.FiberRefModify =>
                  val zio = curZio.asInstanceOf[ZIO.FiberRefModify[Any, Any]]

                  val oldValue           = Option(fiberRefLocals.get(zio.fiberRef))
                  val (result, newValue) = zio.f(oldValue.getOrElse(zio.fiberRef.initial))
                  fiberRefLocals.put(zio.fiberRef, newValue)

                  curZio = nextInstr(result)

              }
            }
          } else {
            // Fiber was interrupted
            curZio = ZIO.interrupt
          }

          opcount = opcount + 1
        }
      } catch {
        case _: InterruptedException =>
          Thread.interrupted
          curZio = ZIO.interrupt

        // Catastrophic error handler. Any error thrown inside the interpreter is
        // either a bug in the interpreter or a bug in the user's code. Let the
        // fiber die but attempt finalization & report errors.
        case t: Throwable =>
          curZio = if (platform.fatal(t)) platform.reportFatal(t) else ZIO.die(t)
      }
    }
  }

  private[this] final def lock(executor: Executor): UIO[Unit] =
    ZIO.effectTotal { executors.push(executor) } *> ZIO.yieldNow

  private[this] final def unlock: UIO[Unit] =
    ZIO.effectTotal { executors.pop() } *> ZIO.yieldNow

  private[this] final def getDescriptor: Fiber.Descriptor =
    Fiber.Descriptor(
      fiberId,
      isInterrupted,
      InterruptStatus.fromBoolean(interruptible),
      executor
    )

<<<<<<< HEAD
=======
  // We make a copy of the supervised fibers set as an array
  // to prevent mutations of the set from propagating to the caller.
  private[this] final def getFibers: UIO[IndexedSeq[Fiber[_, _]]] =
    UIO {
      supervised.peek() match {
        case SuperviseStatus.Unsupervised  => Array.empty[Fiber[_, _]].toIndexedSeq
        case s: SuperviseStatus.Supervised => s.fibers
      }
    }

>>>>>>> d3e263b6
  /**
   * Forks an `IO` with the specified failure handler.
   */
  final def fork[E, A](zio: IO[E, A]): FiberContext[E, A] = {
    val childFiberRefLocals: FiberRefLocals = platform.newWeakHashMap()
    childFiberRefLocals.putAll(fiberRefLocals)

    val tracingRegion = inTracingRegion
    val ancestry =
      if ((traceExec || traceStack) && tracingRegion) Some(cutAncestryTrace(captureTrace(null)))
      else None

    val context = new FiberContext[E, A](
      FiberContext.fiberCounter.getAndIncrement(),
      platform,
      environments.peek(),
      executors.peek(),
      InterruptStatus.fromBoolean(interruptStatus.peekOrElse(true)),
      interrupted.peek,
      ancestry,
      tracingRegion,
      childFiberRefLocals
    )

    platform.executor.submitOrThrow(() => context.evaluateNow(zio))

    context
  }

  private[this] final def evaluateLater(zio: IO[E, Any]): Unit =
    executor.submitOrThrow(() => evaluateNow(zio))

  /**
   * Resumes an asynchronous computation.
   *
   * @param value The value produced by the asynchronous computation.
   */
  private[this] final def resumeAsync: IO[E, Any] => Unit = {
    val a = new AtomicBoolean(true)
    zio => if (a.getAndSet(false) && exitAsync()) evaluateLater(zio)
  }

  final def interrupt: UIO[Exit[E, A]] = kill0

  final def await: UIO[Exit[E, A]] = ZIO.effectAsyncMaybe[Any, Nothing, Exit[E, A]] { k =>
    observe0(x => k(ZIO.done(x)))
  }

  final def poll: UIO[Option[Exit[E, A]]] = ZIO.effectTotal(poll0)

  final def inheritFiberRefs: UIO[Unit] = UIO.effectSuspendTotal {
    val locals = fiberRefLocals.asScala: @silent("JavaConverters")
    if (locals.isEmpty) UIO.unit
    else
      UIO.foreach_(locals) {
        case (fiberRef, value) =>
          fiberRef.asInstanceOf[FiberRef[Any]].set(value)
      }
  }

  @tailrec
  private[this] final def enterAsync(): Boolean = {
    val oldState = state.get

    oldState match {
      case Executing(_, observers) =>
        val newState = Executing(FiberStatus.Suspended, observers)

        if (!state.compareAndSet(oldState, newState)) enterAsync()
        else if (shouldInterrupt) {
          // Fiber interrupted, so go back into running state:
          exitAsync()
          false
        } else true

      case _ => false
    }
  }

  @tailrec
  private[this] final def exitAsync(): Boolean = {
    val oldState = state.get

    oldState match {
      case Executing(FiberStatus.Suspended, observers) =>
        if (!state.compareAndSet(oldState, Executing(FiberStatus.Running, observers)))
          exitAsync()
        else true

      case _ => false
    }
  }

  private[this] final def daemonEnter: UIO[Unit] = ZIO.effectTotal {
    interrupted.push(InterruptSignal.root())
  }

  private[this] final def daemonExit: UIO[Unit] = ZIO.effectTotal {
    val signal = interrupted.pop

    if (signal.isInterrupted) setInterrupted(true)
  }

  @inline
  private[this] final def interruptible: Boolean = interruptStatus.peekOrElse(true)

  @inline
  private[this] final def shouldInterrupt: Boolean = isInterrupted && interruptible

  @inline
  private[this] final def allowRecovery: Boolean = !shouldInterrupt

  @inline
  private[this] final def nextInstr(value: Any): IO[E, Any] =
    if (!stack.isEmpty) {
      val k = stack.pop()

      if (inTracingRegion) {
        if (traceExec) addTrace(k)
        // do not remove InterruptExit and TracingRegionExit from stack trace as they were not added
        if (traceStack && (k ne InterruptExit) && (k ne TracingRegionExit)) popStackTrace()
      }

      k(value).asInstanceOf[IO[E, Any]]
    } else done(Exit.succeed(value.asInstanceOf[A]))

  @tailrec
  private[this] final def done(v: Exit[E, A]): IO[E, Any] = {
    val oldState = state.get

    oldState match {
      case Executing(_, observers: List[Callback[Nothing, Exit[E, A]]]) => // TODO: Dotty doesn't infer this properly
        if (!state.compareAndSet(oldState, Done(v))) done(v)
        else {
          interrupted.peek.ownerDone()
          reportUnhandled(v)
          notifyObservers(v, observers)
          null
        }

      case Done(_) => null // Already done
    }
  }

  private[this] final def reportUnhandled(v: Exit[E, A]): Unit = v match {
    case Exit.Failure(cause) => platform.reportFailure(cause)

    case _ =>
  }

  @tailrec
  private[this] final def kill0: UIO[Exit[E, A]] = {
    def interruptAndAwait: UIO[Exit[E, A]] = interrupted.peek.interruptChildren *> await

    val oldState = state.get

    oldState match {
      case Executing(FiberStatus.Suspended, observers) if interruptible =>
        if (!state.compareAndSet(oldState, Executing(FiberStatus.Running, observers))) kill0
        else {
          setInterrupted(true)

          evaluateLater(ZIO.interrupt)

          interruptAndAwait
        }

      case Done(e) => ZIO.succeed(e)

      case _ =>
        setInterrupted(true)
        interruptAndAwait
    }
  }

  private[this] final def observe0(
    k: Callback[Nothing, Exit[E, A]]
  ): Option[IO[Nothing, Exit[E, A]]] =
    register0(k) match {
      case null => None
      case x    => Some(ZIO.succeed(x))
    }

  @tailrec
  private[this] final def register0(k: Callback[Nothing, Exit[E, A]]): Exit[E, A] = {
    val oldState = state.get

    oldState match {
      case Executing(status, observers0) =>
        val observers = k :: observers0

        if (!state.compareAndSet(oldState, Executing(status, observers))) register0(k)
        else null

      case Done(v) => v
    }
  }

  private[this] final def poll0: Option[Exit[E, A]] =
    state.get match {
      case Done(r) => Some(r)
      case _       => None
    }

  private[this] final def notifyObservers(
    v: Exit[E, A],
    observers: List[Callback[Nothing, Exit[E, A]]]
  ): Unit = {
    val result = Exit.succeed(v)

    // For improved fairness, we resume in order of submission:
    observers.reverse.foreach(k => k(result))
  }
}
private[zio] object FiberContext {
  val fiberCounter = new AtomicLong(0)

  final class InterruptFlag(val fiberId: FiberId, val interrupted: AtomicBoolean)

  sealed trait FiberStatus extends Serializable with Product
  object FiberStatus {
    case object Running   extends FiberStatus
    case object Suspended extends FiberStatus
  }

  sealed trait FiberState[+E, +A] extends Serializable with Product
  object FiberState extends Serializable {
    final case class Executing[E, A](
      status: FiberStatus,
      observers: List[Callback[Nothing, Exit[E, A]]]
    ) extends FiberState[E, A]
    final case class Done[E, A](value: Exit[E, A]) extends FiberState[E, A]

    def Initial[E, A] = Executing[E, A](FiberStatus.Running, Nil)
  }

  type FiberRefLocals = java.util.Map[FiberRef[_], Any]

  sealed abstract class SuperviseStatus extends Serializable with Product {
    def convert: zio.SuperviseStatus = this match {
      case SuperviseStatus.Supervised(_) => zio.SuperviseStatus.Supervised
      case SuperviseStatus.Unsupervised  => zio.SuperviseStatus.Unsupervised
    }
  }
  object SuperviseStatus {
    final case class Supervised(value: java.util.Set[Fiber[_, _]]) extends SuperviseStatus {
      def fibers: IndexedSeq[Fiber[_, _]] = {
        val arr = Array.ofDim[Fiber[_, _]](value.size)
        value
          .toArray[Fiber[_, _]](arr)
          .toIndexedSeq
          // In WeakHashMap based sets elements can become null
          .filter(_ != null)
      }
    }
    case object Unsupervised extends SuperviseStatus
  }
}<|MERGE_RESOLUTION|>--- conflicted
+++ resolved
@@ -19,26 +19,14 @@
 import java.util.concurrent.atomic.{ AtomicBoolean, AtomicLong, AtomicReference }
 
 import com.github.ghik.silencer.silent
-<<<<<<< HEAD
-
-import scala.annotation.{ switch, tailrec }
-import scala.collection.JavaConverters._
-
-import zio._
 import zio.internal.FiberContext.FiberRefLocals
-=======
-import zio.internal.FiberContext.{ FiberRefLocals, SuperviseStatus }
->>>>>>> d3e263b6
 import zio.internal.stacktracer.ZTraceElement
 import zio.internal.tracing.ZIOFn
 import zio.{ Cause, _ }
 
-<<<<<<< HEAD
-=======
 import scala.annotation.{ switch, tailrec }
 import scala.collection.JavaConverters._
 
->>>>>>> d3e263b6
 /**
  * An implementation of Fiber that maintains context necessary for evaluation.
  */
@@ -89,10 +77,6 @@
 
   private[this] val tracer = platform.tracing.tracer
 
-  private[this] final def isInterrupted: Boolean = interrupted.peek.isInterrupted
-
-  private[this] final def setInterrupted(newStatus: Boolean): Unit = interrupted.peek.setInterrupted(newStatus)
-
   @noinline
   private[this] final def inTracingRegion: Boolean =
     if (tracingStatus ne null) tracingStatus.peekOrElse(initialTracingStatus) else false
@@ -159,8 +143,6 @@
 
   private object InterruptExit extends Function[Any, IO[E, Any]] {
     final def apply(v: Any): IO[E, Any] = {
-      val isInterruptible = interruptStatus.peekOrElse(true)
-
       if (isInterruptible) {
         interruptStatus.popDrop(())
 
@@ -198,7 +180,7 @@
           // do not remove TracingRegionExit from stack trace as it was not added
           tracingStatus.popDrop(())
 
-        case fold: ZIO.Fold[_, _, _, _, _] if allowRecovery =>
+        case fold: ZIO.Fold[_, _, _, _, _] if !shouldInterrupt =>
           // Push error handler back onto the stack and halt iteration:
           val k = fold.failure.asInstanceOf[Any => ZIO[Any, Any, Any]]
 
@@ -386,7 +368,7 @@
                 case ZIO.Tags.CheckInterrupt =>
                   val zio = curZio.asInstanceOf[ZIO.CheckInterrupt[Any, E, Any]]
 
-                  curZio = zio.k(InterruptStatus.fromBoolean(interruptible))
+                  curZio = zio.k(InterruptStatus.fromBoolean(isInterruptible))
 
                 case ZIO.Tags.TracingStatus =>
                   val zio = curZio.asInstanceOf[ZIO.TracingStatus[Any, E, Any]]
@@ -555,23 +537,10 @@
     Fiber.Descriptor(
       fiberId,
       isInterrupted,
-      InterruptStatus.fromBoolean(interruptible),
+      InterruptStatus.fromBoolean(isInterruptible),
       executor
     )
 
-<<<<<<< HEAD
-=======
-  // We make a copy of the supervised fibers set as an array
-  // to prevent mutations of the set from propagating to the caller.
-  private[this] final def getFibers: UIO[IndexedSeq[Fiber[_, _]]] =
-    UIO {
-      supervised.peek() match {
-        case SuperviseStatus.Unsupervised  => Array.empty[Fiber[_, _]].toIndexedSeq
-        case s: SuperviseStatus.Supervised => s.fibers
-      }
-    }
-
->>>>>>> d3e263b6
   /**
    * Forks an `IO` with the specified failure handler.
    */
@@ -638,7 +607,7 @@
 
     oldState match {
       case Executing(_, observers) =>
-        val newState = Executing(FiberStatus.Suspended, observers)
+        val newState = Executing(FiberStatus.Suspended(isInterruptible), observers)
 
         if (!state.compareAndSet(oldState, newState)) enterAsync()
         else if (shouldInterrupt) {
@@ -656,7 +625,7 @@
     val oldState = state.get
 
     oldState match {
-      case Executing(FiberStatus.Suspended, observers) =>
+      case Executing(FiberStatus.Suspended(_), observers) =>
         if (!state.compareAndSet(oldState, Executing(FiberStatus.Running, observers)))
           exitAsync()
         else true
@@ -675,14 +644,17 @@
     if (signal.isInterrupted) setInterrupted(true)
   }
 
+  @inline 
+  private[this] final def isInterrupted: Boolean = interrupted.peek.isInterrupted
+
+  @inline 
+  private[this] final def setInterrupted(newStatus: Boolean): Unit = interrupted.peek.setInterrupted(newStatus)
+
   @inline
-  private[this] final def interruptible: Boolean = interruptStatus.peekOrElse(true)
+  private[this] final def isInterruptible: Boolean = interruptStatus.peekOrElse(true)
 
   @inline
-  private[this] final def shouldInterrupt: Boolean = isInterrupted && interruptible
-
-  @inline
-  private[this] final def allowRecovery: Boolean = !shouldInterrupt
+  private[this] final def shouldInterrupt: Boolean = isInterrupted && isInterruptible
 
   @inline
   private[this] final def nextInstr(value: Any): IO[E, Any] =
@@ -722,28 +694,26 @@
     case _ =>
   }
 
-  @tailrec
   private[this] final def kill0: UIO[Exit[E, A]] = {
     def interruptAndAwait: UIO[Exit[E, A]] = interrupted.peek.interruptChildren *> await
 
-    val oldState = state.get
-
-    oldState match {
-      case Executing(FiberStatus.Suspended, observers) if interruptible =>
-        if (!state.compareAndSet(oldState, Executing(FiberStatus.Running, observers))) kill0
-        else {
-          setInterrupted(true)
-
-          evaluateLater(ZIO.interrupt)
-
-          interruptAndAwait
-        }
-
-      case Done(e) => ZIO.succeed(e)
-
-      case _ =>
-        setInterrupted(true)
-        interruptAndAwait
+    @tailrec
+    def interruptSuspended(): Unit = {
+      val oldState = state.get
+
+      oldState match {
+        case Executing(FiberStatus.Suspended(true), observers) =>
+          if (!state.compareAndSet(oldState, Executing(FiberStatus.Running, observers))) interruptSuspended
+          else evaluateLater(ZIO.interrupt)
+
+        case _ => 
+      }
+    }
+
+    UIO.effectSuspendTotal { 
+      setInterrupted(true)
+      interruptSuspended()
+      interruptAndAwait
     }
   }
 
@@ -793,8 +763,8 @@
 
   sealed trait FiberStatus extends Serializable with Product
   object FiberStatus {
-    case object Running   extends FiberStatus
-    case object Suspended extends FiberStatus
+    case object Running                                extends FiberStatus
+    final case class Suspended(interruptible: Boolean) extends FiberStatus
   }
 
   sealed trait FiberState[+E, +A] extends Serializable with Product
