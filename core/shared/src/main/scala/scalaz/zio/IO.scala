// Copyright (C) 2017-2018 John A. De Goes. All rights reserved.
package scalaz.zio

import scalaz.zio.ExitResult.Cause
import scalaz.zio.internal.{ Env, Executor }

import scala.concurrent.ExecutionContext
<<<<<<< HEAD
import scalaz.zio.duration._
=======
import scala.annotation.switch
import scala.concurrent.duration._
>>>>>>> 1c2880c8

/**
 * An `IO[E, A]` ("Eye-Oh of Eeh Aye") is an immutable data structure that
 * describes an effectful action that may fail with an `E`, run forever, or
 * produce a single `A` at some point in the future.
 *
 * Conceptually, this structure is equivalent to `EitherT[F, E, A]` for some
 * infallible effect monad `F`, but because monad transformers perform poorly
 * in Scala, this structure bakes in the `EitherT` without runtime overhead.
 *
 * `IO` values are ordinary immutable values, and may be used like any other
 * values in purely functional code. Because `IO` values just *describe*
 * effects, which must be interpreted by a separate runtime system, they are
 * entirely pure and do not violate referential transparency.
 *
 * `IO` values can efficiently describe the following classes of effects:
 *
 *  - '''Pure Values''' &mdash; `IO.point`
 *  - '''Synchronous Effects''' &mdash; `IO.sync`
 *  - '''Asynchronous Effects''' &mdash; `IO.async`
 *  - '''Concurrent Effects''' &mdash; `io.fork`
 *  - '''Resource Effects''' &mdash; `io.bracket`
 *
 * The concurrency model is based on ''fibers'', a user-land lightweight thread,
 * which permit cooperative multitasking, fine-grained interruption, and very
 * high performance with large numbers of concurrently executing fibers.
 *
 * `IO` values compose with other `IO` values in a variety of ways to build
 * complex, rich, interactive applications. See the methods on `IO` for more
 * details about how to compose `IO` values.
 *
 * In order to integrate with Scala, `IO` values must be interpreted into the
 * Scala runtime. This process of interpretation executes the effects described
 * by a given immutable `IO` value. For more information on interpreting `IO`
 * values, see the default interpreter in `RTS` or the safe main function in
 * `App`.
 */
sealed abstract class IO[+E, +A] extends Serializable { self =>

  /**
   * Maps an `IO[E, A]` into an `IO[E, B]` by applying the specified `A => B` function
   * to the output of this action. Repeated applications of `map`
   * (`io.map(f1).map(f2)...map(f10000)`) are guaranteed stack safe to a depth
   * of at least 10,000.
   */
  final def map[B](f: A => B): IO[E, B] = (self.tag: @switch) match {
    case IO.Tags.Point =>
      val io = self.asInstanceOf[IO.Point[A]]

      new IO.Point(() => f(io.value()))

    case IO.Tags.Strict =>
      val io = self.asInstanceOf[IO.Strict[A]]

      new IO.Strict(f(io.value))

    case IO.Tags.Fail => self.asInstanceOf[IO[E, B]]

    case _ => new IO.FlatMap(self, (a: A) => new IO.Strict(f(a)))
  }

  /**
   * Maps an `IO[E, A]` into an `IO[E2, B]` by applying the specified `E => E2` and
   * `A => B` functions to the output of this action. Repeated applications of `bimap`
   * (`io.bimap(f1, g1).bimap(f2, g2)...bimap(f10000, g20000)`) are guaranteed stack safe to a depth
   * of at least 10,000.
   */
  final def bimap[E2, B](f: E => E2, g: A => B): IO[E2, B] = leftMap(f).map(g)

  /**
   * Creates a composite action that represents this action followed by another
   * one that may depend on the value produced by this one.
   *
   * {{{
   * val parsed = readFile("foo.txt").flatMap(file => parseFile(file))
   * }}}
   */
  final def flatMap[E1 >: E, B](f0: A => IO[E1, B]): IO[E1, B] = new IO.FlatMap(self, f0)

  /**
   * Forks this action into its own separate fiber, returning immediately
   * without the value produced by this action.
   *
   * The `Fiber[E, A]` returned by this action can be used to interrupt the
   * forked fiber with some exception, or to join the fiber to "await" its
   * computed value.
   *
   * {{{
   * for {
   *   fiber <- subtask.fork
   *   // Do stuff...
   *   a <- subtask.join
   * } yield a
   * }}}
   */
  final def fork: IO[Nothing, Fiber[E, A]] = new IO.Fork(this, None)

  /**
   * A more powerful version of `fork` that allows specifying a handler to be
   * invoked on any exceptions that are not handled by the forked fiber.
   */
  final def fork0(handler: Cause[Any] => IO[Nothing, _]): IO[Nothing, Fiber[E, A]] =
    new IO.Fork(this, Some(handler))

  /**
   * Executes both this action and the specified action in parallel,
   * combining their results using given function `f`.
   * If either individual action fails, then the returned action will fail.
   *
   * TODO: Replace with optimized primitive.
   */
  final def parWith[E1 >: E, B, C](that: IO[E1, B])(f: (A, B) => C): IO[E1, C] = {
    def coordinate[A, B](f: (A, B) => C)(winner: ExitResult[E1, A], loser: Fiber[E1, B]): IO[E1, C] =
      winner match {
        case ExitResult.Succeeded(a)  => loser.join.map(f(a, _))
        case ExitResult.Failed(cause) => loser.interrupt *> IO.fail0(cause)
      }
    val g = (b: B, a: A) => f(a, b)
    (self raceWith that)(coordinate(f), coordinate(g))
  }

  /**
   * Executes both this action and the specified action in parallel,
   * returning a tuple of their results. If either individual action fails,
   * then the returned action will fail.
   */
  final def par[E1 >: E, B](that: IO[E1, B]): IO[E1, (A, B)] =
    self.parWith(that)((a, b) => (a, b))

  /**
   * Races this action with the specified action, returning the first
   * result to produce an `A`, whichever it is. If neither action succeeds,
   * then the action will fail with some error.
   */
  final def race[E1 >: E, A1 >: A](that: IO[E1, A1]): IO[E1, A1] =
    raceBoth(that).map(_.merge)

  /**
   * Races this action with the specified action, returning the first
   * result to produce a value, whichever it is. If neither action succeeds,
   * then the action will fail with some error.
   */
  final def raceBoth[E1 >: E, B](that: IO[E1, B]): IO[E1, Either[A, B]] =
    raceWith(that)(
      (exit, right) =>
        exit.redeem[E1, Either[A, B]](
          _ => right.join.map(Right(_)),
          a => IO.nowLeft(a) <* right.interrupt
        ),
      (exit, left) =>
        exit.redeem[E1, Either[A, B]](
          _ => left.join.map(Left(_)),
          b => IO.nowRight(b) <* left.interrupt
        )
    )

  /**
   * Races this action with the specified action, returning the first
   * result to *finish*, whether it is by producing a value or by failing
   * with an error. If either of two actions fails before the other succeeds,
   * the entire race will fail with that error.
   */
  final def raceAttempt[E1 >: E, A1 >: A](that: IO[E1, A1]): IO[E1, A1] =
    raceWith(that)(
      { case (l, f) => l.fold(f.interrupt *> IO.fail0(_), IO.now) },
      { case (r, f) => r.fold(f.interrupt *> IO.fail0(_), IO.now) }
    )

  /**
   * Races this action with the specified action, invoking the
   * specified finisher as soon as one value or the other has been computed.
   */
  final def raceWith[E1, E2, B, C](
    that: IO[E1, B]
  )(
    leftDone: (ExitResult[E, A], Fiber[E1, B]) => IO[E2, C],
    rightDone: (ExitResult[E1, B], Fiber[E, A]) => IO[E2, C]
  ): IO[E2, C] = {
    def arbiter[E0, E1, A, B](
      f: (ExitResult[E0, A], Fiber[E1, B]) => IO[E2, C],
      loser: Fiber[E1, B],
      race: Ref[Int],
      done: Promise[E2, C]
    )(res: ExitResult[E0, A]): IO[Nothing, _] =
      IO.flatten(race.modify((c: Int) => (if (c > 0) IO.unit else f(res, loser).to(done).void) -> (c + 1)))

    for {
      done  <- Promise.make[E2, C]
      race  <- Ref[Int](0)
      child <- Ref[Fiber[_, _]](Fiber.unit)
      c <- ((for {
            left  <- self.fork.peek(f => child update (_ zip f))
            right <- that.fork.peek(f => child update (_ zip f))
            _     <- left.observe.flatMap(arbiter(leftDone, right, race, done)).fork
            _     <- right.observe.flatMap(arbiter(rightDone, left, race, done)).fork
          } yield ()).uninterruptibly *> done.get).onInterrupt(
            child.get flatMap (_.interrupt)
          )
    } yield c
  }

  /**
   * Executes this action and returns its value, if it succeeds, but
   * otherwise executes the specified action.
   */
  final def orElse[E2, A1 >: A](that: => IO[E2, A1]): IO[E2, A1] =
    self <> that

  /**
   * Executes this action and returns its value, if it succeeds, but
   * otherwise executes the specified action.
   */
  final def <>[E2, A1 >: A](that: => IO[E2, A1]): IO[E2, A1] =
    self.redeem(_ => that, IO.now)

  /**
   * Executes this action and returns its value, if it succeeds, but
   * otherwise executes the specified action.
   */
  final def <||>[E2, B](that: => IO[E2, B]): IO[E2, Either[A, B]] =
    self.redeem(_ => that.map(Right(_)), IO.nowLeft)

  /**
   * Maps over the error type. This can be used to lift a "smaller" error into
   * a "larger" error.
   */
  final def leftMap[E2](f: E => E2): IO[E2, A] =
    self.redeem[E2, A](f.andThen(IO.fail), IO.now)

  /**
   * Swaps the error/value around, making it easier to handle errors.
   */
  final def flip: IO[A, E] =
    self.redeem(IO.now, IO.fail)

  /**
   * Recovers from errors by accepting one action to execute for the case of an
   * error, and one action to execute for the case of success.
   *
   * This method has better performance than `attempt` since no intermediate
   * value is allocated and does not require subsequent calls to `flatMap` to
   * define the next action.
   *
   * The error parameter of the returned `IO` may be chosen arbitrarily, since
   * it will depend on the `IO`s returned by the given continuations.
   */
  final def redeem[E2, B](err: E => IO[E2, B], succ: A => IO[E2, B]): IO[E2, B] =
    redeem0((cause: Cause[E]) => cause.checkedOrRefail.fold(err, IO.fail0), succ)

  /**
   * A more powerful version of redeem that allows recovering from any kind of failure.
   */
  final def redeem0[E2, B](err: Cause[E] => IO[E2, B], succ: A => IO[E2, B]): IO[E2, B] =
    (self.tag: @switch) match {
      case IO.Tags.Fail =>
        val io = self.asInstanceOf[IO.Fail[E]]
        err(io.cause)

      case _ => new IO.Redeem(self, err, succ)
    }

  /**
   * Less powerful version of `redeem` which always returns a successful
   * `IO[Nothing, B]` after applying one of the given mapping functions depending
   * on the result of this `IO`
   */
  final def redeemPure[B](err: E => B, succ: A => B): IO[Nothing, B] =
    redeem(err.andThen(IO.now), succ.andThen(IO.now))

  /**
   * Executes this action, capturing both failure and success and returning
   * the result in an `Either`. This method is useful for recovering from
   * `IO` actions that may fail.
   *
   * The error parameter of the returned `IO` is Nothing, since
   * it is guaranteed the `IO` action does not raise any errors.
   */
  final def attempt: IO[Nothing, Either[E, A]] =
    self.redeem[Nothing, Either[E, A]](IO.nowLeft, IO.nowRight)

  /**
   * When this action represents acquisition of a resource (for example,
   * opening a file, launching a thread, etc.), `bracket` can be used to ensure
   * the acquisition is not interrupted and the resource is released.
   *
   * The function does two things:
   *
   * 1. Ensures this action, which acquires the resource, will not be
   * interrupted. Of course, acquisition may fail for internal reasons (an
   * uncaught exception).
   * 2. Ensures the `release` action will not be interrupted, and will be
   * executed so long as this action successfully acquires the resource.
   *
   * In between acquisition and release of the resource, the `use` action is
   * executed.
   *
   * If the `release` action fails, then the entire action will fail even
   * if the `use` action succeeds. If this fail-fast behavior is not desired,
   * errors produced by the `release` action can be caught and ignored.
   *
   * {{{
   * openFile("data.json").bracket(closeFile) { file =>
   *   for {
   *     header <- readHeader(file)
   *     ...
   *   } yield result
   * }
   * }}}
   */
  final def bracket[E1 >: E, B](release: A => IO[Nothing, _])(use: A => IO[E1, B]): IO[E1, B] =
    IO.bracket[E1, A, B](this)(release)(use)

  /**
   * A more powerful version of `bracket` that provides information on whether
   * or not `use` succeeded to the release action.
   */
  final def bracket0[E1 >: E, B](
    release: (A, ExitResult[E1, B]) => IO[Nothing, _]
  )(use: A => IO[E1, B]): IO[E1, B] =
    IO.bracket0[E1, A, B](this)(release)(use)

  /**
   * A less powerful variant of `bracket` where the value produced by this
   * action is not needed.
   */
  final def bracket_[E1 >: E, B](release: IO[Nothing, _])(use: IO[E1, B]): IO[E1, B] =
    IO.bracket[E1, A, B](self)(_ => release)(_ => use)

  /**
   * Executes the specified finalizer, whether this action succeeds, fails, or
   * is interrupted. This method should not be used for cleaning up resources,
   * because it's possible the fiber will be interrupted after acquisition but
   * before the finalizer is added.
   */
  final def ensuring(finalizer: IO[Nothing, _]): IO[E, A] =
    new IO.Ensuring(self, finalizer)

  /**
   * Executes the action on the specified `ExecutionContext` and then shifts back
   * to the default one.
   */
  final def on(ec: ExecutionContext): IO[E, A] =
    IO.shift(ec).bracket_(IO.shift)(self)

  /**
   * Forks an action that will be executed on the specified `ExecutionContext`.
   */
  final def forkOn(ec: ExecutionContext): IO[E, Fiber[E, A]] =
    (IO.shift(ec) *> self).fork

  /**
   * Executes the release action only if there was an error.
   */
  final def bracketOnError[E1 >: E, B](release: A => IO[Nothing, _])(use: A => IO[E1, B]): IO[E1, B] =
    IO.bracket0[E1, A, B](this)(
      (a: A, eb: ExitResult[E1, B]) =>
        eb match {
          case ExitResult.Failed(_) => release(a)
          case _                    => IO.unit
        }
    )(use)

  final def managed(release: A => IO[Nothing, _]): Managed[E, A] =
    Managed[E, A](this)(release)

  /**
   * Runs the specified action if this action fails, providing the error to the
   * action if it exists. The provided action will not be interrupted.
   */
  final def onError(cleanup: ExitResult[E, Nothing] => IO[Nothing, _]): IO[E, A] =
    IO.bracket0(IO.unit)(
      (_, eb: ExitResult[E, A]) =>
        eb match {
          case ExitResult.Succeeded(_)  => IO.unit
          case t @ ExitResult.Failed(_) => cleanup(t)
        }
    )(_ => self)

  /**
   * Runs the specified action if this action is interrupted.
   */
  final def onInterrupt(cleanup: IO[Nothing, _]): IO[E, A] =
    self.ensuring(
      IO.descriptor flatMap (descriptor => if (descriptor.interrupted) cleanup else IO.unit)
    )

  /**
   * Runs the specified action if this action is terminated, either because of
   * a defect or because of interruption.
   */
  final def onTermination(cleanup: Cause[Nothing] => IO[Nothing, _]): IO[E, A] =
    IO.bracket0(IO.unit)(
      (_, eb: ExitResult[E, A]) =>
        eb match {
          case ExitResult.Failed(cause) => cause.checkedOrRefail.fold(_ => IO.unit, cleanup)
          case _                        => IO.unit
        }
    )(_ => self)

  /**
   * Supervises this action, which ensures that any fibers that are forked by
   * the action are interrupted when this action completes.
   */
  final def supervised: IO[E, A] = IO.supervise(self)

  /**
   * Supervises this action, which ensures that any fibers that are forked by
   * the action are handled by the provided supervisor.
   */
  final def supervised(supervisor: Iterable[Fiber[_, _]] => IO[Nothing, _]): IO[E, A] =
    IO.superviseWith(self)(supervisor)

  /**
   * Performs this action non-interruptibly. This will prevent the action from
   * being terminated externally, but the action may fail for internal reasons
   * (e.g. an uncaught error) or terminate due to defect.
   */
  final def uninterruptibly: IO[E, A] = new IO.Uninterruptible(self)

  /**
   * Recovers from all errors.
   *
   * {{{
   * openFile("config.json").catchAll(_ => IO.now(defaultConfig))
   * }}}
   */
  final def catchAll[E2, A1 >: A](h: E => IO[E2, A1]): IO[E2, A1] =
    self.redeem[E2, A1](h, IO.now)

  /**
   * Recovers from some or all of the error cases.
   *
   * {{{
   * openFile("data.json").catchSome {
   *   case FileNotFoundException(_) => openFile("backup.json")
   * }
   * }}}
   */
  final def catchSome[E1 >: E, A1 >: A](pf: PartialFunction[E, IO[E1, A1]]): IO[E1, A1] = {
    def tryRescue(t: E): IO[E1, A1] = pf.applyOrElse(t, (_: E) => IO.fail[E1](t))

    self.redeem[E1, A1](tryRescue, IO.now)
  }

  /**
   * Translates the checked error (if present) into termination.
   */
  final def orTerminate[E1 >: E](implicit ev: E1 =:= Throwable): IO[Nothing, A] =
    self.leftMap(ev).catchAll(IO.terminate)

  /**
   * Maps this action to the specified constant while preserving the
   * effects of this action.
   */
  final def const[B](b: => B): IO[E, B] = self.map(_ => b)

  /**
   * A variant of `flatMap` that ignores the value produced by this action.
   */
  final def *>[E1 >: E, B](io: => IO[E1, B]): IO[E1, B] = self.flatMap(_ => io)

  /**
   * Sequences the specified action after this action, but ignores the
   * value produced by the action.
   */
  final def <*[E1 >: E, B](io: => IO[E1, B]): IO[E1, A] = self.flatMap(io.const(_))

  /**
   * Sequentially zips this effect with the specified effect using the
   * specified combiner function.
   */
  final def seqWith[E1 >: E, B, C](that: IO[E1, B])(f: (A, B) => C): IO[E1, C] =
    self.flatMap(a => that.map(b => f(a, b)))

  /**
   * Sequentially zips this effect with the specified effect, combining the
   * results into a tuple.
   */
  final def seq[E1 >: E, B](that: IO[E1, B]): IO[E1, (A, B)] =
    self.seqWith(that)((a, b) => (a, b))

  /**
   * Repeats this action forever (until the first error). For more sophisticated
   * schedules, see the `repeat` method.
   */
  final def forever: IO[E, Nothing] = self *> self.forever

  /**
   * Repeats this action with the specified schedule until the schedule
   * completes, or until the first failure.
   * Repeats are done in addition to the first execution so that
   * `io.repeat(Schedule.once)` means "execute io and in case of success repeat `io` once".
   */
  final def repeat[B](schedule: Schedule[A, B], clock: Clock = Clock.Live): IO[E, B] =
    repeatOrElse[E, B](schedule, (e, _) => IO.fail(e), clock)

  /**
   * Repeats this action with the specified schedule until the schedule
   * completes, or until the first failure. In the event of failure the progress
   * to date, together with the error, will be passed to the specified handler.
   */
  final def repeatOrElse[E2, B](
    schedule: Schedule[A, B],
    orElse: (E, Option[B]) => IO[E2, B],
    clock: Clock = Clock.Live
  ): IO[E2, B] =
    repeatOrElse0[B, E2, B](schedule, orElse, clock).map(_.merge)

  /**
   * Repeats this action with the specified schedule until the schedule
   * completes, or until the first failure. In the event of failure the progress
   * to date, together with the error, will be passed to the specified handler.
   */
  final def repeatOrElse0[B, E2, C](
    schedule: Schedule[A, B],
    orElse: (E, Option[B]) => IO[E2, C],
    clock: Clock = Clock.Live
  ): IO[E2, Either[C, B]] = {
    def loop(last: Option[() => B], state: schedule.State): IO[E2, Either[C, B]] =
      self.redeem(
        e => orElse(e, last.map(_())).map(Left(_)),
        a =>
          schedule.update(a, state, clock).flatMap { step =>
            if (!step.cont) IO.nowRight(step.finish())
            else IO.now(step.state).delay(step.delay).flatMap(s => loop(Some(step.finish), s))
          }
      )

    schedule.initial(clock).flatMap(loop(None, _))
  }

  /**
   * Retries with the specified retry policy.
   * Retries are done following the failure of the original `io` (up to a fixed maximum with
   * `once` or `recurs` for example), so that that `io.retry(Schedule.once)` means
   * "execute `io` and in case of failure, try again once".
   */
  final def retry[E1 >: E, S](policy: Schedule[E1, S], clock: Clock = Clock.Live): IO[E1, A] =
    retryOrElse(policy, (e: E1, _: S) => IO.fail(e), clock)

  /**
   * Retries with the specified schedule, until it fails, and then both the
   * value produced by the schedule together with the last error are passed to
   * the recovery function.
   */
  final def retryOrElse[A2 >: A, E1 >: E, S, E2](
    policy: Schedule[E1, S],
    orElse: (E1, S) => IO[E2, A2],
    clock: Clock = Clock.Live
  ): IO[E2, A2] =
    retryOrElse0(policy, orElse, clock).map(_.merge)

  /**
   * Retries with the specified schedule, until it fails, and then both the
   * value produced by the schedule together with the last error are passed to
   * the recovery function.
   */
  final def retryOrElse0[E1 >: E, S, E2, B](
    policy: Schedule[E1, S],
    orElse: (E1, S) => IO[E2, B],
    clock: Clock = Clock.Live
  ): IO[E2, Either[B, A]] = {
    def loop(state: policy.State): IO[E2, Either[B, A]] =
      self.redeem(
        err =>
          policy
            .update(err, state, clock)
            .flatMap(
              decision =>
                if (decision.cont) IO.sleep(decision.delay) *> loop(decision.state)
                else orElse(err, decision.finish()).map(Left(_))
            ),
        succ => IO.nowRight(succ)
      )

    policy.initial(clock).flatMap(loop)
  }

  /**
   * Maps this action to one producing unit, but preserving the effects of
   * this action.
   */
  final def void: IO[E, Unit] = const(())

  /**
   * Calls the provided function with the result of this action, and
   * sequences the resulting action after this action, but ignores the
   * value produced by the action.
   *
   * {{{
   * readFile("data.json").peek(putStrLn)
   * }}}
   */
  final def peek[E1 >: E, B](f: A => IO[E1, B]): IO[E1, A] = self.flatMap(a => f(a).const(a))

  /**
   * Times out an action by the specified duration.
   */
  final def timeout(d: Duration): IO[E, Option[A]] = timeout0[Option[A]](None)(Some(_))(d)

  /**
   * Times out this action by the specified duration.
   *
   * {{{
   * IO.point(1).timeout0(Option.empty[Int])(Some(_))(1.second)
   * }}}
   */
  final def timeout0[B](z: B)(f: A => B)(duration: Duration): IO[E, B] =
    self.map(f).sandboxWith(io => IO.absolve(io.attempt race IO.nowRight(z).delay(duration)))

  /**
   * Flattens a nested action with a specified duration.
   */
  final def timeoutFail[E1 >: E](e: E1)(d: Duration): IO[E1, A] =
    IO.flatten(timeout0[IO[E1, A]](IO.fail(e))(IO.now)(d))

  /**
   * Returns a new action that executes this one and times the execution.
   */
  final def timed: IO[E, (Duration, A)] = timed0(system.nanoTime)

  /**
   * A more powerful variation of `timed` that allows specifying the clock.
   */
  final def timed0[E1 >: E](nanoTime: IO[E1, Long]): IO[E1, (Duration, A)] =
    summarized[E1, Long, Duration]((start, end) => Duration.fromNanos(end - start))(nanoTime)

  /**
   * Summarizes a action by computing some value before and after execution, and
   * then combining the values to produce a summary, together with the result of
   * execution.
   */
  final def summarized[E1 >: E, B, C](f: (B, B) => C)(summary: IO[E1, B]): IO[E1, (C, A)] =
    for {
      start <- summary
      value <- self
      end   <- summary
    } yield (f(start, end), value)

  /**
   * Delays this action by the specified amount of time.
   */
  final def delay(duration: Duration): IO[E, A] =
    IO.sleep(duration) *> self

  /**
   * Locks the execution of this action to the specified executor.
   */
  final def lock(executor: Executor): IO[E, A] =
    IO.lock(executor)(self)

  /**
   * Marks this action as unyielding to the runtime system for better
   * scheduling.
   */
  final def unyielding: IO[E, A] =
    IO.unyielding(self)

  /**
   * Runs this action in a new fiber, resuming when the fiber terminates.
   */
  final def run: IO[Nothing, ExitResult[E, A]] =
    redeem0(cause => IO.now(ExitResult.failed(cause)), succ => IO.now(ExitResult.succeeded(succ)))

  /**
   * Runs this action in a new fiber, resuming when the fiber terminates.
   *
   * If the fiber fails with an error it will be captured in Right side of the error Either
   * If the fiber terminates because of defect, list of defects will be captured in the Left side of the Either
   *
   * Allows recovery from errors and defects alike, as in:
   *
   * {{{
   * case class DomainError()
   *
   * val veryBadIO: IO[DomainError, Unit] =
   *   IO.sync(5 / 0) *> IO.fail(DomainError())
   *
   * val caught: IO[Nothing, Unit] =
   *   veryBadIO.sandboxed.catchAll {
   *     case Left((_: ArithmeticException) :: Nil) =>
   *       // Caught defect: divided by zero!
   *       IO.now(0)
   *     case Left(ts) =>
   *       // Caught unknown defects, shouldn't recover!
   *       IO.terminate0(ts)
   *     case Right(e) =>
   *       // Caught error: DomainError!
   *      IO.now(0)
   *   }
   * }}}
   */
  final def sandboxed: IO[Cause[E], A] = redeem0(IO.fail, IO.now)

  /**
   * Companion helper to `sandboxed`.
   *
   * Has a performance penalty due to forking a new fiber.
   *
   * Allows recovery, and partial recovery, from errors and defects alike, as in:
   *
   * {{{
   * case class DomainError()
   *
   * val veryBadIO: IO[DomainError, Unit] =
   *   IO.sync(5 / 0) *> IO.fail(DomainError())
   *
   * val caught: IO[DomainError, Unit] =
   *   veryBadIO.sandboxWith(_.catchSome {
   *     case Left((_: ArithmeticException) :: Nil) =>
   *       // Caught defect: divided by zero!
   *       IO.now(0)
   *   })
   * }}}
   *
   * Using `sandboxWith` with `catchSome` is better than using
   * `io.sandboxed.catchAll` with a partial match, because in
   * the latter, if the match fails, the original defects will
   * be lost and replaced by a `MatchError`
   */
  final def sandboxWith[E2, B](f: IO[Cause[E], A] => IO[Cause[E2], B]): IO[E2, B] =
    IO.unsandbox(f(self.sandboxed))

  /**
   * Widens the action type to any supertype. While `map` suffices for this
   * purpose, this method is significantly faster for this purpose.
   */
  final def as[A1 >: A]: IO[E, A1] = self.asInstanceOf[IO[E, A1]]

  /**
   * Keep or break a promise based on the result of this action.
   */
  final def to[E1 >: E, A1 >: A](p: Promise[E1, A1]): IO[Nothing, Boolean] =
    self.run.flatMap(p.done(_))

  /**
   * An integer that identifies the term in the `IO` sum type to which this
   * instance belongs (e.g. `IO.Tags.Point`).
   */
  def tag: Int
}

object IO extends Serializable {

  @inline
  private final def nowLeft[E, A]: E => IO[Nothing, Either[E, A]] =
    _nowLeft.asInstanceOf[E => IO[Nothing, Either[E, A]]]

  private val _nowLeft: Any => IO[Any, Either[Any, Any]] =
    e2 => IO.now[Either[Any, Any]](Left(e2))

  @inline
  private final def nowRight[E, A]: A => IO[Nothing, Either[E, A]] =
    _nowRight.asInstanceOf[A => IO[Nothing, Either[E, A]]]

  private val _nowRight: Any => IO[Any, Either[Any, Any]] =
    a => IO.now[Either[Any, Any]](Right(a))

  final object Tags {
    final val FlatMap         = 0
    final val Point           = 1
    final val Strict          = 2
    final val SyncEffect      = 3
    final val Fail            = 4
    final val AsyncEffect     = 5
    final val Redeem          = 6
    final val Fork            = 7
    final val Uninterruptible = 8
    final val Sleep           = 9
    final val Supervise       = 10
    final val Ensuring        = 11
    final val Descriptor      = 12
    final val Lock            = 13
    final val Yield           = 14
  }
  final class FlatMap[E, A0, A] private[IO] (val io: IO[E, A0], val flatMapper: A0 => IO[E, A]) extends IO[E, A] {
    override def tag = Tags.FlatMap
  }

  final class Point[A] private[IO] (val value: () => A) extends IO[Nothing, A] {
    override def tag = Tags.Point
  }

  final class Strict[A] private[IO] (val value: A) extends IO[Nothing, A] {
    override def tag = Tags.Strict
  }

  final class SyncEffect[A] private[IO] (val effect: Env => A) extends IO[Nothing, A] {
    override def tag = Tags.SyncEffect
  }

  final class AsyncEffect[E, A] private[IO] (val register: (Callback[E, A]) => Async[E, A]) extends IO[E, A] {
    override def tag = Tags.AsyncEffect
  }

  final class Redeem[E, E2, A, B] private[IO] (
    val value: IO[E, A],
    val err: Cause[E] => IO[E2, B],
    val succ: A => IO[E2, B]
  ) extends IO[E2, B]
      with Function[A, IO[E2, B]] {

    override def tag = Tags.Redeem

    final def apply(v: A): IO[E2, B] = succ(v)
  }

  final class Fork[E, A] private[IO] (val value: IO[E, A], val handler: Option[Cause[Any] => IO[Nothing, _]])
      extends IO[Nothing, Fiber[E, A]] {
    override def tag = Tags.Fork
  }

  final class Uninterruptible[E, A] private[IO] (val io: IO[E, A]) extends IO[E, A] {
    override def tag = Tags.Uninterruptible
  }

  final class Sleep private[IO] (val duration: Duration) extends IO[Nothing, Unit] {
    override def tag = Tags.Sleep
  }

  final class Supervise[E, A] private[IO] (
    val value: IO[E, A],
    val supervisor: Iterable[Fiber[_, _]] => IO[Nothing, _]
  ) extends IO[E, A] {
    override def tag = Tags.Supervise
  }

  final class Fail[E] private[IO] (val cause: Cause[E]) extends IO[E, Nothing] {
    override def tag = Tags.Fail
  }

  final class Ensuring[E, A] private[IO] (val io: IO[E, A], val finalizer: IO[Nothing, _]) extends IO[E, A] {
    override def tag = Tags.Ensuring
  }

  final object Descriptor extends IO[Nothing, Fiber.Descriptor] {
    override def tag = Tags.Descriptor
  }

  final class Lock[E, A] private[IO] (val executor: Executor, val io: IO[E, A]) extends IO[E, A] {
    override def tag = Tags.Lock
  }

  final object Yield extends IO[Nothing, Unit] {
    override def tag = Tags.Yield
  }

  /**
   * Lifts a strictly evaluated value into the `IO` monad.
   */
  final def now[A](a: A): IO[Nothing, A] = new Strict(a)

  /**
   * Lifts a non-strictly evaluated value into the `IO` monad. Do not use this
   * function to capture effectful code. The result is undefined but may
   * include duplicated effects.
   */
  final def point[A](a: => A): IO[Nothing, A] = new Point(() => a)

  /**
   * Creates an `IO` value that represents failure with the specified error.
   * The moral equivalent of `throw` for pure code.
   */
  final def fail[E](error: E): IO[E, Nothing] = fail0(Cause.checked(error))

  /**
   * Strictly-evaluated unit lifted into the `IO` monad.
   */
  final val unit: IO[Nothing, Unit] = IO.now(())

  /**
   * Creates an `IO` value from `ExitResult`
   */
  final def done[E, A](r: ExitResult[E, A]): IO[E, A] = r match {
    case ExitResult.Succeeded(b)  => now(b)
    case ExitResult.Failed(cause) => IO.fail0(cause)
  }

  /**
   * Sleeps for the specified duration. This is always asynchronous.
   */
  final def sleep(duration: Duration): IO[Nothing, Unit] = new Sleep(duration)

  /**
   * Supervises the specified action, which ensures that any actions directly
   * forked by the action are killed upon the action's own termination.
   */
  final def supervise[E, A](io: IO[E, A]): IO[E, A] = superviseWith(io)(Fiber.interruptAll)

  /**
   * Supervises the specified action's spawned fibers.
   */
  final def superviseWith[E, A](io: IO[E, A])(supervisor: Iterable[Fiber[_, _]] => IO[Nothing, _]): IO[E, A] =
    new Supervise(io, supervisor)

  /**
   * Flattens a nested action.
   */
  final def flatten[E, A](io: IO[E, IO[E, A]]): IO[E, A] = io.flatMap(a => a)

  /**
   * Lazily produces an `IO` value whose construction may have actional costs
   * that should be deferred until evaluation.
   *
   * Do not use this method to effectfully construct `IO` values. The results
   * will be undefined and most likely involve the physical explosion of your
   * computer in a heap of rubble.
   */
  final def suspend[E, A](io: => IO[E, A]): IO[E, A] =
    IO.flatten(IO.sync(io))

  /**
   * Returns an `IO` that is interrupted.
   */
  final def interrupt: IO[Nothing, Nothing] = fail0(Cause.interrupted)

  /**
   * Returns an `IO` that terminates with the specified `Throwable`.
   */
  final def terminate(t: Throwable): IO[Nothing, Nothing] = fail0(Cause.unchecked(t))

  /**
   * Returns an `IO` that fails with the specified `Cause`.
   */
  final def fail0[E](cause: Cause[E]): IO[E, Nothing] = new Fail(cause)

  /**
   * Imports a synchronous effect into a pure `IO` value.
   *
   * {{{
   * val nanoTime: IO[Nothing, Long] = IO.sync(System.nanoTime())
   * }}}
   */
  final def sync[A](effect: => A): IO[Nothing, A] = sync0(_ => effect)

  /**
   * Imports a synchronous effect into a pure `IO` value.
   * This variant of `sync` lets you reuse the current execution context of the fiber.
   *
   * {{{
   * val nanoTime: IO[Nothing, Long] = IO.sync(System.nanoTime())
   * }}}
   */
  final def sync0[A](effect: Env => A): IO[Nothing, A] = new SyncEffect[A](effect)

  /**
   *
   * Imports a synchronous effect into a pure `IO` value, translating any
   * throwables into a `Throwable` failure in the returned value.
   *
   * {{{
   * def putStrLn(line: String): IO[Throwable, Unit] = IO.syncThrowable(println(line))
   * }}}
   */
  final def syncThrowable[A](effect: => A): IO[Throwable, A] =
    syncCatch(effect) {
      case t: Throwable => t
    }

  /**
   *
   * Imports a synchronous effect into a pure `IO` value, translating any
   * exceptions into an `Exception` failure in the returned value.
   *
   * {{{
   * def putStrLn(line: String): IO[Exception, Unit] = IO.syncException(println(line))
   * }}}
   */
  final def syncException[A](effect: => A): IO[Exception, A] =
    syncCatch(effect) {
      case e: Exception => e
    }

  /**
   * Safely imports an exception-throwing synchronous effect into a pure `IO`
   * value, translating the specified throwables into `E` with the provided
   * user-defined function.
   */
  final def syncCatch[E, A](effect: => A)(f: PartialFunction[Throwable, E]): IO[E, A] =
    IO.absolve[E, A](
      IO.sync(
        try {
          val result = effect
          Right(result)
        } catch f andThen Left[E, A]
      )
    )

  /**
   * The moral equivalent of `if (p) exp`
   */
  final def when[E](b: Boolean)(io: IO[E, Unit]): IO[E, Unit] =
    if (b) io else IO.unit

  /**
   * The moral equivalent of `if (p) exp` when `p` has side-effects
   */
  final def whenM[E](b: IO[Nothing, Boolean])(io: IO[E, Unit]): IO[E, Unit] =
    b.flatMap(b => if (b) io else IO.unit)

  /**
   * Shifts execution to a thread in the default `ExecutionContext`.
   */
  final def shift: IO[Nothing, Unit] =
    IO.sleep(0.seconds)

  /**
   * Shifts the operation to another execution context.
   *
   * {{{
   *   IO.shift(myPool) *> myTask
   * }}}
   */
  final def shift(ec: ExecutionContext): IO[Nothing, Unit] =
    IO.async { cb: Callback[Nothing, Unit] =>
      ec.execute(new Runnable {
        override def run(): Unit = cb(ExitResult.succeeded(()))
      })
    }

  /**
   * Locks the `io` to the specified executor.
   */
  final def lock[E, A](executor: Executor)(io: IO[E, A]): IO[E, A] =
    new Lock(executor, io)

  /**
   * A combinator that allows you to identify long-running `IO` values to the
   * runtime system for improved scheduling.
   */
  final def unyielding[E, A](io: IO[E, A]): IO[E, A] =
    IO.flatten(sync0(env => lock(env.executor(Executor.Unyielding))(io)))

  /**
   * Yields to the runtime system, starting on a fresh stack.
   */
  final def yieldNow: IO[Nothing, Unit] = Yield

  /**
   * Imports an asynchronous effect into a pure `IO` value. See `async0` for
   * the more expressive variant of this function.
   */
  final def async[E, A](register: (Callback[E, A]) => Unit): IO[E, A] =
    new AsyncEffect((callback: Callback[E, A]) => {
      register(callback)

      Async.later
    })

  /**
   * Imports an asynchronous effect into a pure `IO` value. This formulation is
   * necessary when the effect is itself expressed in terms of `IO`.
   */
  final def asyncPure[E, A](register: (Callback[E, A]) => IO[Nothing, Unit]): IO[E, A] =
    for {
      p   <- Promise.make[E, A]
      ref <- Ref[Fiber[Nothing, _]](Fiber.unit)
      a <- (for {
            _ <- IO
                  .flatten(IO.sync0(env => register(p.unsafeDone(_, env.defaultExecutor))))
                  .fork
                  .peek(ref.set(_))
                  .uninterruptibly
            a <- p.get
          } yield a).onInterrupt(ref.get.flatMap(_.interrupt))
    } yield a

  /**
   * Imports an asynchronous effect into a pure `IO` value. The effect has the
   * option of returning the value synchronously, which is useful in cases
   * where it cannot be determined if the effect is synchronous or asynchronous
   * until the effect is actually executed. The effect also has the option of
   * returning a canceler, which will be used by the runtime to cancel the
   * asynchronous effect if the fiber executing the effect is interrupted.
   */
  final def async0[E, A](register: (Callback[E, A]) => Async[E, A]): IO[E, A] = new AsyncEffect(register)

  /**
   * Returns a action that will never produce anything. The moral
   * equivalent of `while(true) {}`, only without the wasted CPU cycles.
   */
  final val never: IO[Nothing, Nothing] =
    IO.async[Nothing, Nothing](_ => ())

  /**
   * Submerges the error case of an `Either` into the `IO`. The inverse
   * operation of `IO.attempt`.
   */
  final def absolve[E, A](v: IO[E, Either[E, A]]): IO[E, A] =
    v.flatMap(fromEither)

  /**
   * The inverse operation `IO.sandboxed`
   *
   * Terminates with exceptions on the `Left` side of the `Either` error, if it
   * exists. Otherwise extracts the contained `IO[E, A]`
   */
  final def unsandbox[E, A](v: IO[Cause[E], A]): IO[E, A] = v.catchAll[E, A](IO.fail0)

  /**
   * Lifts an `Either` into an `IO`.
   */
  final def fromEither[E, A](v: Either[E, A]): IO[E, A] =
    v.fold(IO.fail, IO.now)

  /**
   * Lifts an `Option` into an `IO`.
   */
  final def fromOption[A](v: Option[A]): IO[Unit, A] =
    v.fold[IO[Unit, A]](IO.fail(()))(IO.now)

  /**
   * Imports a `Try` into an `IO`.
   */
  final def fromTry[A](effect: => scala.util.Try[A]): IO[Throwable, A] =
    syncThrowable(effect).flatMap {
      case scala.util.Success(v) => IO.now(v)
      case scala.util.Failure(t) => IO.fail(t)
    }

  /**
   * Retrieves the supervisor associated with the fiber running the action
   * returned by this method.
   */
  final def supervisor: IO[Nothing, Cause[Nothing] => IO[Nothing, _]] =
    descriptor.map(_.supervisor)

  /**
   * Requires that the given `IO[E, Option[A]]` contain a value. If there is no
   * value, then the specified error will be raised.
   */
  final def require[E, A](error: E): IO[E, Option[A]] => IO[E, A] =
    (io: IO[E, Option[A]]) => io.flatMap(_.fold[IO[E, A]](IO.fail[E](error))(IO.now[A]))

  /**
   * Forks all of the specified values, and returns a composite fiber that
   * produces a list of their results, in order.
   */
  final def forkAll[E, A](as: Iterable[IO[E, A]]): IO[Nothing, Fiber[E, List[A]]] =
    as.foldRight(IO.point(Fiber.point[E, List[A]](List()))) { (aIO, asFiberIO) =>
      asFiberIO.seq(aIO.fork).map {
        case (asFiber, aFiber) =>
          asFiber.zipWith(aFiber)((as, a) => a :: as)
      }
    }

  /**
   * Forks all of the specified values, and returns a composite fiber that
   * produces a list of their results, in order.
   */
  final def forkAll_[E, A](as: Iterable[IO[E, A]]): IO[Nothing, Unit] =
    as.foldRight(IO.unit)(_.fork *> _)

  /**
   * Acquires a resource, do some work with it, and then release that resource. With `bracket0`
   * not only is the acquired resource be cleaned up, the outcome of the computation is also
   * reified for processing.
   */
  final def bracket0[E, A, B](
    acquire: IO[E, A]
  )(release: (A, ExitResult[E, B]) => IO[Nothing, _])(use: A => IO[E, B]): IO[E, B] =
    Ref[Option[(A, Fiber[E, B])]](None).flatMap { m =>
      (for {
        f <- acquire.flatMap(a => use(a).fork.peek(f => m.set(Some(a -> f)))).uninterruptibly
        b <- f.join
      } yield b).ensuring(m.get.flatMap(_.map { case (a, f) => f.interrupt.flatMap(release(a, _)) }.getOrElse(unit)))
    }

  /**
   * Acquires a resource, do some work with it, and then release that resource. `bracket`
   * will release the resource no matter the outcome of the computation, and will
   * re-throw any exception that occurred in between.
   */
  final def bracket[E, A, B](
    acquire: IO[E, A]
  )(release: A => IO[Nothing, _])(use: A => IO[E, B]): IO[E, B] =
    Ref[Option[A]](None).flatMap { m =>
      (for {
        a <- acquire.flatMap(a => m.set(Some(a)).const(a)).uninterruptibly
        b <- use(a)
      } yield b).ensuring(m.get.flatMap(_.map(release).getOrElse(unit)))
    }

  /**
   * Apply the function fn to each element of the `Iterable[A]` and
   * return the results in a new `List[B]`. For parallelism use `parTraverse`.
   */
  final def traverse[E, A, B](in: Iterable[A])(fn: A => IO[E, B]): IO[E, List[B]] =
    in.foldRight[IO[E, List[B]]](IO.sync(Nil)) { (a, io) =>
      fn(a).seqWith(io)((b, bs) => b :: bs)
    }

  /**
   * Evaluate the elements of an `Iterable[A]` in parallel
   * and collect the results. This is the parallel version of `traverse`.
   */
  final def parTraverse[E, A, B](as: Iterable[A])(fn: A => IO[E, B]): IO[E, List[B]] =
    as.foldRight[IO[E, List[B]]](IO.sync(Nil)) { (a, io) =>
      fn(a).parWith(io)((b, bs) => b :: bs)
    }

  /**
   * Evaluate the elements of a traversable data structure in parallel
   * and collect the results. Only up to `n` tasks run in parallel.
   * This is a version of `foreachPar`, with a throttle.
   */
  final def foreachParN[E, A, B](n: Long)(as: Iterable[A])(fn: A => IO[E, B]): IO[E, List[B]] =
    for {
      semaphore <- Semaphore(n)
      bs <- parTraverse(as) { a =>
             semaphore.withPermit(fn(a))
           }
    } yield bs

  /**
   * Alias for foreachParN
   */
  @deprecated("Use foreachParN", "scalaz-zio 0.3.3")
  final def traverseParN[E, A, B](n: Long)(as: Iterable[A])(fn: A => IO[E, B]): IO[E, List[B]] =
    foreachParN(n)(as)(fn)

  /**
   * Evaluate each effect in the structure from left to right, and collect
   * the results. For parallelism use `parAll`.
   */
  final def sequence[E, A](in: Iterable[IO[E, A]]): IO[E, List[A]] =
    traverse(in)(identity)

  /**
   * Evaluate each effect in the structure in parallel, and collect
   * the results. This is the parallel version of `sequence`.
   */
  final def parAll[E, A](as: Iterable[IO[E, A]]): IO[E, List[A]] =
    parTraverse(as)(identity)

  /**
   * Evaluate each effect in the structure in parallel, and collect
   * the results. Only up to `n` tasks run in parallel.
   * This is a version of `collectPar`, with a throttle.
   */
  final def collectParN[E, A](n: Long)(as: Iterable[IO[E, A]]): IO[E, List[A]] =
    foreachParN(n)(as)(identity)

  /**
   * Alias for `collectParN`
   */
  @deprecated("Use collectParN", "scalaz-zio 0.3.3")
  final def sequenceParN[E, A](n: Long)(as: Iterable[IO[E, A]]): IO[E, List[A]] =
    collectParN(n)(as)

  /**
   * Races an `IO[E, A]` against elements of a `Iterable[IO[E, A]]`. Yields
   * either the first success or the last failure.
   */
  final def raceAll[E, A](io: IO[E, A], ios: Iterable[IO[E, A]]): IO[E, A] =
    ios.foldLeft[IO[E, A]](io)(_ race _)

  /**
   * Reduces an `Iterable[IO]` to a single IO, works in parallel.
   */
  final def reduceAll[E, A](a: IO[E, A], as: Iterable[IO[E, A]])(f: (A, A) => A): IO[E, A] =
    as.foldLeft(a) { (l, r) =>
      l.par(r).map(f.tupled)
    }

  /**
   * Merges an `Iterable[IO]` to a single IO, works in parallel.
   */
  final def mergeAll[E, A, B](in: Iterable[IO[E, A]])(zero: B, f: (B, A) => B): IO[E, B] =
    in.foldLeft[IO[E, B]](IO.point[B](zero))((acc, a) => acc.par(a).map(f.tupled))

  /**
   * Returns information about the current fiber, such as its fiber identity.
   */
  final def descriptor: IO[Nothing, Fiber.Descriptor] = Descriptor
}<|MERGE_RESOLUTION|>--- conflicted
+++ resolved
@@ -2,15 +2,11 @@
 package scalaz.zio
 
 import scalaz.zio.ExitResult.Cause
+import scalaz.zio.duration._
 import scalaz.zio.internal.{ Env, Executor }
 
 import scala.concurrent.ExecutionContext
-<<<<<<< HEAD
-import scalaz.zio.duration._
-=======
 import scala.annotation.switch
-import scala.concurrent.duration._
->>>>>>> 1c2880c8
 
 /**
  * An `IO[E, A]` ("Eye-Oh of Eeh Aye") is an immutable data structure that
