--- conflicted
+++ resolved
@@ -18,13 +18,8 @@
 
 import scalaz.zio._
 
-<<<<<<< HEAD
-private[stream] trait StreamChunkPure[-R, @specialized +A] extends ZStreamChunk[R, Nothing, A] { self =>
-  val chunks: StreamPure[R, Chunk[A]]
-=======
 private[stream] trait StreamChunkPure[@specialized +A] extends ZStreamChunk[Any, Nothing, A] { self =>
   val chunks: StreamPure[Chunk[A]]
->>>>>>> 5bd50597
 
   def foldPureLazy[A1 >: A, S](s: S)(cont: S => Boolean)(f: (S, A1) => S): S =
     chunks.foldPureLazy(s)(cont) { (s, as) =>
