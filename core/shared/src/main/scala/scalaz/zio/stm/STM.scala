/*
 * Copyright 2017-2019 John A. De Goes and the ZIO Contributors
 *
 * Licensed under the Apache License, Version 2.0 (the "License");
 * you may not use this file except in compliance with the License.
 * You may obtain a copy of the License at
 *
 *     http://www.apache.org/licenses/LICENSE-2.0
 *
 * Unless required by applicable law or agreed to in writing, software
 * distributed under the License is distributed on an "AS IS" BASIS,
 * WITHOUT WARRANTIES OR CONDITIONS OF ANY KIND, either express or implied.
 * See the License for the specific language governing permissions and
 * limitations under the License.
 */

package scalaz.zio.stm

import java.util.concurrent.atomic.{ AtomicBoolean, AtomicLong }

import scalaz.zio.{ IO, UIO }
import scalaz.zio.internal.Platform

import java.util.{ HashMap => MutableMap }
import scala.util.{ Failure, Success, Try }
import scala.annotation.tailrec

/**
 * `STM[E, A]` represents an effect that can be performed transactionally,
 * resulting in a failure `E` or a value `A`.
 *
 * {{{
 * def transfer(receiver: TRef[Int],
 *              sender: TRef[Int], much: Int): UIO[Int] =
 *   STM.atomically {
 *     for {
 *       balance <- sender.get
 *       _       <- STM.check(balance >= much)
 *       _       <- receiver.update(_ + much)
 *       _       <- sender.update(_ - much)
 *       newAmnt <- receiver.get
 *     } yield newAmnt
 *   }
 *
 *   val action: UIO[Int] =
 *     for {
 *       t <- STM.atomically(TRef.make(0).zip(TRef.make(20000)))
 *       (receiver, sender) = t
 *       balance <- transfer(receiver, sender, 1000)
 *     } yield balance
 * }}}
 *
 * Software Transactional Memory is a technique which allows composition
 *  of arbitrary atomic operations. It is the software analog of transactions in database systems.
 *
 * The API is lifted directly from the Haskell package Control.Concurrent.STM although the implementation does not
 *  resemble the Haskell one at all.
 *  [[http://hackage.haskell.org/package/stm-2.5.0.0/docs/Control-Concurrent-STM.html]]
 *
 *  STM in Haskell was introduced in:
 *  Composable memory transactions, by Tim Harris, Simon Marlow, Simon Peyton Jones, and Maurice Herlihy, in ACM
 *  Conference on Principles and Practice of Parallel Programming 2005.
 * [[https://www.microsoft.com/en-us/research/publication/composable-memory-transactions/]]
 *
 * See also:
 * Lock Free Data Structures using STMs in Haskell, by Anthony Discolo, Tim Harris, Simon Marlow, Simon Peyton Jones,
 * Satnam Singh) FLOPS 2006: Eighth International Symposium on Functional and Logic Programming, Fuji Susono, JAPAN,
 *  April 2006
 *  [[https://www.microsoft.com/en-us/research/publication/lock-free-data-structures-using-stms-in-haskell/]]
 *
 */
final class STM[+E, +A] private[stm] (
  val exec: STM.internal.Journal => STM.internal.TRez[E, A]
) extends AnyVal { self =>
  import STM.internal.{ prepareResetJournal, TRez }

  /**
   * Sequentially zips this value with the specified one.
   */
  final def <*>[E1 >: E, B](that: => STM[E1, B]): STM[E1, (A, B)] =
    self zip that

  /**
   * Sequentially zips this value with the specified one, discarding the
   * second element of the tuple.
   */
  final def <*[E1 >: E, B](that: => STM[E1, B]): STM[E1, A] =
    self zipLeft that

  /**
   * Sequentially zips this value with the specified one, discarding the
   * first element of the tuple.
   */
  final def *>[E1 >: E, B](that: => STM[E1, B]): STM[E1, B] =
    self zipRight that

  /**
   * Feeds the value produced by this effect to the specified function,
   * and then runs the returned effect as well to produce its results.
   */
  final def >>=[E1 >: E, B](f: A => STM[E1, B]): STM[E1, B] =
    self flatMap f

  /**
   * Simultaneously filters and maps the value produced by this effect.
   */
  final def collect[B](pf: PartialFunction[A, B]): STM[E, B] =
    new STM(
      journal =>
        self.exec(journal) match {
          case t @ TRez.Fail(_) => t
          case TRez.Succeed(a)  => if (pf.isDefinedAt(a)) TRez.Succeed(pf(a)) else TRez.Retry
          case TRez.Retry       => TRez.Retry
        }
    )

  /**
   * Commits this transaction atomically.
   */
  final def commit: IO[E, A] = STM.atomically(self)

  /**
   * Maps the success value of this effect to the specified constant value.
   */
  final def const[B](b: => B): STM[E, B] = self map (_ => b)

  /**
   * Converts the failure channel into an `Either`.
   */
  final def either: STM[Nothing, Either[E, A]] =
    new STM(
      journal =>
        self.exec(journal) match {
          case TRez.Fail(e)    => TRez.Succeed(Left(e))
          case TRez.Succeed(a) => TRez.Succeed(Right(a))
          case TRez.Retry      => TRez.Retry
        }
    )

  /**
   * Filters the value produced by this effect, retrying the transaction until
   * the predicate returns true for the value.
   */
  final def filter(f: A => Boolean): STM[E, A] =
    collect {
      case a if f(a) => a
    }

  /**
   * Feeds the value produced by this effect to the specified function,
   * and then runs the returned effect as well to produce its results.
   */
  final def flatMap[E1 >: E, B](f: A => STM[E1, B]): STM[E1, B] =
    new STM(
      journal =>
        self.exec(journal) match {
          case TRez.Succeed(a)  => f(a).exec(journal)
          case t @ TRez.Fail(_) => t
          case TRez.Retry       => TRez.Retry
        }
    )

  /**
   * Flattens out a nested `STM` effect.
   */
  final def flatten[E1 >: E, B](implicit ev: A <:< STM[E1, B]): STM[E1, B] =
    self flatMap ev

  /**
   * Folds over the `STM` effect, handling both failure and success, but not
   * retry.
   */
  final def fold[B](f: E => B, g: A => B): STM[Nothing, B] =
    new STM(
      journal =>
        self.exec(journal) match {
          case TRez.Fail(e)    => TRez.Succeed(f(e))
          case TRez.Succeed(a) => TRez.Succeed(g(a))
          case TRez.Retry      => TRez.Retry
        }
    )

  /**
   * Effectfully folds over the `STM` effect, handling both failure and
   * success.
   */
  final def foldM[E1, B](f: E => STM[E1, B], g: A => STM[E1, B]): STM[E1, B] =
    new STM(
      journal =>
        self.exec(journal) match {
          case TRez.Fail(e)    => f(e).exec(journal)
          case TRez.Succeed(a) => g(a).exec(journal)
          case TRez.Retry      => TRez.Retry
        }
    )

  /**
   * Maps the value produced by the effect.
   */
  final def map[B](f: A => B): STM[E, B] =
    new STM(
      journal =>
        self.exec(journal) match {
          case TRez.Succeed(a)  => TRez.Succeed(f(a))
          case t @ TRez.Fail(_) => t
          case TRez.Retry       => TRez.Retry
        }
    )

  /**
   * Maps from one error type to another.
   */
  final def mapError[E1](f: E => E1): STM[E1, A] =
    new STM(
      journal =>
        self.exec(journal) match {
          case t @ TRez.Succeed(_) => t
          case TRez.Fail(e)        => TRez.Fail(f(e))
          case TRez.Retry          => TRez.Retry
        }
    )

  /**
   * Converts the failure channel into an `Option`.
   */
  final def option: STM[Nothing, Option[A]] =
    fold[Option[A]](_ => None, Some(_))

  /**
   * Tries this effect first, and if it fails, tries the other effect.
   */
  final def orElse[E1, A1 >: A](that: => STM[E1, A1]): STM[E1, A1] =
    new STM(
      journal => {
        val reset = prepareResetJournal(journal)

        val executed = self.exec(journal)

        executed match {
          case TRez.Fail(_)        => { reset(); that.exec(journal) }
          case t @ TRez.Succeed(_) => t
          case TRez.Retry          => { reset(); that.exec(journal) }
        }
      }
    )

  /**
   * Returns a transactional effect that will produce the value of this effect in left side, unless it
   * fails, in which case, it will produce the value of the specified effect in right side.
   */
  final def orElseEither[E1 >: E, B](that: => STM[E1, B]): STM[E1, Either[A, B]] =
    (self map (Left[A, B](_))) orElse (that map (Right[A, B](_)))

  /**
   * Maps the success value of this effect to unit.
   */
  final def unit: STM[E, Unit] = const(())

  /**
   * Maps the success value of this effect to unit.
   */
  @deprecated("use unit", "1.0.0")
  final def void: STM[E, Unit] = unit

  /**
   * Same as [[filter]]
   */
  final def withFilter(f: A => Boolean): STM[E, A] = filter(f)

  /**
   * Named alias for `<*>`.
   */
  final def zip[E1 >: E, B](that: => STM[E1, B]): STM[E1, (A, B)] =
    (self zipWith that)((a, b) => a -> b)

  /**
   * Named alias for `<*`.
   */
  final def zipLeft[E1 >: E, B](that: => STM[E1, B]): STM[E1, A] =
    (self zip that) map (_._1)

  /**
   * Named alias for `*>`.
   */
  final def zipRight[E1 >: E, B](that: => STM[E1, B]): STM[E1, B] =
    (self zip that) map (_._2)

  /**
   * Sequentially zips this value with the specified one, combining the values
   * using the specified combiner function.
   */
  final def zipWith[E1 >: E, B, C](that: => STM[E1, B])(f: (A, B) => C): STM[E1, C] =
    self flatMap (a => that map (b => f(a, b)))
}

object STM {

  private[stm] object internal {
    final val DefaultJournalSize = 4

    class Versioned[A](val value: A)

    type TxnId = Long

    type Journal =
      MutableMap[TRef[_], STM.internal.Entry]

    type Todo = () => Unit

    /**
     * Creates a function that can reset the journal.
     */
    final def prepareResetJournal(journal: Journal): () => Unit = {
      val saved = new MutableMap[TRef[_], Entry](journal.size)

      journal.forEach { (key, value) =>
        saved.put(key, value.copy())
        ()
      }

      () => { journal.clear(); journal.putAll(saved); () }
    }

    /**
     * Commits the journal.
     */
    final def commitJournal(journal: Journal): Unit =
      journal.forEach((_, value) => value.commit())

    /**
     * Allocates memory for the journal, if it is null, otherwise just clears it.
     */
    final def allocJournal(journal: Journal): Journal =
      if (journal eq null) new MutableMap[TRef[_], Entry](DefaultJournalSize)
      else {
        journal.clear()
        journal
      }

    /**
     * Determines if the journal is valid.
     */
    final def isValid(journal: Journal): Boolean = {
      var valid = true
      val it    = journal.entrySet.iterator
      while (valid && it.hasNext) valid = it.next.getValue.isValid
      valid
    }

    /**
     * Analyzes the journal, determining whether it is valid and whether it is
     * read only in a single pass. Note that information on whether the
     * journal is read only will only be accurate if the journal is valid, due
     * to short-circuiting that occurs on an invalid journal.
     */
    final def analyzeJournal(journal: Journal): JournalAnalysis = {
      var result = JournalAnalysis.ReadOnly: JournalAnalysis
      val it     = journal.entrySet.iterator
      while ((result ne JournalAnalysis.Invalid) && it.hasNext) {
        val value = it.next.getValue
        if (value.isInvalid) result = JournalAnalysis.Invalid
        else if (value.isChanged) result = JournalAnalysis.ReadWrite
      }
      result
    }

    sealed trait JournalAnalysis extends Serializable with Product
    object JournalAnalysis {
      case object Invalid   extends JournalAnalysis
      case object ReadOnly  extends JournalAnalysis
      case object ReadWrite extends JournalAnalysis
    }

    /**
     * Determines if the journal is invalid.
     */
    final def isInvalid(journal: Journal): Boolean = !isValid(journal)

    /**
     * Atomically collects and clears all the todos from any `TRef` that
     * participated in the transaction.
     */
    final def collectTodos(journal: Journal): MutableMap[TxnId, Todo] = {
      import collection.JavaConverters._

      val allTodos  = new MutableMap[TxnId, Todo](DefaultJournalSize)
      val emptyTodo = Map.empty[TxnId, Todo]

      journal.forEach { (_, value) =>
        val tref = value.tref
        val todo = tref.todo

        var loop = true
        while (loop) {
          val oldTodo = todo.get

          loop = !todo.compareAndSet(oldTodo, emptyTodo)

          if (!loop) allTodos.putAll(oldTodo.asJava)
        }
      }

      allTodos
    }

    /**
     * Executes the todos in the current thread, sequentially.
     */
    final def execTodos(todos: MutableMap[TxnId, Todo]): Unit =
      todos.forEach((_, value) => value.apply())

    /**
     * For the given transaction id, adds the specified todo effect to all
     * `TRef` values.
     */
    final def addTodo(txnId: TxnId, journal: Journal, todoEffect: Todo): Boolean = {
      var added = false

      journal.forEach { (_, value) =>
        val tref = value.tref

        var loop = true
        while (loop) {
          val oldTodo = tref.todo.get

          if (!oldTodo.contains(txnId)) {
            val newTodo = oldTodo.updated(txnId, todoEffect)

            loop = !tref.todo.compareAndSet(oldTodo, newTodo)

            if (!loop) added = true
          } else loop = false
        }
      }

      added
    }

    /**
     * Runs all the todos.
     */
    final def completeTodos[E, A](io: IO[E, A], journal: Journal, platform: Platform): TryCommit[E, A] = {
      val todos = collectTodos(journal)

      if (todos.size > 0) platform.executor.submitOrThrow(() => execTodos(todos))

      TryCommit.Done(io)
    }

    /**
     * Finds all the new todo targets that are not already tracked in the `oldJournal`.
     */
    final def untrackedTodoTargets(oldJournal: Journal, newJournal: Journal): Journal = {
      val untracked = new MutableMap[TRef[_], Entry](newJournal.size)

      untracked.putAll(newJournal)

      newJournal.forEach { (key, value) =>
        if (oldJournal.containsKey(key)) {
          // We already tracked this one, remove it:
          untracked.remove(key)
        } else if (value.isNew) {
          // This `TRef` was created in the current transaction, so no need to
          // add any todos to it, because it cannot be modified from the outside
          // until the transaction succeeds; so any todo added to it would never
          // succeed.
          untracked.remove(key)
        }
        ()
      }

      untracked
    }

    final def tryCommitAsync[E, A](
      journal: Journal,
      platform: Platform,
      stm: STM[E, A],
      txnId: TxnId,
      done: AtomicBoolean
    )(
      k: IO[E, A] => Unit
    ): Unit = {
      def complete(io: IO[E, A]): Unit = { done.set(true); k(io) }

      @tailrec
      def suspend(accum: Journal, journal: Journal): Unit = {
        addTodo(txnId, journal, () => tryCommitAsync(null, platform, stm, txnId, done)(k))

        if (isInvalid(journal)) tryCommit(platform, stm) match {
          case TryCommit.Done(io) => complete(io)
          case TryCommit.Suspend(journal2) =>
            val untracked = untrackedTodoTargets(accum, journal2)

            if (untracked.size > 0) {
              accum.putAll(untracked)

              suspend(accum, untracked)
            }
        }
      }

      done.synchronized {
        if (!done.get) {
          if (journal ne null) suspend(journal, journal)
          else
            tryCommit(platform, stm) match {
              case TryCommit.Done(io)         => complete(io)
              case TryCommit.Suspend(journal) => suspend(journal, journal)
            }
        }
      }
    }

    final def tryCommit[E, A](platform: Platform, stm: STM[E, A]): TryCommit[E, A] = {
      var journal = null.asInstanceOf[MutableMap[TRef[_], Entry]]
      var value   = null.asInstanceOf[TRez[E, A]]

      var loop = true

      while (loop) {
        journal = allocJournal(journal)
        value = stm.exec(journal)

        val analysis = analyzeJournal(journal)

        if (analysis ne JournalAnalysis.Invalid) {
          loop = false

          value match {
            case _: TRez.Succeed[_] =>
              if (analysis eq JournalAnalysis.ReadWrite) {
                globalLock.acquire()

                try if (isValid(journal)) commitJournal(journal) else loop = true
                finally globalLock.release()
              }

            case _ =>
          }
        }
      }

      value match {
        case TRez.Succeed(a) => completeTodos(IO.succeed(a), journal, platform)
        case TRez.Fail(e)    => completeTodos(IO.fail(e), journal, platform)
        case TRez.Retry      => TryCommit.Suspend(journal)
      }
    }

    final val succeedUnit: TRez[Nothing, Unit] = TRez.Succeed(())

    final def makeTxnId(): Long = txnCounter.incrementAndGet()

    private[this] val txnCounter: AtomicLong = new AtomicLong()

    final val globalLock = new java.util.concurrent.Semaphore(1)

    sealed trait TRez[+A, +B] extends Serializable with Product
    object TRez {
      final case class Fail[A](value: A)    extends TRez[A, Nothing]
      final case class Succeed[B](value: B) extends TRez[Nothing, B]
      final case object Retry               extends TRez[Nothing, Nothing]
    }

    abstract class Entry { self =>
      type A

      val tref: TRef[A]

      protected[this] val expected: Versioned[A]
      protected[this] var newValue: A

      val isNew: Boolean

      private[this] var _isChanged = false

      final def unsafeSet(value: Any): Unit = {
        _isChanged = true
        newValue = value.asInstanceOf[A]
      }

      final def unsafeGet[B]: B = newValue.asInstanceOf[B]

      /**
       * Commits the new value to the `TRef`.
       */
      final def commit(): Unit = tref.versioned = new Versioned(newValue)

      /**
       * Creates a copy of the Entry.
       */
      final def copy(): Entry = new Entry {
        type A = self.A
        val tref     = self.tref
        val expected = self.expected
        val isNew    = self.isNew
        var newValue = self.newValue
        _isChanged = self.isChanged
      }

      /**
       * Determines if the entry is invalid. This is the negated version of
       * `isValid`.
       */
      final def isInvalid: Boolean = !isValid

      /**
       * Determines if the entry is valid. That is, if the version of the
       * `TRef` is equal to the expected version.
       */
      final def isValid: Boolean = tref.versioned eq expected

      /**
       * Determines if the variable has been set in a transaction.
       */
      final def isChanged: Boolean = _isChanged

      override def toString: String =
        s"Entry(expected.value = ${expected.value}, newValue = ${newValue}, tref = ${tref}, isChanged = ${isChanged})"
    }

    object Entry {

      /**
       * Creates an entry for the journal, given the `TRef` being untracked, the
       * new value of the `TRef`, and the expected version of the `TRef`.
       */
      final def apply[A0](tref0: TRef[A0], isNew0: Boolean): Entry = {
        val versioned = tref0.versioned

        new Entry {
          type A = A0
          val tref     = tref0
          val isNew    = isNew0
          val expected = versioned
          var newValue = versioned.value
        }
      }
    }

    sealed abstract class TryCommit[+E, +A]
    object TryCommit {
      final case class Done[+E, +A](io: IO[E, A]) extends TryCommit[E, A]
      final case class Suspend(journal: Journal)  extends TryCommit[Nothing, Nothing]
    }
  }

  import internal._

  /**
   * Atomically performs a batch of operations in a single transaction.
   */
  final def atomically[E, A](stm: STM[E, A]): IO[E, A] =
    IO.suspendWith { platform =>
      tryCommit(platform, stm) match {
        case TryCommit.Done(io) => io // TODO: Interruptible in Suspend
        case TryCommit.Suspend(journal) =>
          val txnId     = makeTxnId()
          val done      = new AtomicBoolean(false)
          val interrupt = UIO(done.synchronized(done.set(true)))
<<<<<<< HEAD
          val async     = IO.effectAsync[E, A](tryCommitAsync(journal, makeTRefId, platform, stm, txnId, done))
=======
          val async     = IO.effectAsync[Any, E, A](tryCommitAsync(journal, platform, stm, txnId, done))
>>>>>>> 71a4c490

          async ensuring interrupt
      }
    }


  /**
   * Checks the condition, and if it's true, returns unit, otherwise, retries.
   */
  final def check(p: Boolean): STM[Nothing, Unit] = if (p) STM.unit else retry

  /**
   * Collects all the transactional effects in a list, returning a single
   * transactional effect that produces a list of values.
   */
  final def collectAll[E, A](i: Iterable[STM[E, A]]): STM[E, List[A]] =
    i.foldRight[STM[E, List[A]]](STM.succeed(Nil)) {
      case (stm, acc) =>
        acc.zipWith(stm)((xs, x) => x :: xs)
    }

  /**
   * Kills the fiber running the effect.
   */
  final def die(t: Throwable): STM[Nothing, Nothing] = succeedLazy(throw t)

  /**
   * Kills the fiber running the effect with a `RuntimeException` that contains
   * the specified message.
   */
  final def dieMessage(m: String): STM[Nothing, Nothing] = die(new RuntimeException(m))

  /**
   * Returns a value that models failure in the transaction.
   */
  final def fail[E](e: E): STM[E, Nothing] = new STM(_ => TRez.Fail(e))

  /**
   * Applies the function `f` to each element of the `Iterable[A]` and
   * returns a transactional effect that produces a new `List[B]`.
   */
  final def foreach[E, A, B](as: Iterable[A])(f: A => STM[E, B]): STM[E, List[B]] =
    collectAll(as.map(f))

  /**
   * Creates an STM effect from an `Either` value.
   */
  final def fromEither[E, A](e: => Either[E, A]): STM[E, A] =
    STM.suspend {
      e match {
        case Left(t)  => STM.fail(t)
        case Right(a) => STM.succeed(a)
      }
    }

  /**
   * Creates an STM effect from a `Try` value.
   */
  final def fromTry[A](a: => Try[A]): STM[Throwable, A] =
    STM.suspend {
      Try(a).flatten match {
        case Failure(t) => STM.fail(t)
        case Success(a) => STM.succeed(a)
      }
    }

  /**
   * Creates an `STM` value from a partial (but pure) function.
   */
  final def partial[A](a: => A): STM[Throwable, A] = fromTry(Try(a))

  /**
   * Abort and retry the whole transaction when any of the underlying
   * transactional variables have changed.
   */
  final val retry: STM[Nothing, Nothing] = new STM(_ => TRez.Retry)

  /**
   * Returns an `STM` effect that succeeds with the specified value.
   */
  final def succeed[A](a: A): STM[Nothing, A] = new STM(_ => TRez.Succeed(a))

  /**
   * Returns an `STM` effect that succeeds with the specified (lazily
   * evaluated) value.
   */
  final def succeedLazy[A](a: => A): STM[Nothing, A] = new STM(_ => TRez.Succeed(a))

  /**
   * Suspends creation of the specified transaction lazily.
   */
  final def suspend[E, A](stm: => STM[E, A]): STM[E, A] =
    STM.succeedLazy(stm).flatten

  /**
   * Returns an `STM` effect that succeeds with `Unit`.
   */
  final val unit: STM[Nothing, Unit] = succeed(())
}<|MERGE_RESOLUTION|>--- conflicted
+++ resolved
@@ -659,11 +659,7 @@
           val txnId     = makeTxnId()
           val done      = new AtomicBoolean(false)
           val interrupt = UIO(done.synchronized(done.set(true)))
-<<<<<<< HEAD
-          val async     = IO.effectAsync[E, A](tryCommitAsync(journal, makeTRefId, platform, stm, txnId, done))
-=======
-          val async     = IO.effectAsync[Any, E, A](tryCommitAsync(journal, platform, stm, txnId, done))
->>>>>>> 71a4c490
+          val async     = IO.effectAsync[E, A](tryCommitAsync(journal, platform, stm, txnId, done))
 
           async ensuring interrupt
       }
