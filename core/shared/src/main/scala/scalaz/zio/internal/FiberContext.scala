--- conflicted
+++ resolved
@@ -364,30 +364,12 @@
   private[this] final val resumeAsync: IO[E, Any] => Unit =
     io => if (exitAsync()) evaluateLater(io)
 
-<<<<<<< HEAD
-<<<<<<< HEAD
-  final def interrupt: UIO[Exit[E, A]] = IO.effectAsyncMaybe[Nothing, Exit[E, A]] { k =>
-    kill0(x => k(IO.done(x)))
-  }
-
-  final def await: UIO[Exit[E, A]] = IO.effectAsyncMaybe[Nothing, Exit[E, A]] { k =>
-    observe0(x => k(IO.done(x)))
-=======
   final def interrupt: UIO[Exit[E, A]] = ZIO.effectAsyncMaybe[Any, Nothing, Exit[E, A]] { k =>
     kill0(x => k(ZIO.done(x)))
   }
 
   final def await: UIO[Exit[E, A]] = ZIO.effectAsyncMaybe[Any, Nothing, Exit[E, A]] { k =>
     observe0(x => k(ZIO.done(x)))
->>>>>>> 7f8a304aa662b7873b737cda784ff491abfa9dff
-=======
-  final def interrupt: UIO[Exit[E, A]] = ZIO.effectAsyncMaybe[Any, Nothing, Exit[E, A]] { k =>
-    kill0(x => k(ZIO.done(x)))
-  }
-
-  final def await: UIO[Exit[E, A]] = ZIO.effectAsyncMaybe[Any, Nothing, Exit[E, A]] { k =>
-    observe0(x => k(ZIO.done(x)))
->>>>>>> 7f8a304a
   }
 
   final def poll: UIO[Option[Exit[E, A]]] = ZIO.effectTotal(poll0)
