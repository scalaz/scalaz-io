/*
 * Copyright 2017-2019 John A. De Goes and the ZIO Contributors
 *
 * Licensed under the Apache License, Version 2.0 (the "License");
 * you may not use this file except in compliance with the License.
 * You may obtain a copy of the License at
 *
 *     http://www.apache.org/licenses/LICENSE-2.0
 *
 * Unless required by applicable law or agreed to in writing, software
 * distributed under the License is distributed on an "AS IS" BASIS,
 * WITHOUT WARRANTIES OR CONDITIONS OF ANY KIND, either express or implied.
 * See the License for the specific language governing permissions and
 * limitations under the License.
 */

package scalaz.zio.internal

import java.util.concurrent.atomic.{ AtomicLong, AtomicReference }

<<<<<<< HEAD
import scalaz.zio.Exit.Cause
import scalaz.zio._
import scalaz.zio.internal.stacktracer.ZTraceElement
import scalaz.zio.internal.tracing.ZIOFn
=======
import scalaz.zio.internal.FiberContext.FiberRefLocals
import scalaz.zio.{ UIO, _ }
>>>>>>> 1f3ba4b1

import scala.annotation.{ switch, tailrec }

/**
 * An implementation of Fiber that maintains context necessary for evaluation.
 */
<<<<<<< HEAD
private[zio] final class FiberContext[E, A](
  platform: Platform,
  startEnv: AnyRef,
  parentTrace: Option[ZTrace],
  initialTracingStatus: Boolean
) extends Fiber[E, A] {
=======
private[zio] final class FiberContext[E, A](platform: Platform, startEnv: AnyRef, fiberRefLocals: FiberRefLocals)
    extends Fiber[E, A] {
>>>>>>> 1f3ba4b1
  import java.util.{ Collections, Set }

  import FiberContext._
  import FiberState._

  // Accessed from multiple threads:
  private[this] val state = new AtomicReference[FiberState[E, A]](FiberState.Initial[E, A])

  @volatile private[this] var interrupted = false

  // Accessed from within a single thread (not necessarily the same):
  @volatile private[this] var supervising = 0

  private[this] val traceExec: Boolean =
    PlatformConstants.tracingSupported && platform.tracing.tracingConfig.traceExecution

  private[this] val traceStack: Boolean =
    PlatformConstants.tracingSupported && platform.tracing.tracingConfig.traceStack

  private[this] val traceEffects: Boolean =
    traceExec && platform.tracing.tracingConfig.traceEffectOpsInExecution

  private[this] val fiberId         = FiberContext.fiberCounter.getAndIncrement()
  private[this] val interruptStatus = StackBool()
  private[this] val stack           = Stack[Any => IO[Any, Any]]()
  private[this] val environment     = Stack[AnyRef](startEnv)
  private[this] val locked          = Stack[Executor]()
  private[this] val supervised      = Stack[Set[FiberContext[_, _]]]()

  private[this] val tracingStatus =
    if (traceExec || traceStack) StackBool()
    else null

  private[this] val execTrace =
    if (traceExec) SingleThreadedRingBuffer[ZTraceElement](platform.tracing.tracingConfig.executionTraceLength)
    else null

  private[this] val stackTrace =
    if (traceStack) SingleThreadedRingBuffer[ZTraceElement](platform.tracing.tracingConfig.stackTraceLength)
    else null

  private[this] val tracer = platform.tracing.tracer

  @noinline
  private[this] final def inTracingRegion: Boolean =
    if (tracingStatus ne null) tracingStatus.peekOrElse(initialTracingStatus) else false

  @noinline
  private[this] final def unwrap(lambda: AnyRef): AnyRef =
    // This is a huge hotspot, hiding loop under
    // the match allows a faster happy path
    lambda match {
      case fn: ZIOFn =>
        var unwrapped = fn.underlying
        while (unwrapped.isInstanceOf[ZIOFn]) {
          unwrapped = unwrapped.asInstanceOf[ZIOFn].underlying
        }
        unwrapped
      case _ => lambda
    }

  // FIXME: bench
  @noinline
  private[this] final def traceLocation(lambda: AnyRef): ZTraceElement =
    tracer.traceLocation(unwrap(lambda))

  @noinline
  private[this] final def addTrace(lambda: AnyRef): Unit =
    execTrace.put(traceLocation(lambda))

  @noinline
  private[this] final def addStackTrace(lambda: AnyRef): Unit =
    stackTrace.put(traceLocation(lambda))

  private[this] final def popStackTrace(): Unit =
    stackTrace.dropLast()

  private[this] final def captureTrace(lastStack: ZTraceElement): ZTrace = {
    val exec = if (execTrace ne null) execTrace.toReversedList else Nil
    val stack = {
      val stack0 = if (stackTrace ne null) stackTrace.toReversedList else Nil
      if (lastStack ne null) lastStack :: stack0 else stack0
    }
    ZTrace(fiberId, exec, stack, parentTrace)
  }

  private[this] final def cutAncestryTrace(trace: ZTrace): ZTrace = {
    val maxExecLength  = platform.tracing.tracingConfig.ancestorExecutionTraceLength
    val maxStackLength = platform.tracing.tracingConfig.ancestorStackTraceLength

    trace.copy(
      executionTrace = trace.executionTrace.take(maxExecLength),
      stackTrace = trace.stackTrace.take(maxStackLength)
    )
  }

  final def runAsync(k: Callback[E, A]): Unit =
    register0(xx => k(Exit.flatten(xx))) match {
      case null =>
      case v    => k(v)
    }

  private object InterruptExit extends Function[Any, IO[E, Any]] {
    final def apply(v: Any): IO[E, Any] = {
      val isInterruptible = interruptStatus.peekOrElse(true)

      if (isInterruptible) {
        interruptStatus.popDrop(())

        ZIO.succeed(v)
      } else {
        ZIO.effectTotal { interruptStatus.popDrop(v) }
      }
    }
  }

  /**
   * Unwinds the stack, looking for the first error handler, and exiting
   * interruptible / uninterruptible regions.
   */
  final def unwindStack(): Unit = {
    var unwinding = true

    // Unwind the stack, looking for an error handler:
    while (unwinding && !stack.isEmpty) {
      stack.pop() match {
        case InterruptExit =>
          // do not remove InterruptExit from stack trace as it was not added
          interruptStatus.popDrop(())

        case fold: ZIO.Fold[_, _, _, _, _] if allowRecovery =>
          // Push error handler back onto the stack and halt iteration:
          val k = fold.failure.asInstanceOf[Any => ZIO[Any, Any, Any]]

          if (traceStack && inTracingRegion) {
            popStackTrace(); addStackTrace(k)
          }
          stack.push(k)

          unwinding = false

        case _ =>
          if (traceStack && inTracingRegion) popStackTrace()
      }
    }
  }

  private[this] final def executor: Executor = locked.peekOrElse(platform.executor)

  /**
   * The main interpreter loop for `IO` actions. For purely synchronous actions,
   * this will run to completion unless required to yield to other fibers.
   * For mixed actions, the loop will proceed no further than the first
   * asynchronous boundary.
   *
   * @param io0 The `IO` to evaluate on the fiber.
   */
  final def evaluateNow(io0: IO[E, _]): Unit = {
    // Do NOT accidentally capture `curIo` in a closure, or Scala will wrap
    // it in `ObjectRef` and performance will plummet.
    var curIo: IO[E, Any] = io0

    // Put the stack reference on the stack:
    val stack = this.stack

    // Put the maximum operation count on the stack for fast access:
    val maxopcount = executor.yieldOpCount

    // Put tracing configuration on the stack:
//    val traceExec    = this.traceExec
//    val traceStack   = this.traceStack
//    val traceEffects = this.traceEffects

    // Store the trace of the immediate future flatMap during evaluation
    // of a 1-hop left bind, to show a stack trace closer to the point of failure
    var fastPathFlatMapContinuationTrace: ZTraceElement = null

    @noinline def fastPathTrace(k: Any => ZIO[Any, E, Any], effect: AnyRef): ZTraceElement =
      if (inTracingRegion) {
        val kTrace = traceLocation(k)

        if (this.traceEffects) addTrace(effect)
        // record the nearest continuation for a better trace in case of failure
        if (this.traceStack) fastPathFlatMapContinuationTrace = kTrace

        kTrace
      } else null

    while (curIo ne null) {
      try {
        var opcount: Int = 0

        while (curIo ne null) {
          val tag = curIo.tag

          // Check to see if the fiber should continue executing or not:
          if (tag == ZIO.Tags.Fail || !shouldInterrupt) {
            // Fiber does not need to be interrupted, but might need to yield:
            if (opcount == maxopcount) {
              // Cannot capture `curIo` since it will be boxed into `ObjectRef`,
              // which destroys performance. So put `curIo` into a temp val:
              val tmpIo = curIo

              curIo = ZIO.yieldNow *> tmpIo

              opcount = 0
            } else {
              // Fiber is neither being interrupted nor needs to yield. Execute
              // the next instruction in the program:
              (tag: @switch) match {
                case ZIO.Tags.FlatMap =>
                  val io = curIo.asInstanceOf[ZIO.FlatMap[Any, E, Any, Any]]

                  val nested = io.zio
                  val k      = io.k

                  // A mini interpreter for the left side of FlatMap that evaluates
                  // anything that is 1-hop away. This eliminates heap usage for the
                  // happy path.
                  (nested.tag: @switch) match {
                    case ZIO.Tags.Succeed =>
                      val io2 = nested.asInstanceOf[ZIO.Succeed[Any]]

                      if (traceExec && inTracingRegion) addTrace(k)

                      curIo = k(io2.value)

                    case ZIO.Tags.EffectTotal =>
                      val io2    = nested.asInstanceOf[ZIO.EffectTotal[Any]]
                      val effect = io2.effect

                      val kTrace = fastPathTrace(k, effect)

                      val value = effect()

                      // delete continuation as it was "popped" after success
                      if (traceStack && (kTrace ne null)) fastPathFlatMapContinuationTrace = null
                      // record continuation in exec as we're just "passing" it
                      if (traceExec && (kTrace ne null)) execTrace.put(kTrace)

                      curIo = k(value)

                    case ZIO.Tags.EffectPartial =>
                      val io2    = nested.asInstanceOf[ZIO.EffectPartial[Any]]
                      val effect = io2.effect

                      val kTrace = fastPathTrace(k, effect)

                      var failIO = null.asInstanceOf[IO[E, Any]]
                      val value = try effect()
                      catch {
                        case t: Throwable if !platform.fatal(t) =>
                          failIO = ZIO.fail(t.asInstanceOf[E])
                      }

                      if (failIO eq null) {
                        // delete continuation as it was "popped" after success
                        if (traceStack && (kTrace ne null)) fastPathFlatMapContinuationTrace = null
                        // record continuation in exec as we're just "passing" it
                        if (traceExec && (kTrace ne null)) execTrace.put(kTrace)

                        curIo = k(value)
                      } else {
                        curIo = failIO
                      }

                    case _ =>
                      // Fallback case. We couldn't evaluate the LHS so we have to
                      // use the stack:
                      curIo = nested
                      if (traceStack && inTracingRegion) addStackTrace(k)
                      stack.push(k)
                  }

                case ZIO.Tags.Succeed =>
                  val io = curIo.asInstanceOf[ZIO.Succeed[Any]]

                  val value = io.value

                  curIo = nextInstr(value)

                case ZIO.Tags.EffectTotal =>
                  val io     = curIo.asInstanceOf[ZIO.EffectTotal[Any]]
                  val effect = io.effect

                  if (traceEffects && inTracingRegion) addTrace(effect)

                  curIo = nextInstr(effect())

                case ZIO.Tags.Fail =>
                  val io = curIo.asInstanceOf[ZIO.Fail[E, Any]]

                  // Put last trace into a val to avoid `ObjectRef` boxing.
                  val fastPathTrace = fastPathFlatMapContinuationTrace
                  fastPathFlatMapContinuationTrace = null

                  val cause0 = io.fill(() => captureTrace(fastPathTrace))

                  unwindStack()

                  if (stack.isEmpty) {
                    // Error not caught, stack is empty:
                    curIo = null

                    val cause =
                      if (interrupted && !cause0.interrupted) cause0 ++ Cause.interrupt
                      else cause0

                    done(Exit.halt(cause))
                  } else {
                    // Error caught, next continuation on the stack will deal
                    // with it, so we just have to compute it here:
                    curIo = nextInstr(cause0)
                  }

                case ZIO.Tags.Fold =>
                  val io = curIo.asInstanceOf[ZIO.Fold[Any, E, Any, Any, Any]]

                  curIo = io.value
                  if (traceStack && inTracingRegion) addStackTrace(io)
                  stack.push(io)

                case ZIO.Tags.InterruptStatus =>
                  val io = curIo.asInstanceOf[ZIO.InterruptStatus[Any, E, Any]]

                  interruptStatus.push(io.flag)
                  // do not add InterruptExit to the stack trace
                  stack.push(InterruptExit)

                  curIo = io.zio

                case ZIO.Tags.TracingStatus =>
                  val io = curIo.asInstanceOf[ZIO.TracingStatus[Any, E, Any]]

                  curIo = tracingRegion(io.flag).bracket_(endTracingRegion, io.zio)

                case ZIO.Tags.CheckInterrupt =>
                  val io = curIo.asInstanceOf[ZIO.CheckInterrupt[Any, E, Any]]

                  curIo = io.k(interruptible)

                case ZIO.Tags.EffectPartial =>
                  val io     = curIo.asInstanceOf[ZIO.EffectPartial[Any]]
                  val effect = io.effect

                  if (traceEffects && inTracingRegion) addTrace(effect)

                  var nextIo = null.asInstanceOf[IO[E, Any]]
                  val value = try effect()
                  catch {
                    case t: Throwable if !platform.fatal(t) =>
                      nextIo = ZIO.fail(t.asInstanceOf[E])
                  }
                  if (nextIo eq null) curIo = nextInstr(value)
                  else curIo = nextIo

                case ZIO.Tags.EffectAsync =>
                  val io = curIo.asInstanceOf[ZIO.EffectAsync[Any, E, Any]]

                  // Enter suspended state:
                  curIo = if (enterAsync()) {
                    val k = io.register

                    if (traceEffects && inTracingRegion) addTrace(k)

                    k(resumeAsync) match {
                      case Some(io) => if (exitAsync()) io else null
                      case None     => null
                    }
                  } else ZIO.interrupt

                case ZIO.Tags.Fork =>
                  val io = curIo.asInstanceOf[ZIO.Fork[Any, _, Any]]

                  val value: FiberContext[_, Any] = fork(io.value)

                  supervise(value)

                  curIo = nextInstr(value)

                case ZIO.Tags.Supervised =>
                  val io = curIo.asInstanceOf[ZIO.Supervised[Any, E, Any]]

                  curIo = enterSupervision.bracket_(exitSupervision, io.value)

                case ZIO.Tags.Descriptor =>
                  val io = curIo.asInstanceOf[ZIO.Descriptor[Any, E, Any]]

                  val k = io.k
                  if (traceExec && inTracingRegion) addTrace(k)

                  curIo = k(getDescriptor)

                case ZIO.Tags.Lock =>
                  val io = curIo.asInstanceOf[ZIO.Lock[Any, E, Any]]

                  curIo = lock(io.executor).bracket_(unlock, io.zio)

                case ZIO.Tags.Yield =>
                  evaluateLater(ZIO.unit)

                  curIo = null

                case ZIO.Tags.Access =>
                  val io = curIo.asInstanceOf[ZIO.Read[Any, E, Any]]

                  val k = io.k
                  if (traceExec && inTracingRegion) addTrace(k)

                  curIo = k(environment.peek())

                case ZIO.Tags.Provide =>
                  val io = curIo.asInstanceOf[ZIO.Provide[Any, E, Any]]

                  val push = ZIO.effectTotal(environment.push(io.r.asInstanceOf[AnyRef]))
                  val pop  = ZIO.effectTotal(environment.pop())

                  curIo = push.bracket_(pop, io.next)

                case ZIO.Tags.SuspendWith =>
                  val io = curIo.asInstanceOf[ZIO.SuspendWith[Any, E, Any]]

<<<<<<< HEAD
                  val k = io.f
                  if (traceExec && inTracingRegion) addTrace(k)

                  curIo = k(platform)

                case ZIO.Tags.Trace =>
                  curIo = nextInstr(captureTrace(null))
=======
                  curIo = io.f(platform)

                case ZIO.Tags.FiberRefNew =>
                  val io = curIo.asInstanceOf[ZIO.FiberRefNew[Any]]

                  val fiberRef = new FiberRef[Any](io.initialValue)
                  fiberRefLocals.put(fiberRef, io.initialValue)

                  curIo = nextInstr(fiberRef)

                case ZIO.Tags.FiberRefModify =>
                  val io = curIo.asInstanceOf[ZIO.FiberRefModify[Any, Any]]

                  val oldValue           = Option(fiberRefLocals.get(io.fiberRef))
                  val (result, newValue) = io.f(oldValue.getOrElse(io.fiberRef.initial))
                  fiberRefLocals.put(io.fiberRef, newValue)

                  curIo = nextInstr(result)

>>>>>>> 1f3ba4b1
              }
            }
          } else {
            // Fiber was interrupted
            curIo = ZIO.interrupt
          }

          opcount = opcount + 1
        }
      } catch {
        case _: InterruptedException =>
          Thread.interrupted
          curIo = ZIO.interrupt

        // Catastrophic error handler. Any error thrown inside the interpreter is
        // either a bug in the interpreter or a bug in the user's code. Let the
        // fiber die but attempt finalization & report errors.
        case t: Throwable =>
          curIo = if (platform.fatal(t)) platform.reportFatal(t) else ZIO.die(t)
      }
    }
  }

  private[this] final def lock(executor: Executor): UIO[Unit] =
    ZIO.effectTotal { locked.push(executor) } *> ZIO.yieldNow

  private[this] final def unlock: UIO[Unit] =
    ZIO.effectTotal { locked.pop() } *> ZIO.yieldNow

  private[this] final def tracingRegion(trace: Boolean): UIO[Unit] =
    IO.effectTotal { if (tracingStatus ne null) tracingStatus.push(trace) }

  private[this] final def endTracingRegion: UIO[Unit] =
    IO.effectTotal { if (tracingStatus ne null) tracingStatus.popDrop(()) }

  private[this] final def getDescriptor: Fiber.Descriptor =
    Fiber.Descriptor(fiberId, interrupted, interruptible, executor, getFibers)

  // We make a copy of the supervised fibers set as an array
  // to prevent mutations of the set from propagating to the caller.
  private[this] final def getFibers: UIO[IndexedSeq[Fiber[_, _]]] =
    UIO {
      val set = supervised.peekOrElse(null)

      if (set eq null) Array.empty[Fiber[_, _]]
      else {
        val arr = Array.ofDim[Fiber[_, _]](set.size)
        set.toArray[Fiber[_, _]](arr)
      }
    }

  /**
   * Forks an `IO` with the specified failure handler.
   */
  final def fork[E, A](io: IO[E, A]): FiberContext[E, A] = {
<<<<<<< HEAD
    val tracingRegion = inTracingRegion
    val ancestry =
      if ((traceExec || traceStack) && tracingRegion) Some(cutAncestryTrace(captureTrace(null)))
      else None

    val context = new FiberContext[E, A](platform, environment.peek(), ancestry, tracingRegion)
=======
    val childFiberRefLocals: FiberRefLocals = platform.newWeakHashMap()
    childFiberRefLocals.putAll(fiberRefLocals)
    val context = new FiberContext[E, A](platform, environment.peek(), childFiberRefLocals)
>>>>>>> 1f3ba4b1

    platform.executor.submitOrThrow(() => context.evaluateNow(io))

    context
  }

  private[this] final def evaluateLater(io: IO[E, Any]): Unit =
    executor.submitOrThrow(() => evaluateNow(io))

  /**
   * Resumes an asynchronous computation.
   *
   * @param value The value produced by the asynchronous computation.
   */
  private[this] final val resumeAsync: IO[E, Any] => Unit =
    io => if (exitAsync()) evaluateLater(io)

  final def interrupt: UIO[Exit[E, A]] = ZIO.effectAsyncMaybe[Any, Nothing, Exit[E, A]] { k =>
    kill0(x => k(ZIO.done(x)))
  }

  final def await: UIO[Exit[E, A]] = ZIO.effectAsyncMaybe[Any, Nothing, Exit[E, A]] { k =>
    observe0(x => k(ZIO.done(x)))
  }

  final def poll: UIO[Option[Exit[E, A]]] = ZIO.effectTotal(poll0)

  final def inheritFiberRefs: UIO[Unit] = UIO.suspend {
    import scala.collection.JavaConverters._
    val locals = fiberRefLocals.asScala
    if (locals.isEmpty) UIO.unit
    else
      UIO.foreach_(locals) {
        case (fiberRef, value) =>
          fiberRef.asInstanceOf[FiberRef[Any]].set(value)
      }
  }

  private[this] final def enterSupervision: IO[E, Unit] = ZIO.effectTotal {
    supervising += 1

    def newWeakSet[A]: Set[A] = Collections.newSetFromMap[A](platform.newWeakHashMap[A, java.lang.Boolean]())

    val set = newWeakSet[FiberContext[_, _]]

    supervised.push(set)
  }

  private[this] final def supervise(child: FiberContext[_, _]): Unit =
    if (supervising > 0) {
      val set = supervised.peekOrElse(null)

      if (set ne null) {
        set.add(child); ()
      }
    }

  @tailrec
  private[this] final def enterAsync(): Boolean = {
    val oldState = state.get

    oldState match {
      case Executing(_, observers) =>
        val newState = Executing(FiberStatus.Suspended, observers)

        if (!state.compareAndSet(oldState, newState)) enterAsync()
        else if (shouldInterrupt) {
          // Fiber interrupted, so go back into running state:
          exitAsync()
          false
        } else true

      case _ => false
    }
  }

  @tailrec
  private[this] final def exitAsync(): Boolean = {
    val oldState = state.get

    oldState match {
      case Executing(FiberStatus.Suspended, observers) =>
        if (!state.compareAndSet(oldState, Executing(FiberStatus.Running, observers)))
          exitAsync()
        else true

      case _ => false
    }
  }

  private[this] final def exitSupervision: UIO[_] =
    ZIO.effectTotal {
      supervising -= 1
      supervised.pop()
    }

  @inline
  private[this] final def interruptible: Boolean =
    interruptStatus.peekOrElse(true)

  @inline
  private[this] final def shouldInterrupt: Boolean = interrupted && interruptible

  @inline
  private[this] final def allowRecovery: Boolean = !shouldInterrupt

  @inline
  private[this] final def nextInstr(value: Any): IO[E, Any] =
    if (!stack.isEmpty) {
      val k = stack.pop()

      if (inTracingRegion) {
        if (traceExec) addTrace(k)
        // do not remove InterruptExit from stack trace as it was not added
        if (traceStack && !k.isInstanceOf[InterruptExit.type]) popStackTrace()
      }

      k(value).asInstanceOf[IO[E, Any]]
    } else {
      done(Exit.succeed(value.asInstanceOf[A]))

      null
    }

  @tailrec
  private[this] final def done(v: Exit[E, A]): Unit = {
    val oldState = state.get

    oldState match {
      case Executing(_, observers: List[Callback[Nothing, Exit[E, A]]]) => // TODO: Dotty doesn't infer this properly
        if (!state.compareAndSet(oldState, Done(v))) done(v)
        else {
          notifyObservers(v, observers)
          reportUnhandled(v)
        }

      case Done(_) => // Huh?
    }
  }

  private[this] final def reportUnhandled(v: Exit[E, A]): Unit = v match {
    case Exit.Failure(cause) => platform.reportFailure(cause)

    case _ =>
  }

  @tailrec
  private[this] final def kill0(
    k: Callback[Nothing, Exit[E, A]]
  ): Option[IO[Nothing, Exit[E, A]]] = {

    val oldState = state.get

    oldState match {
      case Executing(FiberStatus.Suspended, observers0) if interruptible =>
        val observers = k :: observers0

        if (!state.compareAndSet(oldState, Executing(FiberStatus.Running, observers))) kill0(k)
        else {
          interrupted = true

          evaluateLater(ZIO.interrupt)

          None
        }

      case Executing(status, observers0) =>
        val observers = k :: observers0

        if (!state.compareAndSet(oldState, Executing(status, observers))) kill0(k)
        else {
          interrupted = true
          None
        }

      case Done(e) => Some(ZIO.succeed(e))
    }
  }

  private[this] final def observe0(
    k: Callback[Nothing, Exit[E, A]]
  ): Option[IO[Nothing, Exit[E, A]]] =
    register0(k) match {
      case null => None
      case x    => Some(ZIO.succeed(x))
    }

  @tailrec
  private[this] final def register0(k: Callback[Nothing, Exit[E, A]]): Exit[E, A] = {
    val oldState = state.get

    oldState match {
      case Executing(status, observers0) =>
        val observers = k :: observers0

        if (!state.compareAndSet(oldState, Executing(status, observers))) register0(k)
        else null

      case Done(v) => v
    }
  }

  private[this] final def poll0: Option[Exit[E, A]] =
    state.get match {
      case Done(r) => Some(r)
      case _       => None
    }

  private[this] final def notifyObservers(
    v: Exit[E, A],
    observers: List[Callback[Nothing, Exit[E, A]]]
  ): Unit = {
    val result = Exit.succeed(v)

    // To preserve fair scheduling, we submit all resumptions on the thread
    // pool in order of their submission.
    observers.reverse.foreach(
      k =>
        platform.executor
          .submitOrThrow(() => k(result))
    )
  }
}
private[zio] object FiberContext {
  val fiberCounter = new AtomicLong(0)

  sealed trait FiberStatus extends Serializable with Product
  object FiberStatus {
    case object Running   extends FiberStatus
    case object Suspended extends FiberStatus
  }

  sealed trait FiberState[+E, +A] extends Serializable with Product
  object FiberState extends Serializable {
    final case class Executing[E, A](
      status: FiberStatus,
      observers: List[Callback[Nothing, Exit[E, A]]]
    ) extends FiberState[E, A]
    final case class Done[E, A](value: Exit[E, A]) extends FiberState[E, A]

    def Initial[E, A] = Executing[E, A](FiberStatus.Running, Nil)
  }

  type FiberRefLocals = java.util.Map[FiberRef[_], Any]
}<|MERGE_RESOLUTION|>--- conflicted
+++ resolved
@@ -18,32 +18,24 @@
 
 import java.util.concurrent.atomic.{ AtomicLong, AtomicReference }
 
-<<<<<<< HEAD
+import scalaz.zio.internal.FiberContext.FiberRefLocals
 import scalaz.zio.Exit.Cause
 import scalaz.zio._
 import scalaz.zio.internal.stacktracer.ZTraceElement
 import scalaz.zio.internal.tracing.ZIOFn
-=======
-import scalaz.zio.internal.FiberContext.FiberRefLocals
-import scalaz.zio.{ UIO, _ }
->>>>>>> 1f3ba4b1
 
 import scala.annotation.{ switch, tailrec }
 
 /**
  * An implementation of Fiber that maintains context necessary for evaluation.
  */
-<<<<<<< HEAD
 private[zio] final class FiberContext[E, A](
   platform: Platform,
   startEnv: AnyRef,
   parentTrace: Option[ZTrace],
-  initialTracingStatus: Boolean
+  initialTracingStatus: Boolean,
+  fiberRefLocals: FiberRefLocals
 ) extends Fiber[E, A] {
-=======
-private[zio] final class FiberContext[E, A](platform: Platform, startEnv: AnyRef, fiberRefLocals: FiberRefLocals)
-    extends Fiber[E, A] {
->>>>>>> 1f3ba4b1
   import java.util.{ Collections, Set }
 
   import FiberContext._
@@ -466,7 +458,6 @@
                 case ZIO.Tags.SuspendWith =>
                   val io = curIo.asInstanceOf[ZIO.SuspendWith[Any, E, Any]]
 
-<<<<<<< HEAD
                   val k = io.f
                   if (traceExec && inTracingRegion) addTrace(k)
 
@@ -474,8 +465,6 @@
 
                 case ZIO.Tags.Trace =>
                   curIo = nextInstr(captureTrace(null))
-=======
-                  curIo = io.f(platform)
 
                 case ZIO.Tags.FiberRefNew =>
                   val io = curIo.asInstanceOf[ZIO.FiberRefNew[Any]]
@@ -494,7 +483,6 @@
 
                   curIo = nextInstr(result)
 
->>>>>>> 1f3ba4b1
               }
             }
           } else {
@@ -550,18 +538,15 @@
    * Forks an `IO` with the specified failure handler.
    */
   final def fork[E, A](io: IO[E, A]): FiberContext[E, A] = {
-<<<<<<< HEAD
+    val childFiberRefLocals: FiberRefLocals = platform.newWeakHashMap()
+    childFiberRefLocals.putAll(fiberRefLocals)
+
     val tracingRegion = inTracingRegion
     val ancestry =
       if ((traceExec || traceStack) && tracingRegion) Some(cutAncestryTrace(captureTrace(null)))
       else None
 
-    val context = new FiberContext[E, A](platform, environment.peek(), ancestry, tracingRegion)
-=======
-    val childFiberRefLocals: FiberRefLocals = platform.newWeakHashMap()
-    childFiberRefLocals.putAll(fiberRefLocals)
-    val context = new FiberContext[E, A](platform, environment.peek(), childFiberRefLocals)
->>>>>>> 1f3ba4b1
+    val context = new FiberContext[E, A](platform, environment.peek(), ancestry, tracingRegion, childFiberRefLocals)
 
     platform.executor.submitOrThrow(() => context.evaluateNow(io))
 
