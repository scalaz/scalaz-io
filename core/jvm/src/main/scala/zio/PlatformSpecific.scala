/*
 * Copyright 2017-2020 John A. De Goes and the ZIO Contributors
 *
 * Licensed under the Apache License, Version 2.0 (the "License");
 * you may not use this file except in compliance with the License.
 * You may obtain a copy of the License at
 *
 *     http://www.apache.org/licenses/LICENSE-2.0
 *
 * Unless required by applicable law or agreed to in writing, software
 * distributed under the License is distributed on an "AS IS" BASIS,
 * WITHOUT WARRANTIES OR CONDITIONS OF ANY KIND, either express or implied.
 * See the License for the specific language governing permissions and
 * limitations under the License.
 */

package zio

import zio.blocking.Blocking
import zio.blocking.Blocking
import zio.clock.Clock
import zio.console.Console
import zio.random.Random
import zio.scheduler.Scheduler
import zio.system.System

private[zio] trait PlatformSpecific {
  type ZEnv = Clock with Console with System with Random with Scheduler with Blocking

<<<<<<< HEAD
  private[zio] val defaultEnvironment: ZLayer.NoDeps[Nothing, ZEnv] =
    (Scheduler.live >>> Clock.live) ++ Console.live ++ System.live ++ Random.live ++ Scheduler.live ++ Blocking.live
=======
  object ZEnv {
    val live: ZLayer.NoDeps[Nothing, ZEnv] =
      (Scheduler.live >>> Clock.live) ++ Console.live ++ System.live ++ Random.live ++ Scheduler.live ++ Blocking.live
  }
>>>>>>> 4f3f1401

  type Tagged[A] = ScalaSpecific.Tagged[A]
  type TagType   = ScalaSpecific.TagType

  private[zio] def taggedTagType[A](t: Tagged[A]): TagType = ScalaSpecific.taggedTagType(t)

  private[zio] def taggedIsSubtype(left: TagType, right: TagType): Boolean = ScalaSpecific.taggedIsSubtype(left, right)

  private[zio] def taggedGetHasServices[A](t: TagType): Set[TagType] = ScalaSpecific.taggedGetHasServices(t)
}<|MERGE_RESOLUTION|>--- conflicted
+++ resolved
@@ -27,15 +27,10 @@
 private[zio] trait PlatformSpecific {
   type ZEnv = Clock with Console with System with Random with Scheduler with Blocking
 
-<<<<<<< HEAD
-  private[zio] val defaultEnvironment: ZLayer.NoDeps[Nothing, ZEnv] =
-    (Scheduler.live >>> Clock.live) ++ Console.live ++ System.live ++ Random.live ++ Scheduler.live ++ Blocking.live
-=======
   object ZEnv {
     val live: ZLayer.NoDeps[Nothing, ZEnv] =
       (Scheduler.live >>> Clock.live) ++ Console.live ++ System.live ++ Random.live ++ Scheduler.live ++ Blocking.live
   }
->>>>>>> 4f3f1401
 
   type Tagged[A] = ScalaSpecific.Tagged[A]
   type TagType   = ScalaSpecific.TagType
