--- conflicted
+++ resolved
@@ -16,37 +16,18 @@
 
 package zio
 
-<<<<<<< HEAD
 private[zio] trait PlatformSpecific {
-  type ZEnv = Has[Clock] with Has[Console] with Has[System] with Has[Random] with Has[Blocking]
-=======
-import zio.clock.Clock
-import zio.console.Console
-import zio.random.Random
-import zio.system.System
-
-private[zio] trait PlatformSpecific {
-  type ZEnv = Clock with Console with System with Random
->>>>>>> f252f4fb
+  type ZEnv = Has[Clock] with Has[Console] with Has[System] with Has[Random]
 
   object ZEnv {
 
     private[zio] object Services {
       val live: ZEnv =
-<<<<<<< HEAD
-        Has.allOf[Clock, Console, System, Random, Blocking](
+        Has.allOf[Clock, Console, System, Random](
           Clock.ClockLive,
           Console.ConsoleLive,
           System.SystemLive,
-          Random.RandomLive,
-          Blocking.BlockingLive
-=======
-        Has.allOf[Clock.Service, Console.Service, System.Service, Random.Service](
-          Clock.Service.live,
-          Console.Service.live,
-          System.Service.live,
-          Random.Service.live
->>>>>>> f252f4fb
+          Random.RandomLive
         )
     }
 
