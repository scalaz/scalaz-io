package scalaz.zio.stream

import org.specs2.ScalaCheck
import scala.{ Stream => _ }
import scalaz.zio.{ Chunk, Exit, GenIO, IO, Queue, Ref, TestRuntime, UIO }
import scala.concurrent.duration._
import scalaz.zio.QueueSpec.waitForSize

class StreamSpec(implicit ee: org.specs2.concurrent.ExecutionEnv)
    extends TestRuntime
    with StreamTestUtils
    with GenIO
    with ScalaCheck {

  override val DefaultTimeout = 20.seconds

  import ArbitraryChunk._

  def is = "StreamSpec".title ^ s2"""
  PureStream.filter         $filter
  PureStream.dropWhile      $dropWhile
  PureStream.mapProp        $map
  PureStream.mapConcat      $mapConcat
  Stream.filterM            $filterM
  Stream.scan               $mapAccum
  Stream.++                 $concat
  Stream.unfold             $unfold
  Stream.unfoldM            $unfoldM
  Stream.range              $range

  Stream.take
    take                     $take
    take short circuits      $takeShortCircuits
    takeWhile                $takeWhile
    takeWhile short circuits $takeWhileShortCircuits

  Stream.foreach0           $foreach0
  Stream.foreach            $foreach
  Stream.collect            $collect
  Stream.forever            $forever
  Stream.scanM              $mapAccumM
  Stream.transduce          $transduce
  Stream.tap                $tap
  Stream.fromIterable       $fromIterable
  Stream.fromChunk          $fromChunk
  Stream.fromQueue          $fromQueue
  Stream.toQueue            $toQueue
  Stream.peel               $peel
  Stream.drain              $drain

  Stream bracketing
    bracket                              $bracket
    bracket short circuits               $bracketShortCircuits
    no acquisition when short circuiting $bracketNoAcquisition

  Stream merging
    merge                         $merge
    mergeEither                   $mergeEither
    mergeWith                     $mergeWith
    mergeWith short circuit       $mergeWithShortCircuit
    mergeWith prioritizes failure $mergeWithPrioritizesFailure

  Stream zipping
    zipWith                     $zipWith
    zipWithIndex                $zipWithIndex
    zipWith ignore RHS          $zipWithIgnoreRhs
    zipWith prioritizes failure $zipWithPrioritizesFailure

  Stream monad laws
    left identity           $monadLaw1
    right identity          $monadLaw2
    associativity           $monadLaw3

  Stream stack safety
    deep flatMap            $deepFlatMap

  Stream combinators
    unTake happy path       $unTake
    unTake with error       $unTakeError
  """

  import ArbitraryStream._
  import Exit._

  private def filter =
    prop { (s: Stream[String, String], p: String => Boolean) =>
      slurp(s.filter(p)) must_=== slurp(s).map(_.filter(p))
    }

  private def filterM =
    prop { (s: Stream[String, String], p: String => Boolean) =>
      slurp(s.filterM(s => IO.succeed(p(s)))) must_=== slurp(s).map(_.filter(p))
    }

  private def dropWhile =
    prop { (s: Stream[String, String], p: String => Boolean) =>
      slurp(s.dropWhile(p)) must_=== slurp(s).map(_.dropWhile(p))
    }

  private def takeWhile =
    prop { (s: Stream[String, String], p: String => Boolean) =>
      val streamTakeWhile = slurp(s.takeWhile(p))
      val listTakeWhile   = slurp(s).map(_.takeWhile(p))
      listTakeWhile.succeeded ==> (streamTakeWhile must_=== listTakeWhile)
    }

  private def takeWhileShortCircuits =
    unsafeRun(
      for {
        ran    <- Ref.make(false)
        stream = (Stream(1) ++ Stream.fromEffect(ran.set(true)).drain).takeWhile(_ => false)
        _      <- stream.run(Sink.drain)
        result <- ran.get
      } yield result must_=== false
    )

  private def map =
    prop { (s: Stream[String, String], f: String => Int) =>
      slurp(s.map(f)) must_=== slurp(s).map(_.map(f))
    }

  private def concat =
    prop { (s1: Stream[String, String], s2: Stream[String, String]) =>
      val listConcat = (slurp(s1) zip slurp(s2)).map {
        case (left, right) => left ++ right
      }
      val streamConcat = slurp(s1 ++ s2)
      (streamConcat.succeeded && listConcat.succeeded) ==> (streamConcat must_=== listConcat)
    }

  private def mapConcat = {
    import ArbitraryChunk._
    prop { (s: Stream[String, String], f: String => Chunk[Int]) =>
      slurp(s.mapConcat(f)) must_=== slurp(s).map(_.flatMap(v => f(v).toSeq))
    }
  }

  private def mapAccum = {
    val stream = Stream(1, 1, 1).mapAccum(0)((acc, el) => (acc + el, acc + el))
    slurp(stream) must_=== Success(List(1, 2, 3))
  }

  private def mapAccumM = {
    val stream = Stream(1, 1, 1).mapAccumM(0)((acc, el) => IO.succeed((acc + el, acc + el)))
    (slurp(stream) must_=== Success(List(1, 2, 3))) and (slurp(stream) must_=== Success(List(1, 2, 3)))
  }

  private def unfold = {
    val s = Stream.unfold(0)(i => if (i < 10) Some((i, i + 1)) else None)
    slurp(s) must_=== Success((0 to 9).toList) and (slurp(s) must_=== Success((0 to 9).toList))
  }

  private def unfoldM = {
    val s = Stream.unfoldM(0)(i => if (i < 10) IO.succeed(Some((i, i + 1))) else IO.succeed(None))
    slurp(s) must_=== Success((0 to 9).toList) and (slurp(s) must_=== Success((0 to 9).toList))
  }

  private def range = {
    val s = Stream.range(0, 9)
    slurp(s) must_=== Success((0 to 9).toList) and (slurp(s) must_=== Success((0 to 9).toList))
  }

  private def take =
    prop { (s: Stream[String, String], n: Int) =>
      val takeStreamesult = slurp(s.take(n))
      val takeListResult  = slurp(s).map(_.take(n))
      (takeListResult.succeeded ==> (takeStreamesult must_=== takeListResult))
    }

  private def takeShortCircuits =
    unsafeRun(
      for {
        ran    <- Ref.make(false)
        stream = (Stream(1) ++ Stream.fromEffect(ran.set(true)).drain).take(0)
        _      <- stream.run(Sink.drain)
        result <- ran.get
      } yield result must_=== false
    )

  private def foreach0 = {
    var sum = 0
    val s   = Stream(1, 1, 1, 1, 1, 1)

    unsafeRun(
      s.foreachWhile[Any, Nothing](
        a =>
          IO.effectTotal(
            if (sum >= 3) false
            else {
              sum += a;
              true
            }
          )
      )
    )
    sum must_=== 3
  }

  private def foreach = {
    var sum = 0
    val s   = Stream(1, 1, 1, 1, 1)

    unsafeRun(s.foreach[Any, Nothing](a => IO.effectTotal(sum += a)))
    sum must_=== 5
  }

  private def collect = {
    val s = Stream(Left(1), Right(2), Left(3)).collect {
      case Right(n) => n
    }

    slurp(s) must_=== Success(List(2)) and (slurp(s) must_=== Success(List(2)))
  }

  private def monadLaw1 =
    prop((x: Int, f: Int => Stream[String, Int]) => slurp(Stream(x).flatMap(f)) must_=== slurp(f(x)))

  private def monadLaw2 =
    prop((m: Stream[String, Int]) => slurp(m.flatMap(i => Stream(i))) must_=== slurp(m))

  private def monadLaw3 =
    prop { (m: Stream[String, Int], f: Int => Stream[String, Int], g: Int => Stream[String, Int]) =>
      val leftStream  = m.flatMap(f).flatMap(g)
      val rightStream = m.flatMap(x => f(x).flatMap(g))
      slurp(leftStream) must_=== slurp(rightStream)
    }

  private def deepFlatMap = {
    def fib(n: Int): Stream[Nothing, Int] =
      if (n <= 1) Stream.succeedLazy(n)
      else
        fib(n - 1).flatMap { a =>
          fib(n - 2).flatMap { b =>
            Stream.succeedLazy(a + b)
          }
        }

    val stream   = fib(20)
    val expected = 6765

    slurp(stream).toEither must beRight(List(expected))
  }

  private def forever = {
    var sum = 0
    val s = Stream(1).forever.foreachWhile[Any, Nothing](
      a =>
        IO.effectTotal {
          sum += a; if (sum >= 9) false else true
        }
    )

    unsafeRun(s)
    sum must_=== 9
  }

  private def merge =
    prop { (s1: Stream[String, Int], s2: Stream[String, Int]) =>
      val mergedStream = slurp(s1 merge s2).map(_.toSet)
      val mergedLists  = (slurp(s1) zip slurp(s2)).map { case (left, right) => left ++ right }.map(_.toSet)
      (!mergedStream.succeeded && !mergedLists.succeeded) || (mergedStream must_=== mergedLists)
    }

  private def mergeEither = {
    val s1 = Stream(1, 2)
    val s2 = Stream(1, 2)

    val merge = s1.mergeEither(s2)
    val list: List[Either[Int, Int]] = slurp(merge).toEither.fold(
      _ => List.empty,
      identity
    )

    list must containTheSameElementsAs(List(Left(1), Left(2), Right(1), Right(2)))
  }

  private def mergeWith = {
    val s1 = Stream(1, 2)
    val s2 = Stream(1, 2)

    val merge = s1.mergeWith(s2)(_.toString, _.toString)
    val list: List[String] = slurp(merge).toEither.fold(
      _ => List.empty,
      identity
    )

    list must containTheSameElementsAs(List("1", "2", "1", "2"))
  }

  private def mergeWithShortCircuit = {
    val s1 = Stream(1, 2)
    val s2 = Stream(1, 2)

    val merge = s1.mergeWith(s2)(_.toString, _.toString)
    val list: List[String] = slurp0(merge)(_ => false).toEither.fold(
      _ => List("9"),
      identity
    )

    list must_=== List()
  }

  private def mergeWithPrioritizesFailure = {
    val s1 = Stream.never
    val s2 = Stream.fail("Ouch")

    slurp(s1.mergeWith(s2)(_ => (), _ => ())) must_=== Exit.fail("Ouch")
  }

  private def transduce = {
    val s          = Stream('1', '2', ',', '3', '4')
    val parser     = ZSink.readWhile[Char](_.isDigit).map(_.mkString.toInt) <* ZSink.readWhile(_ == ',')
    val transduced = s.transduce(parser)

    slurp(transduced) must_=== Success(List(12, 34))
  }

  private def peel = {
    val s      = Stream('1', '2', ',', '3', '4')
    val parser = ZSink.readWhile[Char](_.isDigit).map(_.mkString.toInt) <* ZSink.readWhile(_ == ',')
    val peeled = s.peel(parser).use[Any, Int, (Int, Exit[Nothing, List[Char]])] {
      case (n, rest) =>
        IO.succeed((n, slurp(rest)))
    }

    unsafeRun(peeled) must_=== ((12, Success(List('3', '4'))))
  }

  private def tap = {
    var sum     = 0
    val s       = Stream(1, 1).tap[Any, Nothing](a => IO.effectTotal(sum += a))
    val slurped = slurp(s)

    (slurped must_=== Success(List(1, 1))) and (sum must_=== 2)
  }

  private def zipWith = {
    val s1     = Stream(1, 2, 3)
    val s2     = Stream(1, 2)
    val zipped = s1.zipWith(s2)((a, b) => a.flatMap(a => b.map(a + _)))

    slurp(zipped) must_=== Success(List(2, 4))
  }

  private def zipWithIndex =
    prop((s: Stream[String, String]) => slurp(s.zipWithIndex) must_=== slurp(s).map(_.zipWithIndex))

  private def zipWithIgnoreRhs = {
    val s1     = Stream(1, 2, 3)
    val s2     = Stream(1, 2)
    val zipped = s1.zipWith(s2)((a, _) => a)

    slurp(zipped) must_=== Success(List(1, 2, 3))
  }

  private def zipWithPrioritizesFailure = {
    val s1 = Stream.never
    val s2 = Stream.fail("Ouch")

    slurp(s1.zipWith(s2)((_, _) => None)) must_=== Exit.fail("Ouch")
  }

  private def fromIterable = prop { l: List[Int] =>
    val s = Stream.fromIterable(l)
    slurp(s) must_=== Success(l) and (slurp(s) must_=== Success(l))
  }

  private def fromChunk = prop { c: Chunk[Int] =>
    val s = Stream.fromChunk(c)
    (slurp(s) must_=== Success(c.toSeq.toList)) and (slurp(s) must_=== Success(c.toSeq.toList))
  }

  private def fromQueue = prop { c: Chunk[Int] =>
    val result = unsafeRunSync {
      for {
        queue <- Queue.unbounded[Int]
        _     <- queue.offerAll(c.toSeq)
        s     = Stream.fromQueue(queue)
        fiber <- s.fold[Any, Nothing, Int, List[Int]].flatMap { f0 =>
                  f0(List[Int](), _ => true, (acc, el) => IO.succeed(el :: acc))
                    .map(_.reverse)
                    .fork
                }
        _     <- waitForSize(queue, -1)
        _     <- queue.shutdown
        items <- fiber.join
      } yield items
    }
    result must_=== Success(c.toSeq.toList)
  }

  private def toQueue = prop { c: Chunk[Int] =>
    val s = Stream.fromChunk(c)
    val result = unsafeRunSync {
      s.toQueue(1000).use { queue: Queue[Take[Nothing, Int]] =>
        waitForSize(queue, c.length + 1) *> queue.takeAll
      }
    }
    result must_=== Success(c.toSeq.toList.map(i => Take.Value(i)) :+ Take.End)
  }

  private def drain =
    unsafeRun(
      for {
        ref <- Ref.make(List[Int]())
        _   <- Stream.range(0, 10).mapM(i => ref.update(i :: _)).drain.run(Sink.drain)
        l   <- ref.get
      } yield l.reverse must_=== (0 to 10).toList
    )

<<<<<<< HEAD
  private def unTake =
    unsafeRun(
      Stream
        .range(0, 10)
        .toQueue[Nothing, Int](1)
        .use { q =>
          Stream.fromQueue(q).unTake.run(Sink.collect[Int])
        }
        .map(_ must_=== (0 to 10).toList)
    )

  private def unTakeError = {
    val e = new RuntimeException("boom")
    unsafeRunSync(
      (Stream.range(0, 10) ++ Stream.fail(e))
        .toQueue[Throwable, Int](1)
        .use { q =>
          Stream.fromQueue(q).unTake.run(Sink.collect[Int])
        }
    ) must_== Failure(Cause.Fail(e))
  }
=======
  private def bracket =
    unsafeRun(
      for {
        done <- Ref.make(false)
        iteratorStream = Stream.bracket(UIO(Iterator.range(0, 3)))(_ => done.set(true)) { it =>
          if (it.hasNext) UIO(Some(it.next))
          else UIO(None)
        }
        result   <- iteratorStream.run(Sink.collect[Int])
        released <- done.get
      } yield (result must_=== List(0, 1, 2)) and (released must_=== true)
    )

  private def bracketShortCircuits =
    unsafeRun(
      for {
        done <- Ref.make(false)
        iteratorStream = Stream
          .bracket(UIO(Iterator.range(0, 3)))(_ => done.set(true)) { it =>
            if (it.hasNext) UIO(Some(it.next))
            else UIO(None)
          }
          .take(2)
        result   <- iteratorStream.run(Sink.collect[Int])
        released <- done.get
      } yield (result must_=== List(0, 1)) and (released must_=== true)
    )

  private def bracketNoAcquisition =
    unsafeRun(
      for {
        acquired <- Ref.make(false)
        iteratorStream = (Stream(1) ++ Stream.bracket(acquired.set(true))(_ => UIO.unit) { _ =>
          UIO(Some(()))
        }).take(0)
        _      <- iteratorStream.run(Sink.drain)
        result <- acquired.get
      } yield result must_=== false
    )
>>>>>>> 51b37ee5
}<|MERGE_RESOLUTION|>--- conflicted
+++ resolved
@@ -408,29 +408,6 @@
       } yield l.reverse must_=== (0 to 10).toList
     )
 
-<<<<<<< HEAD
-  private def unTake =
-    unsafeRun(
-      Stream
-        .range(0, 10)
-        .toQueue[Nothing, Int](1)
-        .use { q =>
-          Stream.fromQueue(q).unTake.run(Sink.collect[Int])
-        }
-        .map(_ must_=== (0 to 10).toList)
-    )
-
-  private def unTakeError = {
-    val e = new RuntimeException("boom")
-    unsafeRunSync(
-      (Stream.range(0, 10) ++ Stream.fail(e))
-        .toQueue[Throwable, Int](1)
-        .use { q =>
-          Stream.fromQueue(q).unTake.run(Sink.collect[Int])
-        }
-    ) must_== Failure(Cause.Fail(e))
-  }
-=======
   private def bracket =
     unsafeRun(
       for {
@@ -470,5 +447,26 @@
         result <- acquired.get
       } yield result must_=== false
     )
->>>>>>> 51b37ee5
+
+  private def unTake =
+    unsafeRun(
+      Stream
+        .range(0, 10)
+        .toQueue[Nothing, Int](1)
+        .use { q =>
+          Stream.fromQueue(q).unTake.run(Sink.collect[Int])
+        }
+        .map(_ must_=== (0 to 10).toList)
+    )
+
+  private def unTakeError = {
+    val e = new RuntimeException("boom")
+    unsafeRunSync(
+      (Stream.range(0, 10) ++ Stream.fail(e))
+        .toQueue[Throwable, Int](1)
+        .use { q =>
+          Stream.fromQueue(q).unTake.run(Sink.collect[Int])
+        }
+    ) must_== Failure(Cause.Fail(e))
+  }
 }