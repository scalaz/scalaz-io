package scalaz.zio

import scala.collection.immutable.Range
import org.specs2.specification.AroundTimeout
import scalaz.zio.QueueSpec.waitForSize
import scalaz.zio.duration._
import scalaz.zio.clock.Clock

class QueueSpec(implicit ee: org.specs2.concurrent.ExecutionEnv) extends TestRuntime with AroundTimeout {

  def is =
    "QueueSpec".title ^ s2"""
    Make a Queue and
    add values then call
     `take` to retrieve them in correct order. $e1
    `take` is called by fiber waiting on values to be added to the queue and
     join the fiber to get the added values correctly. $e2
    fork 10 takers and offer 10 values, join takers, the result must contain all offered values $e3
    fork 10 putters and offer for each one 10 values then take the values 100 times,
     the values must be correct after join those fibers $e4
    make a bounded queue with capacity = 10, then put 10 values then add 10 other values and
     check that `offer`is suspended $e5
    make a bounded queue with capacity = 5, offer 10 values in a fiber and
     check that you can take the 10 values $e6
    `take` can be interrupted and all resources in takers are released $e7
    `offer` can be interrupted and all resources in putters are released $e8
    in an unbounded queue add values then call `take`, the values must be in correct order $e9
    in an unbounded queue add values then call `takeAll`, the values must be in correct order $e10
    in an unbounded queue call `takeAll` in an empty queue must return an empty list $e11
    in a queue with capacity = 4 add 5 values then call `takeAll`,
     it must return a list with the 4 first values in correct order $e12
    make an empty queue, and `takeUpTo` with max = 2, must return an empty list $e13
    make a bounded queue of size 100, call `takeUpTo` with max = 101  without adding values
     must return an empty list $e14
    make a bounded queue, offer 2 values, `takeUpTo` with max = 2, must return a list that contains
     the first 2 offered values $e15
    make a bounded queue, offer 4 values, `takeUpTo` with max = 2, must return a list that contains
     the first 2 values $e16
    make a bounded queue, offer 4 values, `takeUpTo` with max = 10, must return a list that contains
     the offered values $e17
    make a bounded queue, offer 4 values, `takeUpTo` with max = 0, must return an empty list $e18
    make a bounded queue, offer 1 value, `takeUpTo` with max = -1, must return an empty list $e19
    make a bounded queue, offer 2 values, `takeUpTo` with max = 2, offer 2 values again,
     and `takeUpTo` with max = 2 again, the first result must be a list that contains the first 2 values and
      the second one must be a list with the second 2 values in order $e20
    make a bounded queue, offer 4 values, `takeUpTo` with max = 2, and then `takeUpTo` again with max = 2;
     the first result must contain the first 2 values and the second one must
      contain the next 2 values in order $e21
    make a bounded queue of size 4, fork offer 5 values, and `takeUpTo` with max=5 must return a list that
     contains the first 4 values in correct order $e22
    make a bounded queue of size 10 then call `offerAll` with a list of 10 elements to add
     all values in the queue $e23
    make a bounded queue of size 2 then call `offerAll` with a list of 3 elements. The producer should be
     suspended and the queue should have the same size as the elements offered $e24
    `offerAll` can be interrupted and all resources are released $e25
    `offerAll should preserve the order of the list $e26
    `offerAll` does preserve the order of the list when it exceeds the queue's capacity $e27
    make a bounded queue of size 50 then fork 100 takers, and offer as many elements as there are takers,
     the values must be correct after joining those fibers $e28
    make a bounded queue of size 256 then fork 64 takers, and offer more elements than there are takers,
     the values must be correct after joining those fibers $e29
    make a bounded queue of size 32 then fork 128 takers, and offer more elements than there are takers and
     capacity in the queue, the values must be correct after joining those fibers $e30
    fork some takers, and offer less elements than there are takers in the queue, the values must be correct
     after joining those fibers $e31
    make bounded queue of size 2 then offer more elements than there is capacity in the queue, taking elements
     should work correctly $e32
    make bounded queue offer more elements than there are takers and capacity in the queue, taking elements
     should preserve putters queue order $e33
    make bounded queue of size 100 then `offer` one element then `offerAll` some elements without exceeding
     the queue's capacity, when calling `takeAll` the values should be in correct order $e34
    make bounded queue `offer` some elements then `offerAll` elements exceeding the queue's capacity,
     the values should be in correct order $e35
    make a bounded queue of size 3, `take` a value in a fork, then `shutdown` the queue,
     the fork should be interrupted $e36
    make a sliding queue of size 1, `take` a value in a fork, then `shutdown` the queue,
      the fork should be interrupted $e37
    make a bounded queue of size 2, `offer` a value 3 times, then `shutdown` the queue, the third fork should be interrupted $e38
    make a bounded queue of size 1, `shutdown` the queue, then `offer` an element, `offer` should be interrupted $e39
    make a bounded queue of size 1, `shutdown` the queue, then `take` an element, `take` should be interrupted $e40
    make a bounded queue of size 1, `shutdown` the queue, then `takeAll` elements, `takeAll` should be interrupted $e41
    make a bounded queue of size 1, `shutdown` the queue, then `takeUpTo` 1 element, `takeUpTo` should be interrupted $e42
    make a bounded queue of size 1, `shutdown` the queue, then get the `size`, `size` should be interrupted $e43
    make a bounded queue, fill it with one offer waiting, calling `take` should free the waiting offer $e44
    make a bounded queue, fill it with one offer waiting, calling `takeAll` should free the waiting offer $e45
    make a bounded queue, fill it with one offer waiting, calling `takeUpTo` should free the waiting offer $e46
    make a bounded queue with capacity 2, fill it then offer 3 more items, calling `takeAll` 3 times should return the first 2 items, then the next 2, then the last one $e47
    make a sliding queue of size 2, offering 3 values should return false and the first should be dropped $e48
    make a sliding queue of size 2, offering 3 values should return false$e49
    make a sliding queue of size 100, offer values and retrieve in correct order $e50
    make a sliding queue, forking takers, offering values and joining fibers should return correct value $e51
    make a sliding queue of size 2, offering 6 values the queue slides correctly $e52
    make a bounded queue, create a shutdown hook completing a promise, then shutdown the queue, the promise should be completed $e53
    make a bounded queue, create a shutdown hook completing a promise twice, then shutdown the queue, both promises should be completed $e54
    make a bounded queue, shut it down, create a shutdown hook completing a promise, the promise should be completed immediately $e55
    make a dropping queue of size 4, offering 5 values and the last should be dropped $e56
    make a dropping queue of size 2, offering 6 values should return false $e57
    make a dropping queue of size 128, offer values up to 256 and retrieve up to 128 in correct order $e58
    make a dropping queue, forking takers, offering values and joining fibers should return the correct value $e59
    make a dropping queue of size 2, offering 6 values the queue drops offers correctly $e60
    make a dropping queue of size 5, offer 3 values and receive all 3 values back and should return true $e61
    make a dropping queue of size 2, fork a take and then offer 4 values. Must return first item upon join $e62
    make a sliding queue of size 2, fork a take and then offer 4 values. Must return last item upon join $e63
    make a sliding queue of size 5 and offer 3 values. offerAll must return true $e64
    make a bounded queue of size 5 and offer 3 values. offerAll must return true $e65
    make a bounded queue, `poll` on empty queue must return None $e66
    make a bounded queue, offer 4 values, `takeAll`, `poll` must return None $e67
    make a bounded queue, offer 2 values, first two `poll` return values wrapped in Some, further `poll` return None $e68
<<<<<<< HEAD
    make a bounded queue, shut it down, offer a value, takeAllValues, shut it down, isShutdown should return false only after shutdown $e69
=======
    make a bounded queue, map it, offer 1 value, take returns a value equivalent to applying the function $e69
    make a bounded queue, map it with identity, offer 1 value, take returns the offered value $e70
    make a bounded queue, mapM it, offer 1 value, take returns a value equivalent to applying the function $e71
    make a bounded queue, mapM it with identity, offer 1 failing IO value and 1 successful IO value, take behaves as expected $e72
    make 2 bounded queues, compose them with `both`, offer 1 value, take yields a tuple of that value $e73
    make a bounded queue, contramap it, offer 1 value, take yields the result of applying the function $e74
    make a bounded queue, apply filterInput, offer a value that doesn't pass, size should match $e75
>>>>>>> c24e3f08
    """

  def e1 = unsafeRun(
    for {
      queue <- Queue.bounded[Int](100)
      o1    <- queue.offer(10)
      v1    <- queue.take
      o2    <- queue.offer(20)
      v2    <- queue.take
    } yield (v1 must_=== 10).and(v2 must_=== 20).and(o1 must beTrue).and(o2 must beTrue)
  )

  def e2 = unsafeRun(
    for {
      queue <- Queue.bounded[String](100)
      f1 <- queue.take
             .zipWith(queue.take)(_ + _)
             .fork
      _ <- queue.offer("don't ") *> queue.offer("give up :D")
      v <- f1.join
    } yield v must_=== "don't give up :D"
  )

  def e3 =
    unsafeRun(for {
      queue  <- Queue.bounded[Int](10)
      f      <- IO.forkAll(List.fill(10)(queue.take))
      values = Range.inclusive(1, 10).toList
      _      <- values.map(queue.offer).foldLeft[UIO[Boolean]](IO.succeed(false))(_ *> _)
      v      <- f.join
    } yield v must containTheSameElementsAs(values))

  def e4 =
    unsafeRun(for {
      queue  <- Queue.bounded[Int](10)
      values = Range.inclusive(1, 10).toList
      f      <- IO.forkAll(values.map(queue.offer))
      _      <- waitForSize(queue, 10)
      l      <- queue.take.repeat(Schedule.recurs(9) *> Schedule.identity[Int].collect)
      _      <- f.join
    } yield l must containTheSameElementsAs(values))

  def e5 =
    unsafeRun((for {
      queue        <- Queue.bounded[Int](10)
      _            <- queue.offer(1).repeat(Schedule.recurs(9))
      refSuspended <- Ref.make[Boolean](true)
      _            <- (queue.offer(2).repeat(Schedule.recurs(9)) *> refSuspended.set(false)).fork
      isSuspended  <- refSuspended.get
    } yield isSuspended must beTrue).supervise)

  def e6 =
    unsafeRun(
      for {
        queue  <- Queue.bounded[Int](5)
        values = Range.inclusive(1, 10).toList
        _      <- IO.forkAll(values.map(queue.offer))
        _      <- waitForSize(queue, 10)
        l <- queue.take
              .repeat(Schedule.recurs(9) *> Schedule.identity[Int].collect)
      } yield l must containTheSameElementsAs(values)
    )

  def e7 = unsafeRun(
    for {
      queue <- Queue.bounded[Int](100)
      f     <- queue.take.fork
      _     <- waitForSize(queue, -1)
      _     <- f.interrupt
      size  <- queue.size
    } yield size must_=== 0
  )

  def e8 = unsafeRun(
    for {
      queue <- Queue.bounded[Int](2)
      _     <- queue.offer(1)
      _     <- queue.offer(1)
      f     <- queue.offer(1).fork
      _     <- waitForSize(queue, 3)
      _     <- f.interrupt
      size  <- queue.size
    } yield size must_=== 2
  )

  def e9 = unsafeRun(
    for {
      queue <- Queue.unbounded[Int]
      _     <- queue.offer(1)
      _     <- queue.offer(2)
      _     <- queue.offer(3)
      v1    <- queue.take
      v2    <- queue.take
      v3    <- queue.take
    } yield (v1 must_=== 1).and(v2 must_=== 2).and(v3 must_=== 3)
  )

  def e10 = unsafeRun(
    for {
      queue <- Queue.unbounded[Int]
      _     <- queue.offer(1)
      _     <- queue.offer(2)
      _     <- queue.offer(3)
      v     <- queue.takeAll
    } yield v must_=== List(1, 2, 3)
  )

  def e11 = unsafeRun(
    for {
      queue <- Queue.unbounded[Int]
      c     <- queue.takeAll
      _     <- queue.offer(1)
      _     <- queue.take
      v     <- queue.takeAll
    } yield (c must_=== List.empty).and(v must_=== List.empty)
  )

  def e12 =
    unsafeRun(for {
      queue  <- Queue.bounded[Int](4)
      values = List(1, 2, 3, 4)
      _      <- values.map(queue.offer).foldLeft(IO.succeed(false))(_ *> _)
      _      <- queue.offer(5).fork
      _      <- waitForSize(queue, 5)
      v      <- queue.takeAll
      c      <- queue.take
    } yield (v must containTheSameElementsAs(values)).and(c must_=== 5))

  def e13 = unsafeRun(
    for {
      queue <- Queue.bounded[Int](100)
      list  <- queue.takeUpTo(2)
    } yield list must_=== Nil
  )

  def e14 = unsafeRun(
    for {
      queue <- Queue.bounded[Int](100)
      list  <- queue.takeUpTo(101)
    } yield list must_=== Nil
  )

  def e15 = unsafeRun(
    for {
      queue <- Queue.bounded[Int](100)
      _     <- queue.offer(10)
      _     <- queue.offer(20)
      list  <- queue.takeUpTo(2)
    } yield list must_=== List(10, 20)
  )

  def e16 = unsafeRun(
    for {
      queue <- Queue.bounded[Int](100)
      _     <- queue.offer(10)
      _     <- queue.offer(20)
      _     <- queue.offer(30)
      _     <- queue.offer(40)
      list  <- queue.takeUpTo(2)
    } yield list must_=== List(10, 20)
  )

  def e17 = unsafeRun(
    for {
      queue <- Queue.bounded[Int](100)
      _     <- queue.offer(10)
      _     <- queue.offer(20)
      _     <- queue.offer(30)
      _     <- queue.offer(40)
      list  <- queue.takeUpTo(10)
    } yield list must_=== List(10, 20, 30, 40)
  )

  def e18 = unsafeRun(
    for {
      queue <- Queue.bounded[Int](100)
      _     <- queue.offer(10)
      _     <- queue.offer(20)
      _     <- queue.offer(30)
      _     <- queue.offer(40)
      list  <- queue.takeUpTo(0)
    } yield list must_=== Nil
  )

  def e19 = unsafeRun(
    for {
      queue <- Queue.bounded[Int](100)
      _     <- queue.offer(10)
      list  <- queue.takeUpTo(-1)
    } yield list must_=== Nil
  )

  def e20 = unsafeRun(
    for {
      queue <- Queue.bounded[Int](100)
      _     <- queue.offer(10)
      _     <- queue.offer(20)
      list1 <- queue.takeUpTo(2)
      _     <- queue.offer(30)
      _     <- queue.offer(40)
      list2 <- queue.takeUpTo(2)
    } yield (list1, list2) must_=== ((List(10, 20), List(30, 40)))
  )

  def e21 = unsafeRun(
    for {
      queue <- Queue.bounded[Int](100)
      _     <- queue.offer(10)
      _     <- queue.offer(20)
      _     <- queue.offer(30)
      _     <- queue.offer(40)
      list1 <- queue.takeUpTo(2)
      list2 <- queue.takeUpTo(2)
    } yield (list1, list2) must_=== ((List(10, 20), List(30, 40)))
  )

  def e22 =
    unsafeRun((for {
      queue  <- Queue.bounded[Int](4)
      values = List(1, 2, 3, 4)
      _      <- values.map(queue.offer).foldLeft(IO.succeed(false))(_ *> _)
      _      <- queue.offer(5).fork
      _      <- waitForSize(queue, 5)
      l      <- queue.takeUpTo(5)
    } yield l must_=== List(1, 2, 3, 4)).supervise)

  def e23 =
    unsafeRun(for {
      queue  <- Queue.bounded[Int](10)
      orders = Range.inclusive(1, 10).toList
      _      <- queue.offerAll(orders)
      _      <- waitForSize(queue, 10)
      l      <- queue.takeAll
    } yield l must_=== orders)

  def e24 =
    unsafeRun(for {
      queue  <- Queue.bounded[Int](2)
      orders = Range.inclusive(1, 3).toList
      _      <- queue.offerAll(orders).fork
      size   <- waitForSize(queue, 3)
      l      <- queue.takeAll
    } yield (size must_=== 3).and(l must_=== List(1, 2)))

  def e25 =
    unsafeRun(for {
      queue   <- Queue.bounded[Int](2)
      orders1 = Range.inclusive(1, 2).toList
      orders2 = Range.inclusive(3, 4).toList
      _       <- queue.offerAll(orders1)
      f       <- queue.offerAll(orders2).fork
      _       <- waitForSize(queue, 4)
      _       <- f.interrupt
      l1      <- queue.takeAll
      l2      <- queue.takeAll
    } yield (l1 must_=== orders1).and(l2 must_=== Nil))

  def e26 =
    unsafeRun(for {
      queue  <- Queue.bounded[Int](100)
      orders = Range.inclusive(1, 100).toList
      _      <- queue.offerAll(orders)
      _      <- waitForSize(queue, 100)
      l      <- queue.takeAll
    } yield l must_=== orders)

  def e27 =
    unsafeRun(for {
      queue  <- Queue.bounded[Int](64)
      orders = Range.inclusive(1, 128).toList
      _      <- queue.offerAll(orders).fork
      _      <- waitForSize(queue, 128)
      l      <- queue.takeAll
    } yield l must_=== Range.inclusive(1, 64).toList)

  def e28 =
    unsafeRun(for {
      queue  <- Queue.bounded[Int](50)
      orders = Range.inclusive(1, 100).toList
      takers <- IO.forkAll(List.fill(100)(queue.take))
      _      <- waitForSize(queue, -100)
      _      <- queue.offerAll(orders)
      l      <- takers.join
      s      <- queue.size
    } yield (l.toSet must_=== orders.toSet).and(s must_=== 0))

  def e29 =
    unsafeRun(for {
      queue  <- Queue.bounded[Int](256)
      orders = Range.inclusive(1, 128).toList
      takers <- IO.forkAll(List.fill(64)(queue.take))
      _      <- waitForSize(queue, -64)
      _      <- queue.offerAll(orders)
      l      <- takers.join
      s      <- queue.size
      values = orders.take(64)
    } yield (l must containTheSameElementsAs(values)).and(s must_=== 64))

  def e30 =
    unsafeRun(for {
      queue  <- Queue.bounded[Int](32)
      orders = Range.inclusive(1, 256).toList
      takers <- IO.forkAll(List.fill(128)(queue.take))
      _      <- waitForSize(queue, -128)
      _      <- queue.offerAll(orders).fork
      l      <- takers.join
      _      <- waitForSize(queue, 128)
      values = orders.take(128)
    } yield l must containTheSameElementsAs(values))

  def e31 =
    unsafeRun(for {
      queue  <- Queue.bounded[Int](200)
      values = Range.inclusive(1, 100).toList
      takers <- IO.forkAll(List.fill(100)(queue.take))
      _      <- waitForSize(queue, -100)
      _      <- IO.forkAll(List.fill(100)(queue.take))
      _      <- waitForSize(queue, -200)
      _      <- queue.offerAll(values)
      l      <- takers.join
      s      <- queue.size
    } yield (l must containTheSameElementsAs(values)).and(s must_=== -100))

  def e32 =
    unsafeRun(for {
      queue  <- Queue.bounded[Int](2)
      orders = Range.inclusive(1, 3).toList
      _      <- queue.offerAll(orders).fork
      _      <- waitForSize(queue, 3)
      v1     <- queue.take
      v2     <- queue.take
      v3     <- queue.take
    } yield (v1 must_=== 1).and(v2 must_=== 2).and(v3 must_=== 3))

  def e33 =
    unsafeRun(
      for {
        queue   <- Queue.bounded[Int](2)
        orders  = Range.inclusive(1, 3).toList
        orders2 = Range.inclusive(4, 5).toList
        _       <- queue.offerAll(orders).fork
        _       <- waitForSize(queue, 3)
        _       <- queue.offerAll(orders2).fork
        _       <- waitForSize(queue, 5)
        v1      <- queue.take
        v2      <- queue.take
        v3      <- queue.take
        v4      <- queue.take
        v5      <- queue.take
      } yield (v1 must_=== 1).and(v2 must_=== 2).and(v3 must_=== 3).and(v4 must_=== 4).and(v5 must_=== 5)
    )

  def e34 =
    unsafeRun(
      for {
        queue  <- Queue.bounded[Int](1000)
        orders = Range.inclusive(2, 1000).toList
        _      <- queue.offer(1)
        _      <- queue.offerAll(orders)
        _      <- waitForSize(queue, 1000)
        v1     <- queue.takeAll
      } yield v1 must_=== Range.inclusive(1, 1000).toList
    )

  def e35 =
    unsafeRun(
      for {
        queue  <- Queue.bounded[Int](32)
        orders = Range.inclusive(3, 35).toList
        _      <- queue.offer(1)
        _      <- queue.offer(2)
        _      <- queue.offerAll(orders).fork
        _      <- waitForSize(queue, 35)
        v      <- queue.takeAll
        v1     <- queue.take
        v2     <- queue.take
        v3     <- queue.take
      } yield
        (v must_=== Range.inclusive(1, 32).toList)
          .and(v1 must_=== 33)
          .and(v2 must_=== 34)
          .and(v3 must_=== 35)
    )

  def e36 =
    unsafeRunSync(
      for {
        queue <- Queue.bounded[Int](3)
        f     <- queue.take.fork
        _     <- waitForSize(queue, -1)
        _     <- queue.shutdown
        _     <- f.join
      } yield ()
    ) must_=== Exit.interrupt

  def e37 =
    unsafeRunSync(
      for {
        queue <- Queue.sliding[Int](1)
        f     <- queue.take.fork
        _     <- waitForSize(queue, -1)
        _     <- queue.shutdown
        _     <- f.join
      } yield ()
    ) must_=== Exit.interrupt

  def e38 =
    unsafeRunSync(
      for {
        queue <- Queue.bounded[Int](2)
        _     <- queue.offer(1)
        _     <- queue.offer(1)
        f     <- queue.offer(1).fork
        _     <- waitForSize(queue, 3)
        _     <- queue.shutdown
        _     <- f.join
      } yield ()
    ) must_=== Exit.interrupt

  def e39 =
    unsafeRunSync(
      for {
        queue <- Queue.bounded[Int](1)
        _     <- queue.shutdown
        _     <- queue.offer(1)
      } yield ()
    ) must_=== Exit.interrupt

  def e40 =
    unsafeRunSync(
      for {
        queue <- Queue.bounded[Int](1)
        _     <- queue.shutdown
        _     <- queue.take
      } yield ()
    ) must_=== Exit.interrupt

  def e41 =
    unsafeRunSync(
      for {
        queue <- Queue.bounded[Int](1)
        _     <- queue.shutdown
        _     <- queue.takeAll
      } yield ()
    ) must_=== Exit.interrupt

  def e42 =
    unsafeRunSync(
      for {
        queue <- Queue.bounded[Int](1)
        _     <- queue.shutdown
        _     <- queue.takeUpTo(1)
      } yield ()
    ) must_=== Exit.interrupt

  def e43 =
    unsafeRunSync(
      for {
        queue <- Queue.bounded[Int](1)
        _     <- queue.shutdown
        _     <- queue.size
      } yield ()
    ) must_=== Exit.interrupt

  def e44 = unsafeRun(
    for {
      queue <- Queue.bounded[Int](2)
      _     <- queue.offerAll(List(1, 2))
      f     <- queue.offer(3).fork
      _     <- waitForSize(queue, 3)
      v1    <- queue.take
      v2    <- queue.take
      _     <- f.join
    } yield (v1 must_=== 1).and(v2 must_=== 2)
  )

  def e45 = unsafeRun(
    for {
      queue <- Queue.bounded[Int](2)
      _     <- queue.offerAll(List(1, 2))
      f     <- queue.offer(3).fork
      _     <- waitForSize(queue, 3)
      v1    <- queue.takeAll
      _     <- f.join
    } yield v1 must_=== List(1, 2)
  )

  def e46 = unsafeRun(
    for {
      queue <- Queue.bounded[Int](2)
      _     <- queue.offerAll(List(1, 2))
      f     <- queue.offer(3).fork
      _     <- waitForSize(queue, 3)
      v1    <- queue.takeUpTo(2)
      _     <- f.join
    } yield v1 must_=== List(1, 2)
  )

  def e47 = unsafeRun(
    for {
      queue <- Queue.bounded[Int](2)
      _     <- queue.offerAll(List(1, 2))
      f     <- queue.offerAll(List(3, 4, 5)).fork
      _     <- waitForSize(queue, 5)
      v1    <- queue.takeAll
      v2    <- queue.takeAll
      v3    <- queue.takeAll
      _     <- f.join
    } yield (v1 must_=== List(1, 2)).and(v2 must_=== List(3, 4)).and(v3 must_=== List(5))
  )

  def e48 = unsafeRun(
    for {
      queue <- Queue.sliding[Int](2)
      _     <- queue.offer(1)
      v1    <- queue.offer(2)
      v2    <- queue.offer(3)
      l     <- queue.takeAll
    } yield (l must_=== List(2, 3)).and(v1 must beTrue).and(v2 must beFalse)
  )

  def e49 = unsafeRun(
    for {
      queue <- Queue.sliding[Int](2)
      v     <- queue.offerAll(List(1, 2, 3))
      size  <- queue.size
    } yield (size must_=== 2).and(v must beFalse)
  )

  def e50 = unsafeRun(
    for {
      queue <- Queue.sliding[Int](100)
      _     <- queue.offer(1)
      _     <- queue.offer(2)
      _     <- queue.offer(3)
      l     <- queue.takeAll
    } yield l must_=== List(1, 2, 3)
  )

  def e51 = unsafeRun(
    for {
      queue <- Queue.sliding[Int](5)
      f1 <- queue.take
             .zipWith(queue.take)(_ + _)
             .fork
      _ <- queue.offer(1) *> queue.offer(2)
      v <- f1.join
    } yield v must_=== 3
  )

  def e52 = unsafeRun(
    for {
      queue <- Queue.sliding[Int](2)
      v1    <- queue.offerAll(Iterable(1, 2, 3, 4, 5, 6))
      l     <- queue.takeAll
    } yield (l must_=== List(5, 6)).and(v1 must beFalse)
  )

  def e53 = unsafeRun(
    for {
      queue <- Queue.bounded[Int](3)
      p     <- Promise.make[Nothing, Boolean]
      _     <- (queue.awaitShutdown *> p.succeed(true)).fork
      _     <- queue.shutdown
      res   <- p.await
    } yield res must beTrue
  )

  def e54 = unsafeRun(
    for {
      queue <- Queue.bounded[Int](3)
      p1    <- Promise.make[Nothing, Boolean]
      p2    <- Promise.make[Nothing, Boolean]
      _     <- (queue.awaitShutdown *> p1.succeed(true)).fork
      _     <- (queue.awaitShutdown *> p2.succeed(true)).fork
      _     <- queue.shutdown
      res1  <- p1.await
      res2  <- p2.await
    } yield (res1 must beTrue).and(res2 must beTrue)
  )

  def e55 = unsafeRun(
    for {
      queue <- Queue.bounded[Int](3)
      _     <- queue.shutdown
      p     <- Promise.make[Nothing, Boolean]
      _     <- (queue.awaitShutdown *> p.succeed(true)).fork
      res   <- p.await
    } yield res must beTrue
  )

  def e56 = unsafeRun(
    for {
      capacity <- IO.succeed(4)
      queue    <- Queue.dropping[Int](capacity)
      iter     = Range.inclusive(1, 5)
      _        <- queue.offerAll(iter)
      ta       <- queue.takeAll
    } yield (ta must_=== List(1, 2, 3, 4)).and(ta.size must_=== capacity)
  )

  def e57 = unsafeRun(
    for {
      capacity <- IO.succeed(2)
      queue    <- Queue.dropping[Int](capacity)
      v1       <- queue.offerAll(Iterable(1, 2, 3, 4, 5, 6))
      ta       <- queue.takeAll
    } yield (ta.size must_=== 2).and(v1 must beFalse)
  )

  def e58 = unsafeRun(
    for {
      capacity <- IO.succeed(128)
      queue    <- Queue.dropping[Int](capacity)
      iter     = Range.inclusive(1, 256)
      _        <- queue.offerAll(iter)
      ta       <- queue.takeAll
    } yield (ta must_=== Range.inclusive(1, 128).toList).and(ta.size must_=== capacity)
  )

  def e59 = unsafeRun(
    for {
      queue <- Queue.dropping[Int](5)
      f1 <- queue.take
             .zipWith(queue.take)(_ + _)
             .fork
      _ <- queue.offer(1) *> queue.offer(2)
      v <- f1.join
    } yield v must_=== 3
  )

  def e60 = unsafeRun(
    for {
      capacity <- IO.succeed(2)
      queue    <- Queue.dropping[Int](capacity)
      iter     = Range.inclusive(1, 6)
      _        <- queue.offerAll(iter)
      ta       <- queue.takeAll
    } yield (ta must_=== List(1, 2)).and(ta.size must_=== capacity)
  )

  def e61 = unsafeRun(
    for {
      capacity <- IO.succeed(5)
      queue    <- Queue.dropping[Int](capacity)
      iter     = Range.inclusive(1, 3)
      v1       <- queue.offerAll(iter)
      ta       <- queue.takeAll
    } yield (ta must_=== List(1, 2, 3)).and(v1 must beTrue)
  )

  def e62 = unsafeRun(
    for {
      capacity <- IO.succeed(2)
      queue    <- Queue.dropping[Int](capacity)
      iter     = Range.inclusive(1, 4)
      f        <- queue.take.fork
      _        <- waitForSize(queue, -1)
      oa       <- queue.offerAll(iter.toList)
      j        <- f.join
    } yield (j must_=== 1).and(oa must beFalse)
  )

  def e63 = unsafeRun(
    for {
      capacity <- IO.succeed(2)
      queue    <- Queue.sliding[Int](capacity)
      iter     = Range.inclusive(1, 4)
      _        <- queue.take.fork
      _        <- waitForSize(queue, -1)
      oa       <- queue.offerAll(iter.toList)
      t        <- queue.take
    } yield (t must_=== 3).and(oa must beFalse)
  )

  def e64 = unsafeRun(
    for {
      capacity <- IO.succeed(5)
      queue    <- Queue.sliding[Int](capacity)
      iter     = Range.inclusive(1, 3)
      oa       <- queue.offerAll(iter.toList)
    } yield oa must beTrue
  )

  def e65 = unsafeRun(
    for {
      capacity <- IO.succeed(5)
      queue    <- Queue.bounded[Int](capacity)
      iter     = Range.inclusive(1, 3)
      oa       <- queue.offerAll(iter.toList)
    } yield oa must beTrue
  )

  def e66 = unsafeRun(
    for {
      queue <- Queue.bounded[Int](5)
      t     <- queue.poll
    } yield t must_=== None
  )

  def e67 = unsafeRun(
    for {
      queue <- Queue.bounded[Int](5)
      iter  = Range.inclusive(1, 4)
      _     <- queue.offerAll(iter.toList)
      _     <- queue.takeAll
      t     <- queue.poll
    } yield t must_=== None
  )

  def e68 = unsafeRun(
    for {
      queue <- Queue.bounded[Int](5)
      iter  = Range.inclusive(1, 2)
      _     <- queue.offerAll(iter.toList)
      t1    <- queue.poll
      t2    <- queue.poll
      t3    <- queue.poll
      t4    <- queue.poll
    } yield (t1 must_=== Some(1)).and(t2 must_=== Some(2)).and(t3 must_=== None).and(t4 must_=== None)
  )

  def e69 = unsafeRun(
    for {
<<<<<<< HEAD
      queue <- Queue.bounded[Int](5)
      r1    <- queue.isShutdown
      _     <- queue.offer(1)
      r2    <- queue.isShutdown
      _     <- queue.takeAll
      r3    <- queue.isShutdown
      _     <- queue.shutdown
      r4    <- queue.isShutdown
    } yield (r1 must beFalse) and (r2 must beFalse) and (r3 must beFalse) and (r4 must beTrue)
=======
      q <- Queue.bounded[Int](100).map(_.map(_.toString))
      _ <- q.offer(10)
      v <- q.take
    } yield v must_=== "10"
  )

  def e70 = unsafeRun(
    for {
      q <- Queue.bounded[Int](100).map(_.map(identity))
      _ <- q.offer(10)
      v <- q.take
    } yield v must_=== 10
  )

  def e71 = unsafeRun(
    for {
      q <- Queue.bounded[Int](100).map(_.mapM(IO.succeed))
      _ <- q.offer(10)
      v <- q.take
    } yield v must_=== 10
  )

  def e72 = unsafeRun(
    for {
      q  <- Queue.bounded[IO[String, Int]](100).map(_.mapM(identity))
      _  <- q.offer(IO.fail("Ouch"))
      _  <- q.offer(IO.succeed(10))
      v1 <- q.take.run
      v2 <- q.take.run
    } yield (v1 must_=== Exit.fail("Ouch")) and (v2 must_=== Exit.succeed(10))
  )

  def e73 = unsafeRun(
    for {
      q1 <- Queue.bounded[Int](100)
      q2 <- Queue.bounded[Int](100)
      q  = q1 both q2
      _  <- q.offer(10)
      v  <- q.take
    } yield v must_=== ((10, 10))
  )

  def e74 = unsafeRun(
    for {
      q <- Queue.bounded[String](100).map(_.contramap[Int](_.toString))
      _ <- q.offer(10)
      v <- q.take
    } yield v must_=== "10"
  )

  def e75 = unsafeRun(
    for {
      q  <- Queue.bounded[Int](100).map(_.filterInput(_ % 2 == 0))
      _  <- q.offer(1)
      s1 <- q.size
      _  <- q.offer(2)
      s2 <- q.size
    } yield (s1 must_=== 0) and (s2 must_=== 1)
>>>>>>> c24e3f08
  )
}

object QueueSpec {

  def waitForSize[A](queue: Queue[A], size: Int): ZIO[Clock, Nothing, Int] =
    (queue.size <* clock.sleep(10.millis)).repeat(Schedule.doWhile(_ != size))

}<|MERGE_RESOLUTION|>--- conflicted
+++ resolved
@@ -106,9 +106,6 @@
     make a bounded queue, `poll` on empty queue must return None $e66
     make a bounded queue, offer 4 values, `takeAll`, `poll` must return None $e67
     make a bounded queue, offer 2 values, first two `poll` return values wrapped in Some, further `poll` return None $e68
-<<<<<<< HEAD
-    make a bounded queue, shut it down, offer a value, takeAllValues, shut it down, isShutdown should return false only after shutdown $e69
-=======
     make a bounded queue, map it, offer 1 value, take returns a value equivalent to applying the function $e69
     make a bounded queue, map it with identity, offer 1 value, take returns the offered value $e70
     make a bounded queue, mapM it, offer 1 value, take returns a value equivalent to applying the function $e71
@@ -116,7 +113,7 @@
     make 2 bounded queues, compose them with `both`, offer 1 value, take yields a tuple of that value $e73
     make a bounded queue, contramap it, offer 1 value, take yields the result of applying the function $e74
     make a bounded queue, apply filterInput, offer a value that doesn't pass, size should match $e75
->>>>>>> c24e3f08
+    make a bounded queue, shut it down, offer a value, takeAllValues, shut it down, isShutdown should return false only after shutdown $e76
     """
 
   def e1 = unsafeRun(
@@ -841,7 +838,68 @@
 
   def e69 = unsafeRun(
     for {
-<<<<<<< HEAD
+      q <- Queue.bounded[Int](100).map(_.map(_.toString))
+      _ <- q.offer(10)
+      v <- q.take
+    } yield v must_=== "10"
+  )
+
+  def e70 = unsafeRun(
+    for {
+      q <- Queue.bounded[Int](100).map(_.map(identity))
+      _ <- q.offer(10)
+      v <- q.take
+    } yield v must_=== 10
+  )
+
+  def e71 = unsafeRun(
+    for {
+      q <- Queue.bounded[Int](100).map(_.mapM(IO.succeed))
+      _ <- q.offer(10)
+      v <- q.take
+    } yield v must_=== 10
+  )
+
+  def e72 = unsafeRun(
+    for {
+      q  <- Queue.bounded[IO[String, Int]](100).map(_.mapM(identity))
+      _  <- q.offer(IO.fail("Ouch"))
+      _  <- q.offer(IO.succeed(10))
+      v1 <- q.take.run
+      v2 <- q.take.run
+    } yield (v1 must_=== Exit.fail("Ouch")) and (v2 must_=== Exit.succeed(10))
+  )
+
+  def e73 = unsafeRun(
+    for {
+      q1 <- Queue.bounded[Int](100)
+      q2 <- Queue.bounded[Int](100)
+      q  = q1 both q2
+      _  <- q.offer(10)
+      v  <- q.take
+    } yield v must_=== ((10, 10))
+  )
+
+  def e74 = unsafeRun(
+    for {
+      q <- Queue.bounded[String](100).map(_.contramap[Int](_.toString))
+      _ <- q.offer(10)
+      v <- q.take
+    } yield v must_=== "10"
+  )
+
+  def e75 = unsafeRun(
+    for {
+      q  <- Queue.bounded[Int](100).map(_.filterInput(_ % 2 == 0))
+      _  <- q.offer(1)
+      s1 <- q.size
+      _  <- q.offer(2)
+      s2 <- q.size
+    } yield (s1 must_=== 0) and (s2 must_=== 1)
+  )
+
+  def e76 = unsafeRun(
+    for {
       queue <- Queue.bounded[Int](5)
       r1    <- queue.isShutdown
       _     <- queue.offer(1)
@@ -851,66 +909,6 @@
       _     <- queue.shutdown
       r4    <- queue.isShutdown
     } yield (r1 must beFalse) and (r2 must beFalse) and (r3 must beFalse) and (r4 must beTrue)
-=======
-      q <- Queue.bounded[Int](100).map(_.map(_.toString))
-      _ <- q.offer(10)
-      v <- q.take
-    } yield v must_=== "10"
-  )
-
-  def e70 = unsafeRun(
-    for {
-      q <- Queue.bounded[Int](100).map(_.map(identity))
-      _ <- q.offer(10)
-      v <- q.take
-    } yield v must_=== 10
-  )
-
-  def e71 = unsafeRun(
-    for {
-      q <- Queue.bounded[Int](100).map(_.mapM(IO.succeed))
-      _ <- q.offer(10)
-      v <- q.take
-    } yield v must_=== 10
-  )
-
-  def e72 = unsafeRun(
-    for {
-      q  <- Queue.bounded[IO[String, Int]](100).map(_.mapM(identity))
-      _  <- q.offer(IO.fail("Ouch"))
-      _  <- q.offer(IO.succeed(10))
-      v1 <- q.take.run
-      v2 <- q.take.run
-    } yield (v1 must_=== Exit.fail("Ouch")) and (v2 must_=== Exit.succeed(10))
-  )
-
-  def e73 = unsafeRun(
-    for {
-      q1 <- Queue.bounded[Int](100)
-      q2 <- Queue.bounded[Int](100)
-      q  = q1 both q2
-      _  <- q.offer(10)
-      v  <- q.take
-    } yield v must_=== ((10, 10))
-  )
-
-  def e74 = unsafeRun(
-    for {
-      q <- Queue.bounded[String](100).map(_.contramap[Int](_.toString))
-      _ <- q.offer(10)
-      v <- q.take
-    } yield v must_=== "10"
-  )
-
-  def e75 = unsafeRun(
-    for {
-      q  <- Queue.bounded[Int](100).map(_.filterInput(_ % 2 == 0))
-      _  <- q.offer(1)
-      s1 <- q.size
-      _  <- q.offer(2)
-      s2 <- q.size
-    } yield (s1 must_=== 0) and (s2 must_=== 1)
->>>>>>> c24e3f08
   )
 }
 
