--- conflicted
+++ resolved
@@ -1013,32 +1013,6 @@
       v    <- ref.get
     } yield v must_=== Some(exec))
 
-<<<<<<< HEAD
-=======
-  def testSupervisionIsHeritable = nonFlaky {
-    for {
-      latch <- Promise.make[Nothing, Unit]
-      ref   <- Ref.make(SuperviseStatus.unsupervised)
-      _     <- ((ZIO.checkSupervised(ref.set) *> latch.succeed(())).fork *> latch.await).supervised
-      v     <- ref.get
-    } yield v must_=== SuperviseStatus.Supervised
-  }
-
-  def testSupervisingInheritance = {
-    def forkAwaitStart[A](io: UIO[A], refs: Ref[List[Fiber[_, _]]]): UIO[Fiber[Nothing, A]] =
-      withLatch(release => (release *> io).fork.tap(f => refs.update(f :: _)))
-
-    nonFlaky(
-      (for {
-        ref  <- Ref.make[List[Fiber[_, _]]](Nil) // To make strong ref
-        _    <- forkAwaitStart(forkAwaitStart(forkAwaitStart(IO.succeed(()), ref), ref), ref)
-        fibs <- ZIO.children
-        _    <- ref.get.map(list => println(list.mkString(", ")))
-      } yield fibs must have size 1).supervised
-    )
-  }
-
->>>>>>> 4334acfa
   def testAsyncPureIsInterruptible = {
     val io =
       for {
@@ -1049,24 +1023,15 @@
     unsafeRun(io) must_=== 42
   }
 
-<<<<<<< HEAD
-  def testInterruptibleUninterruptible =
-    unsafeRun(for {
-      fiber <- withLatch(release => ZIO.uninterruptible(ZIO.interruptible(release *> ZIO.never)).fork)
-      exit  <- fiber.interrupt
-    } yield exit.interrupted must beTrue)
-=======
-  def testAsyncIsInterruptible = {
-    val io =
-      for {
-        fiber <- IO.effectAsync[Nothing, Nothing](_ => ()).fork
-        _     <- fiber.interrupt
-      } yield 42
->>>>>>> 4334acfa
+def testInterruptibleUninterruptible =
+unsafeRun(for {
+  fiber <- withLatch(release => ZIO.uninterruptible(ZIO.interruptible(release *> ZIO.never)).fork)
+  exit  <- fiber.interrupt
+} yield exit.interrupted must beTrue)
 
   def testAsyncIsInterruptible =
     nonFlaky(for {
-      fiber <- IO.effectAsync[Any, Nothing, Nothing](_ => ()).fork
+      fiber <- IO.effectAsync[Nothing, Nothing](_ => ()).fork
       _     <- fiber.interrupt
       r     <- IO.succeed(42)
     } yield r must_=== 42)
