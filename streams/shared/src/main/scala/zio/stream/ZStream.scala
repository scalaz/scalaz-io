/*
 * Copyright 2017-2019 John A. De Goes and the ZIO Contributors
 *
 * Licensed under the Apache License, Version 2.0 (the "License");
 * you may not use this file except in compliance with the License.
 * You may obtain a copy of the License at
 *
 *     http://www.apache.org/licenses/LICENSE-2.0
 *
 * Unless required by applicable law or agreed to in writing, software
 * distributed under the License is distributed on an "AS IS" BASIS,
 * WITHOUT WARRANTIES OR CONDITIONS OF ANY KIND, either express or implied.
 * See the License for the specific language governing permissions and
 * limitations under the License.
 */

package zio.stream

import java.io.{ IOException, InputStream }

import com.github.ghik.silencer.silent
import zio._
import zio.clock.Clock
import zio.duration.Duration
import zio.stream.ZStream.Pull

/**
 * A `Stream[E, A]` represents an effectful stream that can produce values of
 * type `A`, or potentially fail with a value of type `E`.
 *
 * Streams have a very similar API to Scala collections, making them immediately
 * familiar to most developers. Unlike Scala collections, streams can be used
 * on effectful streams of data, such as HTTP connections, files, and so forth.
 *
 * Streams do not leak resources. This guarantee holds in the presence of early
 * termination (not all of a stream is consumed), failure, or even interruption.
 *
 * Thanks to only first-order types, appropriate variance annotations, and
 * specialized effect type (ZIO), streams feature extremely good type inference
 * and should almost never require specification of any type parameters.
 */
class ZStream[-R, +E, +A] private[stream] (private[stream] val structure: ZStream.Structure[R, E, A])
    extends Serializable { self =>
  import ZStream.GroupBy

  /**
   * `process` is a low-level consumption method, usually used for creating combinators
   * and constructors. For most usage, [[ZStream#fold]], [[ZStream#foreach]] or [[ZStream#run]]
   * should be preferred.
   *
   * The contract for the returned `Pull` is as follows:
   * - It must not be evaluted concurrently from multiple fibers - it is (usually)
   *   not thread-safe;
   * - If an evaluation of the `Pull` is interrupted, it is not safe to
   *   evaluate it again - it is (usually) not interruption-safe;
   * - Once the `Pull` has failed with a `None`, it is not safe
   *   to evaluate it again.
   *
   * The managed `Pull` can be used to read from the stream until it is empty
   * (or possibly forever, if the stream is infinite). The provided `Pull`
   * is valid only inside the scope of the managed resource.
   */
  val process: ZManaged[R, E, Pull[R, E, A]] = structure.process

  /**
   * Concatenates with another stream in strict order
   */
  final def ++[R1 <: R, E1 >: E, A1 >: A](other: => ZStream[R1, E1, A1]): ZStream[R1, E1, A1] =
    concat(other)

  /**
   * Aggregates elements of this stream using the provided sink for as long
   * as the downstream operators on the stream are busy.
   *
   * This operator divides the stream into two asynchronous "islands". Operators upstream
   * of this operator run on one fiber, while downstream operators run on another. Whenever
   * the downstream fiber is busy processing elements, the upstream fiber will feed elements
   * into the sink until it signals completion.
   *
   * Any sink can be used here, but see [[Sink.foldWeightedM]] and [[Sink.foldUntilM]] for
   * sinks that cover the common usecases.
   */
  final def aggregate[R1 <: R, E1 >: E, A1 >: A, B](sink: ZSink[R1, E1, A1, A1, B]): ZStream[R1, E1, B] = {
    /*
     * How this works:
     *
     * One fiber reads from the `self` stream, and is responsible for aggregating the elements
     * using the sink. Another fiber reads the aggregated elements as fast as possible.
     *
     * The two fibers share the sink's state in a Ref protected by a semaphore. The state machine
     * is defined by the `State` type. See the comments on `producer` and `consumer` for more details
     * on the transitions.
     */

    sealed abstract class State
    object State {
      case class Empty(state: sink.State, notifyConsumer: Promise[Nothing, Unit]) extends State
      case class Leftovers(state: sink.State, leftovers: Chunk[A1], notifyConsumer: Promise[Nothing, Unit])
          extends State
      case class BatchMiddle(state: sink.State, notifyProducer: Promise[Nothing, Unit]) extends State
      case class BatchEnd(state: sink.State, notifyProducer: Promise[Nothing, Unit])    extends State
      case class Error(e: Cause[E1])                                                    extends State
      case object End                                                                   extends State
    }

    def withStateVar[R, E, A](ref: Ref[State], permits: Semaphore)(f: State => ZIO[R, E, (A, State)]): ZIO[R, E, A] =
      permits.withPermit {
        for {
          s <- ref.get
          a <- f(s).flatMap {
                case (a, s2) => ref.set(s2).as(a)
              }
        } yield a
      }

    def produce(stateVar: Ref[State], permits: Semaphore, a: A1): ZIO[R1, E1, Boolean] =
      withStateVar(stateVar, permits) {
        case State.Empty(state, notifyConsumer) =>
          for {
            notifyProducer <- Promise.make[Nothing, Unit]
            step           <- sink.step(state, a)
            result <- if (sink.cont(step))
                       UIO.succeed(
                         // Notify the consumer so they won't busy wait
                         (notifyConsumer.succeed(()).as(true), State.BatchMiddle(step, notifyProducer))
                       )
                     else
                       UIO.succeed(
                         (
                           // Notify the consumer, wait for them to take the aggregate so we know
                           // it's time to progress, and process the leftovers
                           notifyConsumer.succeed(()) *> notifyProducer.await.as(true),
                           State.BatchEnd(step, notifyProducer)
                         )
                       )
          } yield result

        case State.Leftovers(state, leftovers, notifyConsumer) =>
          UIO.succeed(
            (
              (leftovers ++ Chunk.single(a)).foldWhileM(true)(identity)((_, a) => produce(stateVar, permits, a)),
              State.Empty(state, notifyConsumer)
            )
          )

        case State.BatchMiddle(state, notifyProducer) =>
          // The logic here is the same as the Empty state, except we don't need
          // to notify the consumer on the transition
          for {
            step <- sink.step(state, a)
            result <- if (sink.cont(step))
                       UIO.succeed((UIO.succeed(true), State.BatchMiddle(step, notifyProducer)))
                     else
                       UIO.succeed((notifyProducer.await.as(true), State.BatchEnd(step, notifyProducer)))
          } yield result

        // The producer shouldn't actually see these states, but we still use sane
        // transitions here anyway.
        case s @ State.BatchEnd(_, batchTaken) => UIO.succeed((batchTaken.await.as(true), s))
        case State.Error(e)                    => ZIO.halt(e)
        case State.End                         => UIO.succeed((UIO.succeed(true), State.End))
      }.flatten

    // This function is used in an unfold, so `None` means stop consuming
    def consume(stateVar: Ref[State], permits: Semaphore): ZIO[R1, Option[E1], Chunk[B]] =
      withStateVar(stateVar, permits) {
        // If the state is empty, wait for a notification from the producer
        case s @ State.Empty(_, notify) => UIO.succeed((notify.await.as(Chunk.empty), s))

        case s @ State.Leftovers(_, _, notify) => UIO.succeed((notify.await.as(Chunk.empty), s))

        case State.BatchMiddle(state, notifyProducer) =>
          (for {
            initial        <- sink.initial
            notifyConsumer <- Promise.make[Nothing, Unit]
            extractResult  <- sink.extract(state)
            (b, leftovers) = extractResult
            nextState = if (leftovers.isEmpty) State.Empty(initial, notifyConsumer)
            else State.Leftovers(initial, leftovers, notifyConsumer)
            // Inform the producer that we took the batch, extract the sink and emit the data
          } yield (notifyProducer.succeed(()).as(Chunk.single(b)), nextState)).mapError(Some(_))

        case State.BatchEnd(state, notifyProducer) =>
          (for {
            initial        <- sink.initial
            notifyConsumer <- Promise.make[Nothing, Unit]
            extractResult  <- sink.extract(state)
            (b, leftovers) = extractResult
            nextState = if (leftovers.isEmpty) State.Empty(initial, notifyConsumer)
            else State.Leftovers(initial, leftovers, notifyConsumer)
          } yield (notifyProducer.succeed(()).as(Chunk.single(b)), nextState)).mapError(Some(_))

        case e @ State.Error(cause) => ZIO.succeed((ZIO.halt(cause.map(Some(_))), e))
        case State.End              => ZIO.succeed((ZIO.fail(None), State.End))
      }.flatten

    def drainAndSet(stateVar: Ref[State], permits: Semaphore, s: State): ZIO[R1, E1, Unit] =
      withStateVar(stateVar, permits) {
        // If the state is empty, it's ok to overwrite it. We just need to notify the consumer.
        case State.Empty(_, notifyNext) => UIO.succeed((notifyNext.succeed(()).unit, s))

        // If there are leftovers, we need to process them and re-run.
        case State.Leftovers(state, leftovers, notifyNext) =>
          UIO.succeed(
            (
              leftovers.foldWhileM(true)(identity)((_, a) => produce(stateVar, permits, a)) *>
                drainAndSet(stateVar, permits, s),
              State.Empty(state, notifyNext)
            )
          )

        // For these states (middle/end), we need to wait until the consumer notified us
        // that they took the data. Then rerun.
        case existing @ State.BatchMiddle(_, notifyProducer) =>
          UIO.succeed((notifyProducer.await *> drainAndSet(stateVar, permits, s), existing))
        case existing @ State.BatchEnd(_, notifyProducer) =>
          UIO.succeed((notifyProducer.await *> drainAndSet(stateVar, permits, s), existing))

        // For all other states, we just overwrite.
        case _ => UIO.succeed((UIO.unit, s))
      }.flatten

    ZStream[R1, E1, B] {
      for {
        initSink  <- sink.initial.toManaged_
        initAwait <- Promise.make[Nothing, Unit].toManaged_
        stateVar  <- Ref.make[State](State.Empty(initSink, initAwait)).toManaged_
        permits   <- Semaphore.make(1).toManaged_
        producer <- self
                     .foreachWhileManaged(produce(stateVar, permits, _))
                     .foldCauseM(
                       // At this point, we're done working but we can't just overwrite the
                       // state because the consumer might not have taken the last batch. So
                       // we need to wait for the state to be drained.
                       c => drainAndSet(stateVar, permits, State.Error(c)).toManaged_,
                       _ => drainAndSet(stateVar, permits, State.End).toManaged_
                     )
                     .fork
        bs <- ZStream
               .fromPull(consume(stateVar, permits))
               .mapConcatChunk(identity)
               .process
               .ensuringFirst(producer.interrupt.fork)
      } yield bs
    }
  }

  /**
   * Aggregates elements using the provided sink until it signals completion, or the
   * delay signalled by the schedule has passed.
   *
   * This operator divides the stream into two asynchronous islands. Operators upstream
   * of this operator run on one fiber, while downstream operators run on another. Elements
   * will be aggregated by the sink until the downstream fiber pulls the aggregated value,
   * or until the schedule's delay has passed.
   *
   * Aggregated elements will be fed into the schedule to determine the delays between
   * pulls.
   *
   * @param sink used for the aggregation
   * @param schedule signalling for when to stop the aggregation
   * @tparam R1 environment type
   * @tparam E1 error type
   * @tparam A1 type of the values consumed by the given sink
   * @tparam B type of the value produced by the given sink and consumed by the given schedule
   * @tparam C type of the value produced by the given schedule
   * @return `ZStream[R1 with Clock, E1, Either[C, B]]`
   */
  final def aggregateWithinEither[R1 <: R, E1 >: E, A1 >: A, B, C](
    sink: ZSink[R1, E1, A1, A1, B],
    schedule: ZSchedule[R1, Option[B], C]
  ): ZStream[R1 with Clock, E1, Either[C, B]] = {
    /*
     * How this works:
     *
     * One fiber reads from the `self` stream, and is responsible for aggregating the elements
     * using the sink. Another fiber reads the aggregated elements when the sink has signalled
     * completion or the delay from the schedule has expired. The delay for each iteration of
     * the consumer is derived from the the last aggregate pulled. When the schedule signals
     * completion, its result is also emitted into the stream. Note that the schedule will only
     * advance if the collection was triggered by the schedule and not by the sink.
     *
     * The two fibers share the sink's state in a Ref protected by a semaphore. The state machine
     * is defined by the `State` type. See the comments on `producer` and `consumer` for more details
     * on the transitions.
     */

    sealed abstract class State
    object State {
      case class Empty(state: sink.State, notifyConsumer: Promise[Nothing, Unit]) extends State
      case class Leftovers(state: sink.State, leftovers: Chunk[A1], notifyConsumer: Promise[Nothing, Unit])
          extends State
      case class BatchMiddle(
        state: sink.State,
        notifyProducer: Promise[Nothing, Unit],
        notifyConsumer: Promise[Nothing, Unit]
      ) extends State
      case class BatchEnd(state: sink.State, notifyProducer: Promise[Nothing, Unit]) extends State
      case class Error(e: Cause[E1])                                                 extends State
      case object End                                                                extends State
    }

    def withStateVar[R, E, A](ref: Ref[State], permits: Semaphore)(f: State => ZIO[R, E, (A, State)]): ZIO[R, E, A] =
      permits.withPermit {
        for {
          s <- ref.get
          a <- f(s).flatMap {
                case (a, s2) => ref.set(s2).as(a)
              }
        } yield a
      }

    def produce(out: Ref[State], permits: Semaphore, a: A1): ZIO[R1, E1, Boolean] =
      withStateVar(out, permits) {
        case State.Empty(state, notifyConsumer) =>
          for {
            step           <- sink.step(state, a)
            notifyProducer <- Promise.make[Nothing, Unit]
            result <- if (sink.cont(step))
                       // If the sink signals to continue, we move to BatchMiddle. The existing notifyConsumer
                       // promise is copied along because the consumer is racing it against the schedule's timeout.
                       UIO.succeed(
                         (UIO.succeed(true), State.BatchMiddle(step, notifyProducer, notifyConsumer))
                       )
                     else
                       // If the sink signals to stop, we notify the consumer that we're done and wait for it
                       // to take the data. Then we process the leftovers.
                       UIO.succeed(
                         (
                           notifyConsumer.succeed(()) *> notifyProducer.await.as(true),
                           State.BatchEnd(step, notifyProducer)
                         )
                       )
          } yield result

        case State.Leftovers(state, leftovers, notifyConsumer) =>
          UIO.succeed(
            (
              (leftovers ++ Chunk.single(a)).foldWhileM(true)(identity)((_, a) => produce(out, permits, a)).as(true),
              State.Empty(state, notifyConsumer)
            )
          )

        case State.BatchMiddle(currentState, notifyProducer, notifyConsumer) =>
          for {
            step <- sink.step(currentState, a)
            // Same logic here as in BatchEmpty: when the sink continues, we stay in this state;
            // when the sink stops, we signal the consumer, wait for the data to be taken and
            // process leftovers.
            result <- if (sink.cont(step))
                       UIO.succeed(
                         (UIO.succeed(true), State.BatchMiddle(step, notifyProducer, notifyConsumer))
                       )
                     else
                       UIO.succeed(
                         (
                           notifyConsumer.succeed(()) *> notifyProducer.await.as(true),
                           State.BatchEnd(step, notifyProducer)
                         )
                       )
          } yield result

        // The producer shouldn't actually see these states, but we do whatever is sensible anyway
        case s @ State.BatchEnd(_, notifyProducer) =>
          UIO.succeed(notifyProducer.await.as(true) -> s)

        case s @ State.Error(c) =>
          UIO.succeed(ZIO.halt(c) -> s)

        case State.End =>
          UIO.succeed(UIO.succeed(false) -> State.End)
      }.flatten

    case class UnfoldState(
      lastBatch: Option[B],
      scheduleState: schedule.State,
      nextBatchCompleted: Promise[Nothing, Unit]
    )

    def consume(
      unfoldState: UnfoldState,
      stateVar: Ref[State],
      permits: Semaphore
    ): ZIO[R1 with Clock, E1, Option[(Chunk[Either[C, B]], UnfoldState)]] = {
      def extract(
        nextState: schedule.State
      ): ZIO[R1, E1, Option[(Chunk[Either[C, B]], UnfoldState)]] =
        withStateVar(stateVar, permits) {
          case s @ State.Empty(_, notifyDone) =>
            // Empty state means the producer hasn't done anything yet, so nothing to do other
            // than restart with the provided promise
            UIO.succeed(
              UIO.succeed(Some(Chunk.empty -> UnfoldState(None, nextState, notifyDone))) -> s
            )

          // Leftovers state has the same meaning as the empty state for us
          case s @ State.Leftovers(_, _, notifyDone) =>
            UIO.succeed(
              UIO.succeed(Some(Chunk.empty -> UnfoldState(None, nextState, notifyDone))) -> s
            )

          case State.BatchMiddle(sinkState, notifyProducer, _) =>
            // The schedule's delay expired before the sink signalled completion. So we extract
            // the sink anyway and empty the state.
            for {
              extractResult      <- sink.extract(sinkState)
              (batch, leftovers) = extractResult
              sinkInitial        <- sink.initial
              notifyConsumer     <- Promise.make[Nothing, Unit]
              s = if (leftovers.isEmpty) State.Empty(sinkInitial, notifyConsumer)
              else State.Leftovers(sinkInitial, leftovers, notifyConsumer)
              action = notifyProducer
                .succeed(())
                .as(
                  Some(
                    Chunk
                      .single(Right(batch)) -> UnfoldState(
                      Some(batch),
                      nextState,
                      notifyConsumer
                    )
                  )
                )
            } yield action -> s

          case State.BatchEnd(sinkState, notifyProducer) =>
            // The sink signalled completion, so we extract it and empty the state.
            for {
              extractResult      <- sink.extract(sinkState)
              (batch, leftovers) = extractResult
              sinkInitial        <- sink.initial
              notifyConsumer     <- Promise.make[Nothing, Unit]
              s = if (leftovers.isEmpty) State.Empty(sinkInitial, notifyConsumer)
              else State.Leftovers(sinkInitial, leftovers, notifyConsumer)
              action = notifyProducer
                .succeed(())
                .as(
                  Some(
                    Chunk
                      .single(Right(batch)) -> UnfoldState(
                      Some(batch),
                      nextState,
                      notifyConsumer
                    )
                  )
                )
            } yield action -> s

          case s @ State.Error(cause) =>
            UIO.succeed(ZIO.halt(cause) -> s)

          case State.End =>
            UIO.succeed(UIO.succeed(None) -> State.End)
        }.flatten

      schedule
        .update(unfoldState.lastBatch, unfoldState.scheduleState)
        .option
        .raceEither(unfoldState.nextBatchCompleted.await)
        .flatMap {
          case Left(None) =>
            schedule.initial.map(
              init =>
                Some(
                  Chunk.single(Left(schedule.extract(unfoldState.lastBatch, unfoldState.scheduleState))) -> unfoldState
                    .copy(scheduleState = init)
                )
            )
          case Left(Some(nextState)) => extract(nextState)
          case Right(_)              => extract(unfoldState.scheduleState)
        }
    }

    def consumerStream[E2 >: E1](out: Ref[State], permits: Semaphore) =
      ZStream.unwrap {
        for {
          scheduleInit <- schedule.initial
          notify <- out.get.flatMap {
                     case State.Empty(_, notifyConsumer)          => UIO.succeed(notifyConsumer)
                     case State.Leftovers(_, _, notifyConsumer)   => UIO.succeed(notifyConsumer)
                     case State.BatchMiddle(_, _, notifyConsumer) => UIO.succeed(notifyConsumer)
                     // If we're at the end of the batch or the end of the stream, we start off with
                     // an already completed promise to skip the schedule's delay.
                     case State.BatchEnd(_, _) | State.End => Promise.make[Nothing, Unit].tap(_.succeed(()))
                     // If we see an error, we don't even start the consumer stream.
                     case State.Error(c) => ZIO.halt(c)
                   }
          stream = ZStream
            .unfoldM(UnfoldState(None, scheduleInit, notify))(consume(_, out, permits))
            .mapConcatChunk(identity)
        } yield stream
      }

    def drainAndSet(stateVar: Ref[State], permits: Semaphore, s: State): ZIO[R1, E1, Unit] =
      withStateVar(stateVar, permits) {
        // It's ok to overwrite an empty state - we just need to notify the consumer
        // so it'll take the data
        case State.Empty(_, notifyNext) => UIO.succeed((notifyNext.succeed(()).unit, s))

        // If there are leftovers, we need to process them and retry
        case State.Leftovers(state, leftovers, notifyNext) =>
          UIO.succeed(
            (
              leftovers.foldWhileM(true)(identity)((_, a) => produce(stateVar, permits, a)) *> drainAndSet(
                stateVar,
                permits,
                s
              ),
              State.Empty(state, notifyNext)
            )
          )

        // For these states, we wait for the consumer to take the data and retry
        case existing @ State.BatchMiddle(_, notifyProducer, notifyConsumer) =>
          UIO.succeed(
            (notifyConsumer.succeed(()) *> notifyProducer.await *> drainAndSet(stateVar, permits, s), existing)
          )
        case existing @ State.BatchEnd(_, notifyProducer) =>
          UIO.succeed((notifyProducer.await *> drainAndSet(stateVar, permits, s), existing))

        // On all other states, we can just overwrite the state
        case _ => UIO.succeed((UIO.unit, s))
      }.flatten

    ZStream[R1 with Clock, E1, Either[C, B]] {
      for {
        initSink  <- sink.initial.toManaged_
        initAwait <- Promise.make[Nothing, Unit].toManaged_
        permits   <- Semaphore.make(1).toManaged_
        stateVar  <- Ref.make[State](State.Empty(initSink, initAwait)).toManaged_
        producer <- self
                     .foreachWhileManaged(produce(stateVar, permits, _))
                     .foldCauseM(
                       cause => drainAndSet(stateVar, permits, State.Error(cause)).toManaged_,
                       _ => drainAndSet(stateVar, permits, State.End).toManaged_
                     )
                     .fork
        bs <- consumerStream(stateVar, permits).process
               .ensuringFirst(producer.interrupt.fork)
      } yield bs
    }
  }

  /**
   * Uses `aggregateWithinEither` but only returns the `Right` results.
   *
   * @param sink used for the aggregation
   * @param schedule signalling for when to stop the aggregation
   * @tparam R1 environment type
   * @tparam E1 error type
   * @tparam A1 type of the values consumed by the given sink
   * @tparam B type of the value produced by the given sink and consumed by the given schedule
   * @tparam C type of the value produced by the given schedule
   * @return `ZStream[R1 with Clock, E1, B]`
   */
  final def aggregateWithin[R1 <: R, E1 >: E, A1 >: A, B, C](
    sink: ZSink[R1, E1, A1, A1, B],
    schedule: ZSchedule[R1, Option[B], C]
  ): ZStream[R1 with Clock, E1, B] = aggregateWithinEither(sink, schedule).collect {
    case Right(v) => v
  }

  /**
   * Maps the success values of this stream to the specified constant value.
   */
  final def as[B](b: => B): ZStream[R, E, B] = map(new ZIO.ConstFn(() => b))

  /**
   * Returns a stream whose failure and success channels have been mapped by
   * the specified pair of functions, `f` and `g`.
   */
  final def bimap[E2, B](f: E => E2, g: A => B): ZStream[R, E2, B] = mapError(f).map(g)

  /**
   * Fan out the stream, producing a list of streams that have the same elements as this stream.
   * The driver streamer will only ever advance of the maximumLag values before the
   * slowest downstream stream.
   */
  final def broadcast[E1 >: E, A1 >: A](n: Int, maximumLag: Int): ZManaged[R, Nothing, List[ZStream[Any, E, A]]] =
    for {
      queues <- self.broadcastedQueues(n, maximumLag)
    } yield queues.map(q => ZStream.fromQueueWithShutdown(q).unTake)

  /**
   * Converts the stream to a managed list of queues. Every value will be replicated to every queue with the
   * slowest queue being allowed to buffer maximumLag elements before the driver is backpressured.
   * The downstream queues will be provided with elements in the same order they are returned, so
   * the fastest queue might have seen up to (maximumLag + 1) elements more than the slowest queue if it
   * has a lower index than the slowest queue.
   * During the finalizer the driver will wait for all queues to shutdown in order to signal completion.
   * After the managed value is used, the queues will never again produce values and should be discarded.
   */
  final def broadcastedQueues[E1 >: E, A1 >: A](
    n: Int,
    maximumLag: Int
  ): ZManaged[R, Nothing, List[Queue[Take[E1, A1]]]] = {
    val decider = ZIO.succeed((_: Int) => true)
    distributedWith(n, maximumLag, _ => decider)
  }

  /**
   * Allows a faster producer to progress independently of a slower consumer by buffering
   * up to `capacity` elements in a queue.
   *
   * @note Prefer capacities that are powers of 2 for better performance.
   */
  final def buffer(capacity: Int): ZStream[R, E, A] =
    ZStream.managed(self.toQueue(capacity)).flatMap { queue =>
      ZStream.fromQueue(queue).unTake
    }

  /**
   * Creates a stream that passes its elements through a queue that drops elements
   * (dropping or sliding). It implements a promise that signals abrupt completion
   * of the stream due to an error or the end of the stream. After the promise has
   * been completed, it continues to offer the current (at the time) contents of the
   * queue, until it has been exhausted, at which point it finishes with the signal
   * from the promise.
   */
  private final def bufferSignal[A1 >: A](queue: Queue[A1]): ZStream[R, E, A1] =
    ZStream.managed {
      for {
        // Signal stream error or end through the result type of the promise
        // for better composability with other effects.
        signal <- Promise.make[Option[E], Nothing].toManaged_
        _ <- self
              .foreachManaged(a => queue.offer(a).unit)
              .foldM(
                e => signal.fail(Some(e)).unit.toManaged_,
                _ => signal.fail(None).unit.toManaged_
              )
              .fork
      } yield (queue, signal)
    }.flatMap {
      case (queue, signal) =>
        def takeFirst(exit: Exit[Nothing, A1], fiber: Fiber[Option[E], Nothing]): Pull[Any, Nothing, A1] =
          fiber.interrupt *> exit.fold(Pull.halt, Pull.emit)

        def finishStream(exit: Exit[Option[E], Nothing], fiber: Fiber[Nothing, A1]): Pull[Any, E, Nothing] =
          fiber.interrupt *> exit.fold(
            c => Cause.sequenceCauseOption(c).fold[Pull[Any, E, Nothing]](Pull.end)(Pull.halt),
            identity
          )

        def signalFirst(exit: Exit[Option[E], Nothing], fiber: Fiber[Nothing, A1]): Pull[Any, E, A1] =
          queue.size.flatMap { size =>
            if (size > 0) fiber.join
            else fiber.poll.flatMap(_.fold[Pull[Any, E, A1]](finishStream(exit, fiber))(_.fold(Pull.halt, Pull.emit)))
          }

        val pull: Pull[Any, E, A1] =
          queue.take.raceWith(signal.await)(takeFirst, signalFirst)

        ZStream.fromPull(pull)
    }

  /**
   * Allows a faster producer to progress independently of a slower consumer by buffering
   * up to `capacity` elements in a dropping queue.
   *
   * @note Prefer capacities that are powers of 2 for better performance.
   */
  final def bufferDropping(capacity: Int): ZStream[R, E, A] =
    ZStream.managed(ZManaged.make(Queue.dropping[A](capacity))(_.shutdown)).flatMap(bufferSignal)

  /**
   * Allows a faster producer to progress independently of a slower consumer by buffering
   * up to `capacity` elements in a sliding queue.
   *
   * @note Prefer capacities that are powers of 2 for better performance.
   */
  final def bufferSliding(capacity: Int): ZStream[R, E, A] =
    ZStream.managed(ZManaged.make(Queue.sliding[A](capacity))(_.shutdown)).flatMap(bufferSignal)

  /**
   * Allows a faster producer to progress independently of a slower consumer by buffering
   * elements into an unbounded queue.
   */
  final def bufferUnbounded: ZStream[R, E, A] =
    ZStream.managed(self.toQueueUnbounded).flatMap { queue =>
      ZStream.fromQueue(queue).unTake
    }

  /**
   * Switches over to the stream produced by the provided function in case this one
   * fails with a typed error.
   */
  final def catchAll[R1 <: R, E2, A1 >: A](f: E => ZStream[R1, E2, A1]): ZStream[R1, E2, A1] =
    self.catchAllCause(_.failureOrCause.fold(f, ZStream.halt))

  /**
   * Switches over to the stream produced by the provided function in case this one
   * fails. Allows recovery from all errors, except external interruption.
   */
  final def catchAllCause[R1 <: R, E2, A1 >: A](f: Cause[E] => ZStream[R1, E2, A1]): ZStream[R1, E2, A1] = {
    sealed abstract class State
    object State {
      case object NotStarted extends State
      case object Self       extends State
      case object Other      extends State
    }

    ZStream {
      for {
        finalizer <- ZManaged.finalizerRef[R1](_ => UIO.unit)
        selfPull  <- Ref.make[Pull[R, E, A]](Pull.end).toManaged_
        otherPull <- Ref.make[Pull[R1, E2, A1]](Pull.end).toManaged_
        stateRef  <- Ref.make[State](State.NotStarted).toManaged_
        pull = {
          def switch(e: Cause[Option[E]]): Pull[R1, E2, A1] = {
            def next(e: Cause[E]) = ZIO.uninterruptibleMask { restore =>
              for {
                _  <- finalizer.get.flatMap(_.apply(Exit.fail(e)))
                r  <- f(e).process.reserve.mapError(Some(_))
                _  <- finalizer.set(r.release)
                as <- restore(r.acquire.mapError(Some(_)))
                _  <- otherPull.set(as)
                _  <- stateRef.set(State.Other)
                a  <- as
              } yield a
            }

            Cause.sequenceCauseOption(e) match {
              case None    => Pull.end
              case Some(c) => next(c)
            }
          }

          stateRef.get.flatMap {
            case State.NotStarted =>
              ZIO.uninterruptibleMask { restore =>
                for {
                  r  <- self.process.reserve.mapError(Some(_))
                  _  <- finalizer.set(r.release)
                  as <- restore(r.acquire.mapError(Some(_)))
                  _  <- selfPull.set(as)
                  _  <- stateRef.set(State.Self)
                  a  <- as
                } yield a
              }.catchAllCause(switch)

            case State.Self =>
              selfPull.get.flatten.catchAllCause(switch)

            case State.Other =>
              otherPull.get.flatten
          }
        }
      } yield pull
    }
  }

  /**
   * Chunks the stream with specifed chunkSize
   * @param chunkSize size of the chunk
   */
  def chunkN(chunkSize: Int): ZStream[R, E, Chunk[A]] =
    ZStream {
      self.process.mapM { as =>
        Ref.make[Option[Option[E]]](None).flatMap { stateRef =>
          def loop(acc: Array[A], i: Int): Pull[R, E, Chunk[A]] =
            as.foldM(
              success = { a =>
                acc(i) = a
                val i1 = i + 1
                if (i1 >= chunkSize) Pull.emit(Chunk.fromArray(acc)) else loop(acc, i1)
              },
              failure = { e =>
                stateRef.set(Some(e)) *> Pull.emit(Chunk.fromArray(acc).take(i))
              }
            )
          def first: Pull[R, E, Chunk[A]] =
            as.foldM(
              success = { a =>
                if (chunkSize <= 1) {
                  Pull.emit(Chunk.single(a))
                } else {
                  val acc = Array.ofDim(chunkSize)(Chunk.Tags.fromValue(a))
                  acc(0) = a
                  loop(acc, 1)
                }
              },
              failure = { e =>
                stateRef.set(Some(e)) *> ZIO.fail(e)
              }
            )
          IO.succeed {
            stateRef.get.flatMap {
              case None    => first
              case Some(e) => ZIO.fail(e)
            }
          }
        }
      }
    }

  /**
   * Performs a filter and map in a single step.
   */
  def collect[B](pf: PartialFunction[A, B]): ZStream[R, E, B] =
    ZStream[R, E, B] {
      self.process.map { as =>
        val pfIO: PartialFunction[A, Pull[R, E, B]] = pf.andThen(Pull.emit(_))
        def pull: Pull[R, E, B] =
          as.flatMap { a =>
            pfIO.applyOrElse(a, (_: A) => pull)
          }

        pull
      }
    }

  /**
   * Transforms all elements of the stream for as long as the specified partial function is defined.
   */
  def collectWhile[B](pred: PartialFunction[A, B]): ZStream[R, E, B] =
    ZStream[R, E, B] {
      for {
        as   <- self.process
        done <- Ref.make(false).toManaged_
        pfIO = pred.andThen(Pull.emit(_))
        pull = for {
          alreadyDone <- done.get
          result <- if (alreadyDone) Pull.end
                   else
                     as.flatMap { a =>
                       pfIO.applyOrElse(a, (_: A) => done.set(true) *> Pull.end)
                     }
        } yield result
      } yield pull
    }

  /**
   * Combines this stream and the specified stream by repeatedly applying the
   * function `f0` to extract an element from the queues and conceptually "offer"
   * it to the destination stream. `f0` can maintain some internal state to control
   * the combining process, with the initial state being specified by `s1`.
   */
  final def combine[R1 <: R, E1 >: E, A1 >: A, S1, B, C](that: ZStream[R1, E1, B])(s1: S1)(
    f0: (S1, Pull[R, E, A], Pull[R1, E1, B]) => ZIO[R1, E1, (S1, Take[E1, C])]
  ): ZStream[R1, E1, C] =
    ZStream[R1, E1, C] {
      for {
        left  <- self.process
        right <- that.process
        pull <- ZStream
                 .unfoldM((s1, left, right)) {
                   case (s1, left, right) =>
                     f0(s1, left, right).flatMap {
                       case (s1, take) =>
                         Take.option(UIO.succeed(take)).map(_.map((_, (s1, left, right))))
                     }
                 }
                 .process
      } yield pull
    }

  /**
   * Appends another stream to this stream. The concatenated stream will first emit the
   * elements of this stream, and then emit the elements of the `other` stream.
   */
  final def concat[R1 <: R, E1 >: E, A1 >: A](other: => ZStream[R1, E1, A1]): ZStream[R1, E1, A1] =
    new ZStream(ZStream.Structure.Concat(structure, () => other.structure))

  /**
   * More powerful version of `ZStream#broadcast`. Allows to provide a function that determines what
   * queues should receive which elements.
   */
  final def distributedWith[E1 >: E, A1 >: A](
    n: Int,
    maximumLag: Int,
    decide: A => UIO[Int => Boolean]
  ): ZManaged[R, Nothing, List[Queue[Take[E1, A1]]]] =
    Promise.make[Nothing, A => UIO[Int => Boolean]].toManaged_.flatMap { prom =>
      distributedDynamicWith[E1, A1](maximumLag, (a: A) => prom.await.flatMap(_(a)), _ => ZIO.unit).flatMap { next =>
        (ZIO.collectAll(List.fill(n)(next.map(_._2))) <* prom.succeed(decide)).toManaged_
      }
    }

  /**
   * More powerful version of `ZStream#distributedWith`. This returns a function that will produce
   * new queues and corresponding indices.
   * You can also provide a function that will be executed after the final events are enqueued in all queues
   * but before the queues are actually shutdown.
   * Shutdown of the queues is handled by the driver.
   * Downstream users can also shutdown queues manually. In this case the driver will
   * continue but no longer backpressure on them.
   */
  final def distributedDynamicWith[E1 >: E, A1 >: A](
    maximumLag: Int,
    decide: A => UIO[Int => Boolean],
    done: Take[E1, Nothing] => UIO[Any] = (_: Any) => UIO.unit
  ): ZManaged[R, Nothing, UIO[(Int, Queue[Take[E1, A1]])]] =
    Ref
      .make[Vector[Queue[Take[E1, A1]]]](Vector())
      .toManaged(_.get.flatMap(qs => ZIO.foreach(qs)(_.shutdown)))
      .flatMap { queues =>
        val broadcast = (a: Take[E1, Nothing]) =>
          for {
            queues <- queues.get
            _ <- ZIO.foreach_(queues) { q =>
                  q.offer(a).catchSomeCause { case c if (c.interrupted) => ZIO.unit }
                // we don't care if downstream queues shut down
                }
          } yield ()

        val offer = (a: A) =>
          for {
            decider <- decide(a)
            queues  <- queues.get
            _ <- ZIO.foreach_(queues.zipWithIndex.collect { case (q, id) if decider(id) => q }) { q =>
                  q.offer(Take.Value(a)).catchSomeCause { case c if (c.interrupted) => ZIO.unit }
                }
          } yield ()

        for {
          add <- Ref
                  .make[UIO[(Int, Queue[Take[E1, A1]])]] {
                    Queue
                      .bounded[Take[E1, A1]](maximumLag)
                      .flatMap(q => queues.modify(old => ((old.length, q), old :+ q)))
                      .uninterruptible
                  }
                  .toManaged_
          _ <- self
                .foreachManaged(offer)
                .foldCauseM(
                  cause => (broadcast(Take.Fail(cause)) *> done(Take.Fail(cause))).toManaged_,
                  _ => (broadcast(Take.End) *> done(Take.End)).toManaged_
                )
                .fork
        } yield add.get.flatten
      }

  /**
   * Converts this stream to a stream that executes its effects but emits no
   * elements. Useful for sequencing effects using streams:
   *
   * {{{
   * (Stream(1, 2, 3).tap(i => ZIO(println(i))) ++
   *   Stream.lift(ZIO(println("Done!"))).drain ++
   *   Stream(4, 5, 6).tap(i => ZIO(println(i)))).run(Sink.drain)
   * }}}
   */
  final def drain: ZStream[R, E, Nothing] =
    ZStream[R, E, Nothing](self.process.map(_.forever))

  /**
   * Drops the specified number of elements from this stream.
   */
  final def drop(n: Int): ZStream[R, E, A] =
    self.zipWithIndex.filter(_._2 > n - 1).map(_._1)

  /**
   * Drops all elements of the stream until the specified predicate evaluates
   * to `true`.
   */
  final def dropUntil(pred: A => Boolean): ZStream[R, E, A] =
    dropWhile(!pred(_)).drop(1)

  /**
   * Drops all elements of the stream for as long as the specified predicate
   * evaluates to `true`.
   */
  def dropWhile(pred: A => Boolean): ZStream[R, E, A] =
    ZStream {
      for {
        as              <- self.process
        keepDroppingRef <- Ref.make(true).toManaged_
        pull = {
          def go: Pull[R, E, A] =
            as.flatMap { a =>
              keepDroppingRef.get.flatMap { keepDropping =>
                if (!keepDropping) Pull.emit(a)
                else if (!pred(a)) keepDroppingRef.set(false) *> Pull.emit(a)
                else go
              }
            }

          go
        }
      } yield pull
    }

  /**
   * Returns a stream whose failures and successes have been lifted into an
   * `Either`. The resulting stream cannot fail, because the failures have
   * been exposed as part of the `Either` success case.
   *
   * @note the stream will end as soon as the first error occurs.
   */
  final def either: ZStream[R, Nothing, Either[E, A]] =
    self.map(Right(_)).catchAll(e => ZStream(Left(e)))

  /**
   * Executes the provided finalizer after this stream's finalizers run.
   */
  final def ensuring[R1 <: R](fin: ZIO[R1, Nothing, Any]): ZStream[R1, E, A] =
    ZStream(self.process.ensuring(fin))

  /**
   * Executes the provided finalizer before this stream's finalizers run.
   */
  final def ensuringFirst[R1 <: R](fin: ZIO[R1, Nothing, Any]): ZStream[R1, E, A] =
    ZStream(self.process.ensuringFirst(fin))

  /**
   * Filters this stream by the specified predicate, retaining all elements for
   * which the predicate evaluates to true.
   */
  def filter(pred: A => Boolean): ZStream[R, E, A] =
    ZStream {
      self.process.map { as =>
        def pull: Pull[R, E, A] = as.flatMap { a =>
          if (pred(a)) Pull.emit(a)
          else pull
        }

        pull
      }
    }

  /**
   * Filters this stream by the specified effectful predicate, retaining all elements for
   * which the predicate evaluates to true.
   */
  final def filterM[R1 <: R, E1 >: E](pred: A => ZIO[R1, E1, Boolean]): ZStream[R1, E1, A] =
    ZStream {
      self.process.map { as =>
        def pull: Pull[R1, E1, A] =
          as.flatMap { a =>
            pred(a).mapError(Some(_)).flatMap {
              if (_) Pull.emit(a)
              else pull
            }
          }

        pull
      }
    }

  /**
   * Filters this stream by the specified predicate, removing all elements for
   * which the predicate evaluates to true.
   */
  final def filterNot(pred: A => Boolean): ZStream[R, E, A] = filter(a => !pred(a))

  /**
   * Emits elements of this stream with a fixed delay in between, regardless of how long it
   * takes to produce a value.
   */
  final def fixed[R1 <: R, E1 >: E, A1 >: A](duration: Duration): ZStream[R1 with Clock, E1, A1] =
    scheduleElementsEither(ZSchedule.spaced(duration) >>> ZSchedule.stop).collect {
      case Right(x) => x
    }

  /**
   * Returns a stream made of the concatenation in strict order of all the streams
   * produced by passing each element of this stream to `f0`
   */
  final def flatMap[R1 <: R, E1 >: E, B](f0: A => ZStream[R1, E1, B]): ZStream[R1, E1, B] = {
    def go(
      as: Pull[R1, E1, A],
      finalizer: Ref[Exit[_, _] => URIO[R1, _]],
      currPull: Ref[Pull[R1, E1, B]]
    ): ZIO[R1, Option[E1], B] = {
      val pullOuter = ZIO.uninterruptibleMask { restore =>
        restore(as).flatMap { a =>
          (for {
            reservation <- f0(a).process.reserve
            bs          <- restore(reservation.acquire)
            _           <- finalizer.set(reservation.release)
            _           <- currPull.set(bs)
          } yield ()).mapError(Some(_))
        }
      }

      currPull.get.flatten.catchAll {
        case e @ Some(e1) =>
          (finalizer.get.flatMap(_(Exit.fail(e1))) *> finalizer.set(_ => UIO.unit)).uninterruptible *> ZIO.fail(
            e
          )
        case None =>
          (finalizer.get.flatMap(_(Exit.succeed(()))) *> finalizer
            .set(_ => UIO.unit)).uninterruptible *> pullOuter *> go(as, finalizer, currPull)
      }
    }

    ZStream[R1, E1, B] {
      for {
        currPull  <- Ref.make[Pull[R1, E1, B]](Pull.end).toManaged_
        as        <- self.process
        finalizer <- ZManaged.finalizerRef[R1](_ => UIO.unit)
      } yield go(as, finalizer, currPull)
    }
  }

  /**
   * Maps each element of this stream to another stream and returns the
   * non-deterministic merge of those streams, executing up to `n` inner streams
   * concurrently. Up to `outputBuffer` elements of the produced streams may be
   * buffered in memory by this operator.
   */
  final def flatMapPar[R1 <: R, E1 >: E, B](n: Int, outputBuffer: Int = 16)(
    f: A => ZStream[R1, E1, B]
  ): ZStream[R1, E1, B] =
    ZStream[R1, E1, B] {
      for {
        out             <- Queue.bounded[Pull[R1, E1, B]](outputBuffer).toManaged(_.shutdown)
        permits         <- Semaphore.make(n.toLong).toManaged_
        innerFailure    <- Promise.make[Cause[E1], Nothing].toManaged_
        interruptInners <- Promise.make[Nothing, Unit].toManaged_

        // - The driver stream forks an inner fiber for each stream created
        //   by f, with an upper bound of n concurrent fibers, enforced by the semaphore.
        //   - On completion, the driver stream tries to acquire all permits to verify
        //     that all inner fibers have finished.
        //     - If one of them failed (signalled by a promise), all other fibers are interrupted
        //     - If they all succeeded, Take.End is enqueued
        //   - On error, the driver stream interrupts all inner fibers and emits a
        //     Take.Fail value
        //   - Interruption is handled by running the finalizers which take care of cleanup
        // - Inner fibers enqueue Take values from their streams to the output queue
        //   - On error, an inner fiber enqueues a Take.Fail value and signals its failure
        //     with a promise. The driver will pick that up and interrupt all other fibers.
        //   - On interruption, an inner fiber does nothing
        //   - On completion, an inner fiber does nothing
        _ <- self.foreachManaged { a =>
              for {
                latch <- Promise.make[Nothing, Unit]
                innerStream = Stream
                  .managed(permits.withPermitManaged)
                  .flatMap(_ => Stream.bracket(latch.succeed(()))(_ => UIO.unit))
                  .flatMap(_ => f(a))
                  .foreach(b => out.offer(Pull.emit(b)).unit)
                  .foldCauseM(
                    cause => out.offer(Pull.halt(cause)) *> innerFailure.fail(cause).unit,
                    _ => ZIO.unit
                  )
                _ <- (innerStream race interruptInners.await).fork
                // Make sure that the current inner stream has actually succeeded in acquiring
                // a permit before continuing. Otherwise we could reach the end of the stream and
                // acquire the permits ourselves before the inners had a chance to start.
                _ <- latch.await
              } yield ()
            }.foldCauseM(
                cause => (interruptInners.succeed(()) *> out.offer(Pull.halt(cause))).unit.toManaged_,
                _ =>
                  innerFailure.await
                  // Important to use `withPermits` here because the finalizer below may interrupt
                  // the driver, and we want the permits to be released in that case
                    .raceWith(permits.withPermits(n.toLong)(ZIO.unit))(
                      // One of the inner fibers failed. It already enqueued its failure, so we
                      // signal the inner fibers to interrupt. The finalizer below will make sure
                      // that they actually end.
                      leftDone =
                        (_, permitAcquisition) => interruptInners.succeed(()) *> permitAcquisition.interrupt.unit,
                      // All fibers completed successfully, so we signal that we're done.
                      rightDone = (_, failureAwait) => out.offer(Pull.end) *> failureAwait.interrupt.unit
                    )
                    .toManaged_
              )
              // This finalizer makes sure that in all cases, the driver stops spawning new streams
              // and the inner fibers are signalled to interrupt and actually exit.
              .ensuringFirst(interruptInners.succeed(()) *> permits.withPermits(n.toLong)(ZIO.unit))
              .fork
      } yield out.take.flatten
    }

  /**
   * Maps each element of this stream to another stream and returns the non-deterministic merge
   * of those streams, executing up to `n` inner streams concurrently. When a new stream is created
   * from an element of the source stream, the oldest executing stream is cancelled. Up to `bufferSize`
   * elements of the produced streams may be buffered in memory by this operator.
   */
  final def flatMapParSwitch[R1 <: R, E1 >: E, B](n: Int, bufferSize: Int = 16)(
    f: A => ZStream[R1, E1, B]
  ): ZStream[R1, E1, B] =
    ZStream[R1, E1, B] {
      for {
        // Modeled after flatMapPar.
        out             <- Queue.bounded[Pull[R1, E1, B]](bufferSize).toManaged(_.shutdown)
        permits         <- Semaphore.make(n.toLong).toManaged_
        innerFailure    <- Promise.make[Cause[E1], Nothing].toManaged_
        interruptInners <- Promise.make[Nothing, Unit].toManaged_
        cancelers       <- Queue.bounded[Promise[Nothing, Unit]](n).toManaged(_.shutdown)
        _ <- self.foreachManaged { a =>
              for {
                canceler <- Promise.make[Nothing, Unit]
                latch    <- Promise.make[Nothing, Unit]
                size     <- cancelers.size
                _ <- if (size < n) UIO.unit
                    else cancelers.take.flatMap(_.succeed(())).unit
                _ <- cancelers.offer(canceler)
                innerStream = Stream
                  .managed(permits.withPermitManaged)
                  .flatMap(_ => Stream.bracket(latch.succeed(()))(_ => UIO.unit))
                  .flatMap(_ => f(a))
                  .foreach(b => out.offer(Pull.emit(b)).unit)
                  .foldCauseM(
                    cause => out.offer(Pull.halt(cause)) *> innerFailure.fail(cause).unit,
                    _ => UIO.unit
                  )
                _ <- innerStream.raceAll(List(canceler.await, interruptInners.await)).fork
                _ <- latch.await
              } yield ()
            }.foldCauseM(
                cause => (interruptInners.succeed(()) *> out.offer(Pull.halt(cause))).unit.toManaged_,
                _ =>
                  innerFailure.await
                    .raceWith(permits.withPermits(n.toLong)(UIO.unit))(
                      leftDone =
                        (_, permitAcquisition) => interruptInners.succeed(()) *> permitAcquisition.interrupt.unit,
                      rightDone = (_, failureAwait) => out.offer(Pull.end) *> failureAwait.interrupt.unit
                    )
                    .toManaged_
              )
              .ensuringFirst(interruptInners.succeed(()) *> permits.withPermits(n.toLong)(UIO.unit))
              .fork
      } yield out.take.flatten
    }

  /**
   * Executes a pure fold over the stream of values - reduces all elements in the stream to a value of type `S`.
   */
  final def fold[A1 >: A, S](s: S)(f: (S, A1) => S): ZIO[R, E, S] =
    foldWhileManagedM[R, E, A1, S](s)(_ => true)((s, a) => ZIO.succeed(f(s, a))).use(ZIO.succeed)

  /**
   * Executes an effectful fold over the stream of values.
   */
  final def foldM[R1 <: R, E1 >: E, A1 >: A, S](s: S)(f: (S, A1) => ZIO[R1, E1, S]): ZIO[R1, E1, S] =
    foldWhileManagedM[R1, E1, A1, S](s)(_ => true)(f).use(ZIO.succeed)

  /**
   * Executes a pure fold over the stream of values.
   * Returns a Managed value that represents the scope of the stream.
   */
  final def foldManaged[A1 >: A, S](s: S)(f: (S, A1) => S): ZManaged[R, E, S] =
    foldWhileManagedM[R, E, A1, S](s)(_ => true)((s, a) => ZIO.succeed(f(s, a)))

  /**
   * Executes an effectful fold over the stream of values.
   * Returns a Managed value that represents the scope of the stream.
   */
  final def foldManagedM[R1 <: R, E1 >: E, A1 >: A, S](s: S)(f: (S, A1) => ZIO[R1, E1, S]): ZManaged[R1, E1, S] =
    foldWhileManagedM[R1, E1, A1, S](s)(_ => true)(f)

  /**
   * Reduces the elements in the stream to a value of type `S`.
   * Stops the fold early when the condition is not fulfilled.
   * Example:
   * {{{
   *  Stream(1).forever.foldWhile(0)(_ <= 4)(_ + _) // UIO[Int] == 5
   * }}}
   */
  final def foldWhile[A1 >: A, S](s: S)(cont: S => Boolean)(f: (S, A1) => S): ZIO[R, E, S] =
    foldWhileManagedM[R, E, A1, S](s)(cont)((s, a) => ZIO.succeed(f(s, a))).use(ZIO.succeed)

  /**
   * Executes an effectful fold over the stream of values.
   * Stops the fold early when the condition is not fulfilled.
   * Example:
   * {{{
   *   Stream(1)
   *     .forever                                // an infinite Stream of 1's
   *     .fold(0)(_ <= 4)((s, a) => UIO(s + a))  // UIO[Int] == 5
   * }}}
   *
   * @param cont function which defines the early termination condition
   */
  final def foldWhileM[R1 <: R, E1 >: E, A1 >: A, S](
    s: S
  )(cont: S => Boolean)(f: (S, A1) => ZIO[R1, E1, S]): ZIO[R1, E1, S] =
    foldWhileManagedM[R1, E1, A1, S](s)(cont)(f).use(ZIO.succeed)

  /**
   * Executes a pure fold over the stream of values.
   * Returns a Managed value that represents the scope of the stream.
   * Stops the fold early when the condition is not fulfilled.
   */
  def foldWhileManaged[A1 >: A, S](s: S)(cont: S => Boolean)(f: (S, A1) => S): ZManaged[R, E, S] =
    foldWhileManagedM[R, E, A1, S](s)(cont)((s, a) => ZIO.succeed(f(s, a)))

  /**
   * Executes an effectful fold over the stream of values.
   * Returns a Managed value that represents the scope of the stream.
   * Stops the fold early when the condition is not fulfilled.
   * Example:
   * {{{
   *   Stream(1)
   *     .forever                                // an infinite Stream of 1's
   *     .fold(0)(_ <= 4)((s, a) => UIO(s + a))  // Managed[Nothing, Int]
   *     .use(ZIO.succeed)                       // UIO[Int] == 5
   * }}}
   *
   * @param cont function which defines the early termination condition
   */
  final def foldWhileManagedM[R1 <: R, E1 >: E, A1 >: A, S](
    s: S
  )(cont: S => Boolean)(f: (S, A1) => ZIO[R1, E1, S]): ZManaged[R1, E1, S] =
    process.flatMap { is =>
      def loop(s1: S): ZIO[R1, E1, S] =
        if (!cont(s1)) UIO.succeed(s1)
        else
          is.foldM({
            case Some(e) => IO.fail(e)
            case None    => IO.succeed(s1)
          }, a => f(s1, a).flatMap(loop))

      ZManaged.fromEffect(loop(s))
    }

  /**
   * Consumes all elements of the stream, passing them to the specified callback.
   */
  final def foreach[R1 <: R, E1 >: E](f: A => ZIO[R1, E1, Any]): ZIO[R1, E1, Unit] =
    foreachWhile(f.andThen(_.as(true)))

  /**
   * Like [[ZStream#foreach]], but returns a `ZManaged` so the finalization order
   * can be controlled.
   */
  final def foreachManaged[R1 <: R, E1 >: E](f: A => ZIO[R1, E1, Any]): ZManaged[R1, E1, Unit] =
    foreachWhileManaged(f.andThen(_.as(true)))

  /**
   * Consumes elements of the stream, passing them to the specified callback,
   * and terminating consumption when the callback returns `false`.
   */
  final def foreachWhile[R1 <: R, E1 >: E](f: A => ZIO[R1, E1, Boolean]): ZIO[R1, E1, Unit] =
    foreachWhileManaged(f).use_(ZIO.unit)

  /**
   * Like [[ZStream#foreachWhile]], but returns a `ZManaged` so the finalization order
   * can be controlled.
   */
  final def foreachWhileManaged[R1 <: R, E1 >: E](f: A => ZIO[R1, E1, Boolean]): ZManaged[R1, E1, Unit] =
    for {
      as <- self.process
      step = as.flatMap(a => f(a).mapError(Some(_))).flatMap {
        if (_) UIO.unit else IO.fail(None)
      }
      _ <- step.forever.catchAll {
            case Some(e) => IO.fail(e)
            case None    => UIO.unit
          }.toManaged_
    } yield ()

  /**
   * Repeats this stream forever.
   */
  final def forever: ZStream[R, E, A] =
    self ++ forever

  /**
   * More powerful version of [[ZStream.groupByKey]]
   */
  final def groupBy[R1 <: R, E1 >: E, K, V](
    f: A => ZIO[R1, E1, (K, V)],
    buffer: Int = 16
  ): GroupBy[R1, E1, K, V] = {
    val qstream = ZStream.unwrapManaged {
      for {
        decider <- Promise.make[Nothing, (K, V) => UIO[Int => Boolean]].toManaged_
        out <- Queue
                .bounded[Take[E1, (K, GroupBy.DequeueOnly[Take[E1, V]])]](buffer)
                .toManaged(_.shutdown)
        emit <- Ref.make[Boolean](true).toManaged_
        ref  <- Ref.make[Map[K, Int]](Map()).toManaged_
        add <- self
                .mapM(f)
                .distributedDynamicWith(
                  buffer,
                  (kv: (K, V)) => decider.await.flatMap(_.tupled(kv)),
                  out.offer
                )
        _ <- decider.succeed {
              case (k, _) =>
                ref.get.map(_.get(k)).flatMap {
                  case Some(idx) => ZIO.succeed(_ == idx)
                  case None =>
                    emit.get.flatMap {
                      case true =>
                        add.flatMap {
                          case (idx, q) =>
                            (ref.update(_ + (k -> idx)) *>
                              out.offer(Take.Value(k -> q.map(_.map(_._2))))).as(_ == idx)
                        }
                      case false => ZIO.succeed(_ => false)
                    }
                }
            }.toManaged_
      } yield ZStream.fromQueueWithShutdown(out).unTake
    }
    new ZStream.GroupBy(qstream, buffer)
  }

  /**
   * Partition a stream using a function and process each stream individually.
   * This returns a data structure that can be used
   * to further filter down which groups shall be processed.
   *
   * After apply on the GroupBy object, the remaining groups will be processed
   * in parallel and the resulting streams merged in a nondeterministic fashion.
   *
   * Up to `buffer` elements may be buffered in a group stream until the producer
   * is backpressured. Take care to consume from all streams in order
   * to prevent deadlocks.
   *
   * Example:
   * Collect the first 2 words for every starting letter
   * from a stream of words.
   * {{{
   * ZStream.fromIterable(List("hello", "world", "hi", "holla"))
   *  .groupByKey(_.head) { case (k, s) => s.take(2).map((k, _)) }
   *  .runCollect
   *  .map(_ == List(('h', "hello"), ('h', "hi"), ('w', "world"))
   * }}}
   */
  final def groupByKey[K](
    f: A => K,
    buffer: Int = 16
  ): GroupBy[R, E, K, A] =
    self.groupBy(a => ZIO.succeed((f(a), a)), buffer)

  /**
   * Partitions the stream with specifed chunkSize
   * @param chunkSize size of the chunk
   */
  def grouped(chunkSize: Long): ZStream[R, E, List[A]] =
    transduce(ZSink.collectAllN[A](chunkSize))

  /**
   * Interleaves this stream and the specified stream deterministically by
   * alternating pulling values from this stream and the specified stream.
   * When one stream is exhausted all remaining values in the other stream
   * will be pulled.
   */
  final def interleave[R1 <: R, E1 >: E, A1 >: A](that: ZStream[R1, E1, A1]): ZStream[R1, E1, A1] =
    self.interleaveWith(that)(Stream(true, false).forever)

  /**
   * Combines this stream and the specified stream deterministically using the
   * stream of boolean values `b` to control which stream to pull from next.
   * `true` indicates to pull from this stream and `false` indicates to pull
   * from the specified stream. Only consumes as many elements as requested by
   * `b`. If either this stream or the specified stream are exhausted further
   * requests for values from that stream will be ignored.
   */
  final def interleaveWith[R1 <: R, E1 >: E, A1 >: A](
    that: ZStream[R1, E1, A1]
  )(b: ZStream[R1, E1, Boolean]): ZStream[R1, E1, A1] = {

    def loop(
      leftDone: Boolean,
      rightDone: Boolean,
      s: Pull[R1, E1, Boolean],
      left: Pull[R, E, A],
      right: Pull[R1, E1, A1]
    ): ZIO[R1, Nothing, ((Boolean, Boolean, Pull[R1, E1, Boolean]), Take[E1, A1])] =
      Take.fromPull(s).flatMap {
        case Take.Fail(e) => ZIO.succeed(((leftDone, rightDone, s), Take.Fail(e)))
        case Take.Value(b) =>
          if (b && !leftDone) {
            Take.fromPull(left).flatMap {
              case Take.Fail(e)  => ZIO.succeed(((leftDone, rightDone, s), Take.Fail(e)))
              case Take.Value(a) => ZIO.succeed(((leftDone, rightDone, s), Take.Value(a)))
              case Take.End =>
                if (rightDone) ZIO.succeed(((leftDone, rightDone, s), Take.End))
                else loop(true, rightDone, s, left, right)
            }
          } else if (!b && !rightDone)
            Take.fromPull(right).flatMap {
              case Take.Fail(e)  => ZIO.succeed(((leftDone, rightDone, s), Take.Fail(e)))
              case Take.Value(a) => ZIO.succeed(((leftDone, rightDone, s), Take.Value(a)))
              case Take.End =>
                if (leftDone) ZIO.succeed(((leftDone, rightDone, s), Take.End))
                else loop(leftDone, true, s, left, right)
            } else loop(leftDone, rightDone, s, left, right)
        case Take.End => ZIO.succeed(((leftDone, rightDone, s), Take.End))
      }

    ZStream {
      for {
        sides <- b.process
        result <- self
                   .combine(that)((false, false, sides)) {
                     case ((leftDone, rightDone, sides), left, right) =>
                       loop(leftDone, rightDone, sides, left, right)
                   }
                   .process
      } yield result
    }
  }

  /**
   * Enqueues elements of this stream into a queue. Stream failure and ending will also be
   * signalled.
   */
  final def into[R1 <: R, E1 >: E, A1 >: A](queue: ZQueue[R1, E1, Nothing, Any, Take[E1, A1], Any]): ZIO[R1, E1, Unit] =
    intoManaged(queue).use_(UIO.unit)

  /**
   * Like [[ZStream#into]], but provides the result as a [[ZManaged]] to allow for scope
   * composition.
   */
  final def intoManaged[R1 <: R, E1 >: E, A1 >: A](
    queue: ZQueue[R1, E1, Nothing, Any, Take[E1, A1], Any]
  ): ZManaged[R1, E1, Unit] =
    self
      .foreachManaged(a => queue.offer(Take.Value(a)).unit)
      .foldCauseM(
        cause => queue.offer(Take.Fail(cause)).unit.toManaged_,
        _ => queue.offer(Take.End).unit.toManaged_
      )

  /**
   * Returns a stream made of the elements of this stream transformed with `f0`
   */
  def map[B](f0: A => B): ZStream[R, E, B] =
    ZStream[R, E, B](self.process.map(_.map(f0)))

  /**
   * Statefully maps over the elements of this stream to produce new elements.
   */
  def mapAccum[S1, B](s1: S1)(f1: (S1, A) => (S1, B)): ZStream[R, E, B] =
    mapAccumM(s1)((s, a) => UIO.succeed(f1(s, a)))

  /**
   * Statefully and effectfully maps over the elements of this stream to produce
   * new elements.
   */
  def mapAccumM[R1 <: R, E1 >: E, S1, B](s1: S1)(f1: (S1, A) => ZIO[R1, E1, (S1, B)]): ZStream[R1, E1, B] =
    ZStream[R1, E1, B] {
      for {
        state <- Ref.make(s1).toManaged_
        as    <- self.process
      } yield as.flatMap { a =>
        (for {
          s <- state.get
          t <- f1(s, a)
          _ <- state.set(t._1)
        } yield t._2).mapError(Some(_))
      }
    }

  /**
   * Maps each element to an iterable, and flattens the iterables into the
   * output of this stream.
   */
  final def mapConcat[B](f: A => Iterable[B]): ZStream[R, E, B] =
    mapConcatChunk(f andThen Chunk.fromIterable)

  /**
   * Maps each element to a chunk, and flattens the chunks into the output of
   * this stream.
   */
  def mapConcatChunk[B](f: A => Chunk[B]): ZStream[R, E, B] =
    flatMap(a => ZStream.fromChunk(f(a)))

  /**
   * Effectfully maps each element to a chunk, and flattens the chunks into
   * the output of this stream.
   */
  final def mapConcatChunkM[R1 <: R, E1 >: E, B](f: A => ZIO[R1, E1, Chunk[B]]): ZStream[R1, E1, B] =
    mapM(f).mapConcatChunk(identity)

  /**
   * Effectfully maps each element to an iterable, and flattens the iterables into
   * the output of this stream.
   */
  final def mapConcatM[R1 <: R, E1 >: E, B](f: A => ZIO[R1, E1, Iterable[B]]): ZStream[R1, E1, B] =
    mapM(a => f(a).map(Chunk.fromIterable(_))).mapConcatChunk(identity)

  /**
   * Transforms the errors that possibly result from this stream.
   */
  final def mapError[E1](f: E => E1): ZStream[R, E1, A] =
    ZStream(self.process.mapError(f).map(_.mapError(_.map(f))))

  /**
   * Transforms the errors that possibly result from this stream.
   */
  final def mapErrorCause[E1](f: Cause[E] => Cause[E1]): ZStream[R, E1, A] =
    ZStream {
      self.process
        .mapErrorCause(f)
        .map(_.mapErrorCause(Cause.sequenceCauseOption(_) match {
          case None    => Cause.fail(None)
          case Some(c) => f(c).map(Some(_))
        }))
    }

  /**
   * Maps over elements of the stream with the specified effectful function.
   */
  final def mapM[R1 <: R, E1 >: E, B](f: A => ZIO[R1, E1, B]): ZStream[R1, E1, B] =
    ZStream[R1, E1, B](self.process.map(_.flatMap(f(_).mapError(Some(_)))))

  /**
   * Maps over elements of the stream with the specified effectful function,
   * executing up to `n` invocations of `f` concurrently. Transformed elements
   * will be emitted in the original order.
   */
  final def mapMPar[R1 <: R, E1 >: E, B](n: Int)(f: A => ZIO[R1, E1, B]): ZStream[R1, E1, B] =
    ZStream[R1, E1, B] {
      for {
        out              <- Queue.bounded[Pull[R1, E1, B]](n).toManaged(_.shutdown)
        permits          <- Semaphore.make(n.toLong).toManaged_
        interruptWorkers <- Promise.make[Nothing, Unit].toManaged_
        _ <- self.foreachManaged { a =>
              for {
                latch <- Promise.make[Nothing, Unit]
                p     <- Promise.make[E1, B]
                _     <- out.offer(Pull.fromPromise(p))
                _     <- (permits.withPermit(latch.succeed(()) *> f(a).to(p)) race interruptWorkers.await).fork
                _     <- latch.await
              } yield ()
            }.foldCauseM(
                c => (interruptWorkers.succeed(()) *> out.offer(Pull.halt(c))).unit.toManaged_,
                _ => out.offer(Pull.end).unit.toManaged_
              )
              .ensuringFirst(interruptWorkers.succeed(()) *> permits.withPermits(n.toLong)(ZIO.unit))
              .fork
      } yield out.take.flatten
    }

  /**
   * Maps over elements of the stream with the specified effectful function,
   * executing up to `n` invocations of `f` concurrently. The element order
   * is not enforced by this combinator, and elements may be reordered.
   */
  final def mapMParUnordered[R1 <: R, E1 >: E, B](n: Int)(f: A => ZIO[R1, E1, B]): ZStream[R1, E1, B] =
    self.flatMapPar[R1, E1, B](n)(a => ZStream.fromEffect(f(a)))

  /**
   * Merges this stream and the specified stream together.
   */
  final def merge[R1 <: R, E1 >: E, A1 >: A](that: ZStream[R1, E1, A1]): ZStream[R1, E1, A1] =
    self.mergeWith[R1, E1, A1, A1](that)(identity, identity) // TODO: Dotty doesn't infer this properly

  /**
   * Merges this stream and the specified stream together to produce a stream of
   * eithers.
   */
  final def mergeEither[R1 <: R, E1 >: E, B](that: ZStream[R1, E1, B]): ZStream[R1, E1, Either[A, B]] =
    self.mergeWith(that)(Left(_), Right(_))

  /**
   * Merges this stream and the specified stream together to a common element
   * type with the specified mapping functions.
   */
  final def mergeWith[R1 <: R, E1 >: E, B, C](that: ZStream[R1, E1, B])(l: A => C, r: B => C): ZStream[R1, E1, C] = {
    type Loser = Either[Fiber[Nothing, Take[E, A]], Fiber[Nothing, Take[E1, B]]]

    def race(
      left: ZIO[R, Nothing, Take[E, A]],
      right: ZIO[R1, Nothing, Take[E1, B]]
    ): ZIO[R1, Nothing, (Take[E1, C], Loser)] =
      left.raceWith[R1, Nothing, Nothing, Take[E1, B], (Take[E1, C], Loser)](right)(
        (exit, right) => ZIO.done(exit).map(a => (a.map(l), Right(right))),
        (exit, left) => ZIO.done(exit).map(b => (b.map(r), Left(left)))
      )

    self.combine(that)((false, false, Option.empty[Loser])) {
      case ((leftDone, rightDone, loser), left, right) =>
        if (leftDone) {
          Take.fromPull(right).map(_.map(r)).map(take => ((leftDone, rightDone, None), take))
        } else if (rightDone) {
          Take.fromPull(left).map(_.map(l)).map(take => ((leftDone, rightDone, None), take))
        } else {
          val result = loser match {
            case None               => race(Take.fromPull(left), Take.fromPull(right))
            case Some(Left(loser))  => race(loser.join, Take.fromPull(right))
            case Some(Right(loser)) => race(Take.fromPull(left), loser.join)
          }
          result.flatMap {
            case (Take.End, Left(loser)) =>
              loser.join.map(_.map(l)).map(take => ((leftDone, true, None), take))
            case (Take.End, Right(loser)) =>
              loser.join.map(_.map(r)).map(take => ((true, rightDone, None), take))
            case (Take.Value(c), loser) =>
              ZIO.succeed(((leftDone, rightDone, Some(loser)), Take.Value(c)))
            case (Take.Fail(e), loser) =>
              loser.merge.interrupt *> ZIO.succeed(((leftDone, rightDone, None), Take.Fail(e)))
          }
        }
    }
  }

  /**
   * Switches to the provided stream in case this one fails with a typed error.
   *
   * See also [[ZStream#catchAll]].
   */
  final def orElse[R1 <: R, E2, A1 >: A](that: => ZStream[R1, E2, A1]): ZStream[R1, E2, A1] =
    self.catchAll(_ => that)

  /**
   * Partition a stream using a predicate. The first stream will contain all element evaluated to true
   * and the second one will contain all element evaluated to false.
   * The faster stream may advance by up to buffer elements further than the slower one.
   */
  def partition(p: A => Boolean, buffer: Int = 16): ZManaged[R, E, (ZStream[R, E, A], ZStream[Any, E, A])] =
    self.partitionEither(a => if (p(a)) ZIO.succeed(Left(a)) else ZIO.succeed(Right(a)), buffer)

  /**
   * Split a stream by a predicate. The faster stream may advance by up to buffer elements further than the slower one.
   */
  final def partitionEither[B, C, R1 <: R, E1 >: E](
    p: A => ZIO[R1, E1, Either[B, C]],
    buffer: Int = 16
  ): ZManaged[R1, E1, (ZStream[Any, E1, B], ZStream[Any, E1, C])] =
    self
      .mapM(p)
      .distributedWith(2, buffer, {
        case Left(_)  => ZIO.succeed(_ == 0)
        case Right(_) => ZIO.succeed(_ == 1)
      })
      .flatMap {
        case q1 :: q2 :: Nil =>
          ZManaged.succeed {
            (
              ZStream.fromQueueWithShutdown(q1).unTake.collect { case Left(x)  => x },
              ZStream.fromQueueWithShutdown(q2).unTake.collect { case Right(x) => x }
            )
          }
        case _ => ZManaged.dieMessage("Internal error.")
      }

  /**
   * Peels off enough material from the stream to construct an `R` using the
   * provided [[ZSink]] and then returns both the `R` and the remainder of the
   * [[ZStream]] in a managed resource. Like all [[ZManaged]] values, the provided
   * remainder is valid only within the scope of [[ZManaged]].
   */
  final def peel[R1 <: R, E1 >: E, A1 >: A, B](
    sink: ZSink[R1, E1, A1, A1, B]
  ): ZManaged[R1, E1, (B, ZStream[R1, E1, A1])] =
    for {
      as <- self.process
      bAndLeftover <- ZManaged.fromEffect {
                       def runSink(state: sink.State): ZIO[R1, E1, sink.State] =
                         if (!sink.cont(state)) UIO.succeed(state)
                         else
                           as.foldM(
                             {
                               case Some(e) => IO.fail(e)
                               case None    => UIO.succeed(state)
                             },
                             sink.step(state, _).flatMap(runSink(_))
                           )

                       for {
                         initial <- sink.initial
                         last    <- runSink(initial)
                         result  <- sink.extract(last)
                       } yield result
                     }
      (b, leftover) = bAndLeftover
    } yield b -> (ZStream.fromChunk(leftover) ++ ZStream.fromPull(as))

  /**
   * Provides the stream with its required environment, which eliminates
   * its dependency on `R`.
   */
  final def provide(r: R): Stream[E, A] =
    ZStream(self.process.provide(r).map(_.provide(r)))

  /**
   * An effectual version of `provide`, useful when the act of provision
   * requires an effect.
   */
  final def provideM[E1 >: E](r: ZIO[Any, E1, R]): Stream[E1, A] =
    provideSomeM(r)

  /**
   * Uses the given [[Managed]] to provide the environment required to run this stream,
   * leaving no outstanding environments.
   */
  final def provideManaged[E1 >: E](m: Managed[E1, R]): Stream[E1, A] =
    ZStream {
      for {
        r  <- m
        as <- self.process.provide(r)
      } yield as.provide(r)
    }

  /**
   * Provides some of the environment required to run this effect,
   * leaving the remainder `R0`.
   */
  final def provideSome[R0](env: R0 => R): ZStream[R0, E, A] =
    ZStream {
      for {
        r0 <- ZManaged.environment[R0]
        as <- self.process.provide(env(r0))
      } yield as.provide(env(r0))
    }

  /**
   * Provides some of the environment required to run this effect,
   * leaving the remainder `R0`.
   */
  final def provideSomeM[R0, E1 >: E](env: ZIO[R0, E1, R]): ZStream[R0, E1, A] =
    ZStream {
      for {
        r  <- env.toManaged_
        as <- self.process.provide(r)
      } yield as.provide(r)
    }

  /**
   * Uses the given [[ZManaged]] to provide some of the environment required to run
   * this stream, leaving the remainder `R0`.
   */
  final def provideSomeManaged[R0, E1 >: E](env: ZManaged[R0, E1, R]): ZStream[R0, E1, A] =
    ZStream {
      for {
        r  <- env
        as <- self.process.provide(r)
      } yield as.provide(r)
    }

  /**
   * Repeats the entire stream using the specified schedule. The stream will execute normally,
   * and then repeat again according to the provided schedule.
   */
  final def repeat[R1 <: R, B, C](schedule: ZSchedule[R1, Unit, B]): ZStream[R1, E, A] =
    repeatEither(schedule) collect { case Right(a) => a }

  /**
   * Repeats the entire stream using the specified schedule. The stream will execute normally,
   * and then repeat again according to the provided schedule. The schedule output will be emitted at
   * the end of each repetition.
   */
  final def repeatEither[R1 <: R, B](schedule: ZSchedule[R1, Unit, B]): ZStream[R1, E, Either[B, A]] =
    repeatWith(schedule)(Right(_), Left(_))

  /**
   * Repeats the entire stream using the specified schedule. The stream will execute normally,
   * and then repeat again according to the provided schedule. The schedule output will be emitted at
   * the end of each repetition and can be unified with the stream elements using the provided functions.
   */
  final def repeatWith[R1 <: R, B, C](
    schedule: ZSchedule[R1, Unit, B]
  )(f: A => C, g: B => C): ZStream[R1, E, C] =
    ZStream[R1, E, C] {
      for {
        scheduleInit  <- schedule.initial.toManaged_
        schedStateRef <- Ref.make(scheduleInit).toManaged_
        switchPull    <- ZManaged.switchable[R1, E, Pull[R1, E, C]]
        currPull      <- switchPull(self.map(f).process).flatMap(as => Ref.make(as)).toManaged_
        doneRef       <- Ref.make(false).toManaged_
        pull = {
          def go: ZIO[R1, Option[E], C] =
            doneRef.get.flatMap { done =>
              if (done) Pull.end
              else
                currPull.get.flatten.foldM(
                  {
                    case e @ Some(_) => ZIO.fail(e)
                    case None =>
                      schedStateRef.get
                        .flatMap(schedule.update((), _))
                        .foldM(
                          _ => doneRef.set(true) *> Pull.end,
                          state =>
                            switchPull((self.map(f) ++ Stream.succeed(g(schedule.extract((), state)))).process)
                              .mapError(Some(_))
                              .tap(currPull.set(_)) *> schedStateRef.set(state) *> go
                        )
                  },
                  ZIO.succeed
                )
            }
          go
        }
      } yield pull
    }

  /**
   * Runs the sink on the stream to produce either the sink's result or an error.
   */
  def run[R1 <: R, E1 >: E, A0, A1 >: A, B](sink: ZSink[R1, E1, A0, A1, B]): ZIO[R1, E1, B] =
    sink.initial.flatMap { initial =>
      self.process.use { as =>
        def pull(state: sink.State): ZIO[R1, E1, B] =
          as.foldM(
            {
              case Some(e) => ZIO.fail(e)
              case None    => sink.extract(state).map(_._1)
            },
            sink.step(state, _).flatMap { step =>
              if (sink.cont(step)) pull(step)
              else sink.extract(step).map(_._1)
            }
          )

        pull(initial)
      }
    }

  /**
   * Runs the stream and collects all of its elements in a list.
   *
   * Equivalent to `run(Sink.collectAll[A])`.
   */
  final def runCollect: ZIO[R, E, List[A]] = run(Sink.collectAll[A])

  /**
   * Runs the stream purely for its effects. Any elements emitted by
   * the stream are discarded.
   *
   * Equivalent to `run(Sink.drain)`.
   */
  final def runDrain: ZIO[R, E, Unit] = run(Sink.drain)

  /**
   * Schedules the output of the stream using the provided `schedule` and emits its output at
   * the end (if `schedule` is finite).
   */
  final def schedule[R1 <: R, A1 >: A](schedule: ZSchedule[R1, A, Any]): ZStream[R1 with Clock, E, A1] =
    scheduleEither(schedule).collect { case Right(a) => a }

  /**
   * Schedules the output of the stream using the provided `schedule` and emits its output at
   * the end (if `schedule` is finite).
   */
  final def scheduleEither[R1 <: R, E1 >: E, B](
    schedule: ZSchedule[R1, A, B]
  ): ZStream[R1 with Clock, E1, Either[B, A]] =
    scheduleWith(schedule)(Right.apply, Left.apply)

  /**
   * Repeats each element of the stream using the provided `schedule`, additionally emitting the schedule's output
   * each time a schedule is completed.
   * Repeats are done in addition to the first execution, so that `scheduleElements(Schedule.once)` means "emit element
   * and if not short circuited, repeat element once".
   */
  final def scheduleElements[R1 <: R, A1 >: A](schedule: ZSchedule[R1, A, Any]): ZStream[R1 with Clock, E, A1] =
    scheduleElementsEither(schedule).collect { case Right(a) => a }

  /**
   * Repeats each element of the stream using the provided `schedule`, additionally emitting the schedule's output
   * each time a schedule is completed.
   * Repeats are done in addition to the first execution, so that `scheduleElements(Schedule.once)` means "emit element
   * and if not short circuited, repeat element once".
   */
  final def scheduleElementsEither[R1 <: R, E1 >: E, B](
    schedule: ZSchedule[R1, A, B]
  ): ZStream[R1 with Clock, E1, Either[B, A]] =
    scheduleElementsWith(schedule)(Right.apply, Left.apply)

  /**
   * Repeats each element of the stream using the provided schedule, additionally emitting the schedule's output
   * each time a schedule is completed.
   * Repeats are done in addition to the first execution, so that `scheduleElements(Schedule.once)` means "emit element
   * and if not short circuited, repeat element once".
   * Uses the provided functions to align the stream and schedule outputs on a common type.
   */
  final def scheduleElementsWith[R1 <: R, E1 >: E, B, C](
    schedule: ZSchedule[R1, A, B]
  )(f: A => C, g: B => C): ZStream[R1 with Clock, E1, C] =
    ZStream[R1 with Clock, E1, C] {
      for {
        as    <- self.process
        state <- Ref.make[Option[(A, schedule.State)]](None).toManaged_
        pull = {
          def go: Pull[R1 with Clock, E1, C] = state.get.flatMap {
            case None =>
              for {
                a    <- as
                init <- schedule.initial
                _    <- state.set(Some(a -> init))
              } yield f(a)

            case Some((a, scheduleState)) =>
              schedule
                .update(a, scheduleState)
                .foldM(
                  _ => state.set(None).as(g(schedule.extract(a, scheduleState))),
                  s => state.set(Some(a -> s)).as(f(a))
                )
          }

          go
        }
      } yield pull
    }

  /**
   * Schedules the output of the stream using the provided `schedule` and emits its output at
   * the end (if `schedule` is finite).
   * Uses the provided function to align the stream and schedule outputs on the same type.
   */
  final def scheduleWith[R1 <: R, E1 >: E, B, C](
    schedule: ZSchedule[R1, A, B]
  )(f: A => C, g: B => C): ZStream[R1, E1, C] =
    ZStream[R1, E1, C] {
      for {
        as    <- self.process
        init  <- schedule.initial.toManaged_
        state <- Ref.make[(schedule.State, Option[() => B])]((init, None)).toManaged_
        pull = state.get.flatMap {
          case (sched0, finish0) =>
            // Before pulling from the stream, we need to check whether the previous
            // action ended the schedule, in which case we must emit its final output
            finish0 match {
              case None =>
                for {
                  a <- as.optional.mapError(Some(_))
                  c <- a match {
                        // There's a value emitted by the underlying stream, we emit it
                        // and check whether the schedule ends; in that case, we record
                        // its final state, to be emitted during the next pull
                        case Some(a) =>
                          schedule
                            .update(a, sched0)
                            .foldM(
                              _ =>
                                schedule.initial
                                  .flatMap(s1 => state.set((s1, Some(() => schedule.extract(a, sched0))))),
                              s => state.set((s, None))
                            )
                            .as(f(a))

                        // The stream ends when both the underlying stream ends and the final
                        // schedule value has been emitted
                        case None => Pull.end
                      }
                } yield c
              case Some(b) => state.set((sched0, None)) *> Pull.emit(g(b()))
            }
        }
      } yield pull
    }

  @deprecated("use scheduleElements", "1.0.0")
  final def spaced[R1 <: R, A1 >: A](schedule: ZSchedule[R1, A, A1]): ZStream[R1 with Clock, E, A1] =
    scheduleElements(schedule)

  /**
   * Analogical to `spaced` but with distinction of stream elements and schedule output represented by Either
   */
  @deprecated("use scheduleElementsEither", "1.0.0")
  final def spacedEither[R1 <: R, B](schedule: ZSchedule[R1, A, B]): ZStream[R1 with Clock, E, Either[B, A]] =
    scheduleElementsEither(schedule)

  /**
   * Takes the specified number of elements from this stream.
   */
  def take(n: Int): ZStream[R, E, A] =
    ZStream {
      for {
        as      <- self.process
        counter <- Ref.make(0).toManaged_
        pull = counter.modify { c =>
          if (c >= n) (Pull.end, c)
          else (as, c + 1)
        }.flatten
      } yield pull
    }

  /**
   * Takes all elements of the stream until the specified predicate evaluates
   * to `true`.
   */
  def takeUntil(pred: A => Boolean): ZStream[R, E, A] =
    ZStream {
      for {
        as            <- self.process
        keepTakingRef <- Ref.make(true).toManaged_
        pull = keepTakingRef.get.flatMap { p =>
          if (!p) Pull.end
          else
            as.flatMap { a =>
              if (pred(a)) keepTakingRef.set(false).as(a)
              else Pull.emit(a)
            }
        }
      } yield pull
    }

  /**
   * Takes all elements of the stream for as long as the specified predicate
   * evaluates to `true`.
   */
  def takeWhile(pred: A => Boolean): ZStream[R, E, A] =
    ZStream {
      self.process.map { as =>
        for {
          a <- as
          result <- if (pred(a)) Pull.emit(a)
                   else Pull.end
        } yield result
      }
    }

  /**
   * Adds an effect to consumption of every element of the stream.
   */
  final def tap[R1 <: R, E1 >: E](f: A => ZIO[R1, E1, Any]): ZStream[R1, E1, A] =
    ZStream[R1, E1, A](self.process.map(_.tap(f(_).mapError(Some(_)))))

  /**
   * Converts this stream of bytes into a `java.io.InputStream` wrapped in a [[ZManaged]].
   * The returned input stream will only be valid within the scope of the ZManaged.
   */
  @silent("never used")
  def toInputStream(implicit ev0: E <:< Throwable, ev1: A <:< Byte): ZManaged[R, E, java.io.InputStream] =
    for {
      runtime <- ZIO.runtime[R].toManaged_
      pull    <- process
      javaStream = new java.io.InputStream {
        override def read(): Int = {
          val exit = runtime.unsafeRunSync[Option[Throwable], Byte](pull.asInstanceOf[Pull[R, Throwable, Byte]])
          ZStream.exitToInputStreamRead(exit)
        }
      }
    } yield javaStream

  /**
   * Throttles elements of type A according to the given bandwidth parameters using the token bucket
   * algorithm. Allows for burst in the processing of elements by allowing the token bucket to accumulate
   * tokens up to a `units + burst` threshold. Elements that do not meet the bandwidth constraints are dropped.
   * The weight of each element is determined by the `costFn` function.
   */
  final def throttleEnforce(units: Long, duration: Duration, burst: Long = 0)(
    costFn: A => Long
  ): ZStream[R with Clock, E, A] =
    throttleEnforceM(units, duration, burst)(a => UIO.succeed(costFn(a)))

  /**
   * Throttles elements of type A according to the given bandwidth parameters using the token bucket
   * algorithm. Allows for burst in the processing of elements by allowing the token bucket to accumulate
   * tokens up to a `units + burst` threshold. Elements that do not meet the bandwidth constraints are dropped.
   * The weight of each element is determined by the `costFn` effectful function.
   */
  final def throttleEnforceM[R1 <: R, E1 >: E](units: Long, duration: Duration, burst: Long = 0)(
    costFn: A => ZIO[R1, E1, Long]
  ): ZStream[R1 with Clock, E1, A] =
    transduceManaged(ZSink.throttleEnforceM(units, duration, burst)(costFn)).collect { case Some(a) => a }

  /**
   * Delays elements of type A according to the given bandwidth parameters using the token bucket
   * algorithm. Allows for burst in the processing of elements by allowing the token bucket to accumulate
   * tokens up to a `units + burst` threshold. The weight of each element is determined by the `costFn` function.
   */
  final def throttleShape(units: Long, duration: Duration, burst: Long = 0)(
    costFn: A => Long
  ): ZStream[R with Clock, E, A] =
    throttleShapeM(units, duration, burst)(a => UIO.succeed(costFn(a)))

  /**
   * Delays elements of type A according to the given bandwidth parameters using the token bucket
   * algorithm. Allows for burst in the processing of elements by allowing the token bucket to accumulate
   * tokens up to a `units + burst` threshold. The weight of each element is determined by the `costFn`
   * effectful function.
   */
  final def throttleShapeM[R1 <: R, E1 >: E](units: Long, duration: Duration, burst: Long = 0)(
    costFn: A => ZIO[R1, E1, Long]
  ): ZStream[R1 with Clock, E1, A] =
    transduceManaged(ZSink.throttleShapeM(units, duration, burst)(costFn))

  /**
   * Interrupts the stream if it does not produce a value after d duration.
   */
  final def timeout(d: Duration): ZStream[R with Clock, E, A] =
    ZStream[R with Clock, E, A] {
      self.process.map { next =>
        next.timeout(d).flatMap {
          case Some(a) => ZIO.succeed(a)
          case None    => ZIO.interrupt
        }
      }
    }

  /**
   * Converts the stream to a managed queue. After the managed queue is used,
   * the queue will never again produce values and should be discarded.
   */
  final def toQueue[E1 >: E, A1 >: A](capacity: Int = 2): ZManaged[R, Nothing, Queue[Take[E1, A1]]] =
    for {
      queue <- ZManaged.make(Queue.bounded[Take[E1, A1]](capacity))(_.shutdown)
      _     <- self.intoManaged(queue).fork
    } yield queue

  /**
   * Converts the stream into an unbounded managed queue. After the managed queue
   * is used, the queue will never again produce values and should be discarded.
   */
  final def toQueueUnbounded[E1 >: E, A1 >: A]: ZManaged[R, Nothing, Queue[Take[E1, A1]]] =
    for {
      queue <- ZManaged.make(Queue.unbounded[Take[E1, A1]])(_.shutdown)
      _     <- self.intoManaged(queue).fork
    } yield queue

  /**
   * Applies a transducer to the stream, converting elements of type `A` into elements of type `C`, with a
   * managed resource of type `D` available.
   */
  final def transduceManaged[R1 <: R, E1 >: E, A1 >: A, B](
    managedSink: ZManaged[R1, E1, ZSink[R1, E1, A1, A1, B]]
  ): ZStream[R1, E1, B] =
    ZStream[R1, E1, B] {
      for {
        as           <- self.process
        sink         <- managedSink.map(_.mapError(Some(_)))
        doneRef      <- Ref.make(false).toManaged_
        leftoversRef <- Ref.make[Chunk[A1]](Chunk.empty).toManaged_
        pull = {
          def go(s: sink.State, dirty: Boolean): Pull[R1, E1, B] =
            if (!dirty) {
              leftoversRef.get.flatMap { leftovers =>
                doneRef.get.flatMap { done =>
                  if (done)
                    Pull.end
                  else if (leftovers.nonEmpty)
                    sink.stepChunk(s, leftovers).flatMap {
                      case (s, leftovers) => leftoversRef.set(leftovers) *> go(s, true)
                    } else
                    as flatMap { a =>
                      sink
                        .step(s, a)
                        .flatMap(s => go(s, true))
                    }
                }
              }
            } else {
              doneRef.get.flatMap { done =>
                if (done || !sink.cont(s))
                  sink.extract(s).flatMap {
                    case (b, leftovers) =>
                      leftoversRef
                        .update(_ ++ leftovers)
                        .when(leftovers.nonEmpty)
                        .as(b)
                  } else
                  as.foldM(
                    {
                      case e @ Some(_) => ZIO.fail(e)
                      case None =>
                        doneRef.set(true) *>
                          sink.extract(s).flatMap {
                            case (b, leftovers) =>
                              leftoversRef
                                .update(_ ++ leftovers)
                                .when(leftovers.nonEmpty)
                                .as(b)
                          }
                    },
                    sink
                      .step(s, _)
                      .flatMap(s => go(s, true))
                  )
              }
            }

          sink.initial.flatMap(s => go(s, false))
        }
      } yield pull
    }

  /**
   * Applies a transducer to the stream, which converts one or more elements
   * of type `A` into elements of type `C`.
   */
  def transduce[R1 <: R, E1 >: E, A1 >: A, C](sink: ZSink[R1, E1, A1, A1, C]): ZStream[R1, E1, C] =
    transduceManaged[R1, E1, A1, C](ZManaged.succeed(sink))

  /**
   * Filters any 'None'.
   */
  final def unNone[A1](implicit ev: A <:< Option[A1]): ZStream[R, E, A1] = {
    val _ = ev
    self.asInstanceOf[ZStream[R, E, Option[A1]]].collect { case Some(a) => a }
  }

  /**
   * Filters any 'Take'.
   */
  final def unTake[E1 >: E, A1](implicit ev: A <:< Take[E1, A1]): ZStream[R, E1, A1] = {
    val _ = ev
    ZStream(self.process.map(_.flatMap(Pull.fromTake(_))))
  }

  /**
   * Zips this stream together with the specified stream.
   */
  final def zip[R1 <: R, E1 >: E, B](that: ZStream[R1, E1, B]): ZStream[R1, E1, (A, B)] =
    self.zipWith(that)((left, right) => left.flatMap(a => right.map(a -> _)))

  /**
   * Zips two streams together with a specified function.
   */
  final def zipWith[R1 <: R, E1 >: E, B, C](
    that: ZStream[R1, E1, B]
  )(f0: (Option[A], Option[B]) => Option[C]): ZStream[R1, E1, C] = {
    def loop(
      leftDone: Boolean,
      rightDone: Boolean,
      left: Pull[R, E, A],
      right: Pull[R1, E1, B]
    ): ZIO[R1, E1, ((Boolean, Boolean), Take[E1, C])] = {
      val takeLeft: ZIO[R, E, Option[A]]    = if (leftDone) IO.succeed(None) else left.optional
      val takeRight: ZIO[R1, E1, Option[B]] = if (rightDone) IO.succeed(None) else right.optional

      def handleSuccess(left: Option[A], right: Option[B]): ZIO[Any, Nothing, ((Boolean, Boolean), Take[E1, C])] =
        f0(left, right) match {
          case None    => ZIO.succeed(((leftDone, rightDone), Take.End))
          case Some(c) => ZIO.succeed(((left.isEmpty, right.isEmpty), Take.Value(c)))
        }

      takeLeft.raceWith(takeRight)(
        (leftResult, rightFiber) =>
          leftResult.fold(
            e => rightFiber.interrupt *> ZIO.succeed(((leftDone, rightDone), Take.Fail(e))),
            l => rightFiber.join.flatMap(r => handleSuccess(l, r))
          ),
        (rightResult, leftFiber) =>
          rightResult.fold(
            e => leftFiber.interrupt *> ZIO.succeed(((leftDone, rightDone), Take.Fail(e))),
            r => leftFiber.join.flatMap(l => handleSuccess(l, r))
          )
      )
    }

    self.combine(that)((false, false)) {
      case ((leftDone, rightDone), left, right) =>
        loop(leftDone, rightDone, left, right)
    }
  }

  /**
   * Zips this stream together with the index of elements of the stream.
   */
  final def zipWithIndex: ZStream[R, E, (A, Int)] =
    mapAccum(0)((index, a) => (index + 1, (a, index)))

  /**
   * Zips the two streams so that when a value is emitted by either of the two streams,
   * it is combined with the latest value from the other stream to produce a result.
   */
  final def zipWithLatest[R1 <: R, E1 >: E, B, C](that: ZStream[R1, E1, B])(f0: (A, B) => C): ZStream[R1, E1, C] =
    ZStream[R1, E1, C] {
      for {
        is    <- self.mergeEither(that).process
        state <- Ref.make[(Option[A], Option[B])]((None, None)).toManaged_
        pull: Pull[R1, E1, C] = {
          def go: Pull[R1, E1, C] = is.flatMap { i =>
            state
              .modify[Pull[R1, E1, C]] {
                case (previousLeft, previousRight) =>
                  i match {
                    case Left(a) =>
                      previousRight.fold(go)(b => Pull.emit(f0(a, b))) -> (Some(a) -> previousRight)
                    case Right(b) =>
                      previousLeft.fold(go)(a => Pull.emit(f0(a, b))) -> (previousLeft -> Some(b))
                  }
              }
              .flatten
          }

          go
        }
      } yield pull
    }

  /**
   * Composes this stream with the specified stream to create a cartesian product of elements
   * with a specified function.
   * The `that` stream would be run multiple times, for every element in the `this` stream.
   *
   * See also [[ZStream#zip]] and [[ZStream#<&>]] for the more common point-wise variant.
   */
  final def crossWith[R1 <: R, E1 >: E, B, C](that: ZStream[R1, E1, B])(f: (A, B) => C): ZStream[R1, E1, C] =
    self.flatMap(l => that.map(r => f(l, r)))

  /**
   * Composes this stream with the specified stream to create a cartesian product of elements.
   * The `that` stream would be run multiple times, for every element in the `this` stream.
   *
   * See also [[ZStream#zip]] and [[ZStream#<&>]] for the more common point-wise variant.
   */
  final def cross[R1 <: R, E1 >: E, B](that: ZStream[R1, E1, B]): ZStream[R1, E1, (A, B)] =
    (self crossWith that)((_, _))

  /**
   * Composes this stream with the specified stream to create a cartesian product of elements.
   * The `that` stream would be run multiple times, for every element in the `this` stream.
   *
   * See also [[ZStream#zip]] and [[ZStream#<&>]] for the more common point-wise variant.
   */
  final def <*>[R1 <: R, E1 >: E, B](that: ZStream[R1, E1, B]): ZStream[R1, E1, (A, B)] =
    (self crossWith that)((_, _))

  /**
   * Composes this stream with the specified stream to create a cartesian product of elements
   * and keeps only the elements from the `this` stream. The `that` stream would be run multiple
   * times, for every element in the `this` stream.
   *
   * See also [[ZStream#zipWith]] and [[ZStream#<&>]] for the more common point-wise variant.
   */
  final def <*[R1 <: R, E1 >: E, B](that: ZStream[R1, E1, B]): ZStream[R1, E1, A] =
    (self <*> that).map(_._1)

  /**
   * Composes this stream with the specified stream to create a cartesian product of elements
   * and keeps only the elements from the `that` stream. The `that` stream would be run multiple
   * times, for every element in the `this` stream.
   *
   * See also [[ZStream#zipWith]] and [[ZStream#<&>]] for the more common point-wise variant.
   */
  final def *>[R1 <: R, E1 >: E, B](that: ZStream[R1, E1, B]): ZStream[R1, E1, B] =
    (self <*> that).map(_._2)

  /**
   * Operator alias for `zip`
   */
  final def <&>[R1 <: R, E1 >: E, B](that: ZStream[R1, E1, B]): ZStream[R1, E1, (A, B)] =
    self zip that

  /**
   * Runs this stream with the specified stream parallelly and keeps only values of this stream.
   */
  final def zipLeft[R1 <: R, E1 >: E, B](that: ZStream[R1, E1, B]): ZStream[R1, E1, A] =
    (self <&> that).map(_._1)

  /**
   * Runs this stream with the specified stream parallelly and keeps only values of specified stream.
   */
  final def zipRight[R1 <: R, E1 >: E, B](that: ZStream[R1, E1, B]): ZStream[R1, E1, B] =
    (self <&> that).map(_._2)

  /**
   * Operator alias for `zipLeft`
   */
  final def <&[R1 <: R, E1 >: E, B](that: ZStream[R1, E1, B]): ZStream[R1, E1, A] =
    self zipLeft that

  /**
   * Operator alias for `zipRight`
   */
  final def &>[R1 <: R, E1 >: E, B](that: ZStream[R1, E1, B]): ZStream[R1, E1, B] =
    self zipRight that
}

object ZStream {

  /**
   * Describes an effectful pull from a stream. The optionality of the error channel denotes
   * normal termination of the stream when `None` and an error when `Some(e: E)`.
   */
  type Pull[-R, +E, +A] = ZIO[R, Option[E], A]

  object Pull {
    val end: Pull[Any, Nothing, Nothing]                     = IO.fail(None)
    def emit[A](a: A): Pull[Any, Nothing, A]                 = UIO.succeed(a)
    def fail[E](e: E): Pull[Any, E, Nothing]                 = IO.fail(Some(e))
    def halt[E](c: Cause[E]): Pull[Any, E, Nothing]          = IO.halt(c.map(Some(_)))
    def die(t: Throwable): Pull[Any, Nothing, Nothing]       = UIO.die(t)
    def dieMessage(m: String): Pull[Any, Nothing, Nothing]   = UIO.dieMessage(m)
    def done[E, A](e: Exit[E, A]): Pull[Any, E, A]           = IO.done(e.mapError(Some(_)))
    def fromPromise[E, A](p: Promise[E, A]): Pull[Any, E, A] = p.await.mapError(Some(_))

    def fromTake[E, A](take: Take[E, A]): Pull[Any, E, A] =
      take match {
        case Take.Value(a) => emit(a)
        case Take.Fail(e)  => halt(e)
        case Take.End      => end
      }
  }

  private[stream] sealed abstract class Structure[-R, +E, +A] {
    def process: ZManaged[R, E, Pull[R, E, A]]
  }

  private[stream] object Structure {
    final case class Iterator[-R, +E, +A](process: ZManaged[R, E, Pull[R, E, A]]) extends Structure[R, E, A]
    final case class Concat[-R, +E, +A](hd: Structure[R, E, A], tl: () => Structure[R, E, A])
        extends Structure[R, E, A] {
      val process: ZManaged[R, E, Pull[R, E, A]] = {
        def go(
          doneRef: Ref[Boolean],
          currPull: Ref[Pull[R, E, A]],
          nextPull: Ref[Option[() => Structure[R, E, A]]],
          switchPull: ZManaged[R, E, Pull[R, E, A]] => ZIO[R, E, Pull[R, E, A]]
        ): Pull[R, E, A] =
          doneRef.get.flatMap { done =>
            if (done) Pull.end
            else
              currPull.get.flatten.catchAll {
                case e @ Some(_) => ZIO.fail(e)
                case None =>
                  nextPull.get.flatMap {
                    case None => doneRef.set(true) *> Pull.end
                    case Some(tl) =>
                      tl() match {
                        case Iterator(iter) =>
                          switchPull(iter).mapError(Some(_)).tap(currPull.set) *>
                            nextPull.set(None) *> go(doneRef, currPull, nextPull, switchPull)
                        case Concat(hd, tl) =>
                          // It is extremely important in this case to *NOT* recurse using
                          // tl.process, as that would introduce a new ZManaged scope; this
                          // will cause space leaks when used with streams that concatenate infinitely.
                          // Instead, we re-use the same ZManaged scope introduced by the ZManaged.switchable
                          // below to swap the current stream being pulled with tl.
                          switchPull(hd.process).mapError(Some(_)).tap(currPull.set) *>
                            nextPull.set(Some(tl)) *> go(doneRef, currPull, nextPull, switchPull)
                      }
                  }
              }
          }

        for {
          switchPull <- ZManaged.switchable[R, E, Pull[R, E, A]]
          as         <- switchPull(hd.process).toManaged_
          currPull   <- Ref.make[Pull[R, E, A]](as).toManaged_
          nextPull   <- Ref.make[Option[() => Structure[R, E, A]]](Some(tl)).toManaged_
          doneRef    <- Ref.make(false).toManaged_
        } yield go(doneRef, currPull, nextPull, switchPull)
      }
    }
  }

  /**
   * Representation of a grouped stream.
   * This allows to filter which groups will be processed.
   * Once this is applied all groups will be processed in parallel and the results will
   * be merged in arbitrary order.
   */
  final class GroupBy[-R, +E, +K, +V](
    private val grouped: ZStream[R, E, (K, GroupBy.DequeueOnly[Take[E, V]])],
    private val buffer: Int
  ) {

    /**
     * Only consider the first n groups found in the stream.
     */
    def first(n: Int): GroupBy[R, E, K, V] = {
      val g1 = grouped.zipWithIndex.filterM {
        case elem @ ((_, q), i) =>
          if (i < n) ZIO.succeed(elem).as(true)
          else q.shutdown.as(false)
      }.map(_._1)
      new GroupBy(g1, buffer)
    }

    /**
     * Filter the groups to be processed.
     */
    def filter(f: K => Boolean): GroupBy[R, E, K, V] = {
      val g1 = grouped.filterM {
        case elem @ (k, q) =>
          if (f(k)) ZIO.succeed(elem).as(true)
          else q.shutdown.as(false)
      }
      new GroupBy(g1, buffer)
    }

    /**
     * Run the function across all groups, collecting the results in an arbitrary order.
     */
    def apply[R1 <: R, E1 >: E, A](f: (K, Stream[E, V]) => ZStream[R1, E1, A]): ZStream[R1, E1, A] =
      grouped.flatMapPar[R1, E1, A](Int.MaxValue, buffer) {
        case (k, q) =>
          f(k, ZStream.fromQueueWithShutdown(q).unTake)
      }
  }

  object GroupBy {
    // Queue that only allow taking
    type DequeueOnly[+A] = ZQueue[Any, Nothing, Any, Nothing, Nothing, A]
  }

  /**
   * The empty stream
   */
  final val empty: Stream[Nothing, Nothing] =
    StreamEffect.empty

  /**
   * The stream that never produces any value or fails with any error.
   */
  final val never: Stream[Nothing, Nothing] =
    ZStream(ZManaged.succeed(UIO.never))

  /**
   * The stream of units
   */
  final val unit: Stream[Nothing, Unit] =
    ZStream(()).forever

  /**
   * Creates a pure stream from a variable list of values
   */
  final def apply[A](as: A*): Stream[Nothing, A] = fromIterable(as)

  /**
   * Creates a stream from a scoped [[Pull]].
   */
  final def apply[R, E, A](pull: ZManaged[R, E, Pull[R, E, A]]): ZStream[R, E, A] =
    new ZStream[R, E, A](ZStream.Structure.Iterator(pull))

  /**
   * Creates a stream from a single value that will get cleaned up after the
   * stream is consumed
   */
  final def bracket[R, E, A](acquire: ZIO[R, E, A])(release: A => ZIO[R, Nothing, Any]): ZStream[R, E, A] =
    managed(ZManaged.make(acquire)(release))

  /**
   * Creates a stream from a single value that will get cleaned up after the
   * stream is consumed
   */
  final def bracketExit[R, E, A](
    acquire: ZIO[R, E, A]
  )(release: (A, Exit[Any, Any]) => ZIO[R, Nothing, Any]): ZStream[R, E, A] =
    managed(ZManaged.makeExit(acquire)(release))

  /**
   * The stream that always dies with `ex`.
   */
  final def die(ex: Throwable): Stream[Nothing, Nothing] =
    halt(Cause.die(ex))

  /**
   * The stream that always dies with an exception described by `msg`.
   */
  final def dieMessage(msg: String): Stream[Nothing, Nothing] =
    halt(Cause.die(new RuntimeException(msg)))

  /**
   * Creates a stream from an asynchronous callback that can be called multiple times.
   * The optionality of the error type `E` can be used to signal the end of the stream,
   * by setting it to `None`.
   */
  final def effectAsync[R, E, A](
    register: (ZIO[R, Option[E], A] => Unit) => Unit,
    outputBuffer: Int = 16
  ): ZStream[R, E, A] =
    effectAsyncMaybe(callback => {
      register(callback)
      None
    }, outputBuffer)

  /**
   * Creates a stream from an asynchronous callback that can be called multiple times.
   * The registration of the callback can possibly return the stream synchronously.
   * The optionality of the error type `E` can be used to signal the end of the stream,
   * by setting it to `None`.
   */
  final def effectAsyncMaybe[R, E, A](
    register: (ZIO[R, Option[E], A] => Unit) => Option[ZStream[R, E, A]],
    outputBuffer: Int = 16
  ): ZStream[R, E, A] =
    ZStream[R, E, A] {
      for {
        output  <- Queue.bounded[Pull[R, E, A]](outputBuffer).toManaged(_.shutdown)
        runtime <- ZIO.runtime[R].toManaged_
        maybeStream <- UIO(
                        register(
                          k =>
                            try {
                              runtime.unsafeRun(
                                k.foldCauseM(
                                    Cause.sequenceCauseOption(_) match {
                                      case None    => output.offer(Pull.end)
                                      case Some(c) => output.offer(Pull.halt(c))
                                    },
                                    a => output.offer(Pull.emit(a))
                                  )
                                  .unit
                              )
                            } catch {
                              case FiberFailure(Cause.Interrupt) =>
                            }
                        )
                      ).toManaged_
        pull <- maybeStream match {
                 case Some(stream) => output.shutdown.toManaged_ *> stream.process
                 case None         => ZManaged.succeed(output.take.flatten)
               }
      } yield pull
    }

  /**
   * Creates a stream from an asynchronous callback that can be called multiple times
   * The registration of the callback itself returns an effect. The optionality of the
   * error type `E` can be used to signal the end of the stream, by setting it to `None`.
   */
  final def effectAsyncM[R, E, A](
    register: (ZIO[R, Option[E], A] => Unit) => ZIO[R, E, Any],
    outputBuffer: Int = 16
  ): ZStream[R, E, A] =
    ZStream[R, E, A] {
      for {
        output  <- Queue.bounded[Pull[R, E, A]](outputBuffer).toManaged(_.shutdown)
        runtime <- ZIO.runtime[R].toManaged_
        _ <- register(
              k =>
                try {
                  runtime.unsafeRun(
                    k.foldCauseM(
                        Cause.sequenceCauseOption(_) match {
                          case None    => output.offer(Pull.end)
                          case Some(c) => output.offer(Pull.halt(c))
                        },
                        a => output.offer(Pull.emit(a))
                      )
                      .unit
                  )
                } catch {
                  case FiberFailure(Cause.Interrupt) =>
                }
            ).toManaged_
      } yield output.take.flatten
    }

  /**
   * Creates a stream from an asynchronous callback that can be called multiple times.
   * The registration of the callback returns either a canceler or synchronously returns a stream.
   * The optionality of the error type `E` can be used to signal the end of the stream, by
   * setting it to `None`.
   */
  final def effectAsyncInterrupt[R, E, A](
    register: (ZIO[R, Option[E], A] => Unit) => Either[Canceler[R], ZStream[R, E, A]],
    outputBuffer: Int = 16
  ): ZStream[R, E, A] =
    ZStream[R, E, A] {
      for {
        output  <- Queue.bounded[Pull[R, E, A]](outputBuffer).toManaged(_.shutdown)
        runtime <- ZIO.runtime[R].toManaged_
        eitherStream <- UIO(
                         register(
                           k =>
                             try {
                               runtime.unsafeRun(
                                 k.foldCauseM(
                                     Cause.sequenceCauseOption(_) match {
                                       case None    => output.offer(Pull.end)
                                       case Some(c) => output.offer(Pull.halt(c))
                                     },
                                     a => output.offer(Pull.emit(a))
                                   )
                                   .unit
                               )
                             } catch {
                               case FiberFailure(Cause.Interrupt) =>
                             }
                         )
                       ).toManaged_
        pull <- eitherStream match {
                 case Left(canceler) => ZManaged.succeed(output.take.flatten).ensuring(canceler)
                 case Right(stream)  => output.shutdown.toManaged_ *> stream.process
               }
      } yield pull
    }

  /**
   * The stream that always fails with `error`
   */
  final def fail[E](error: E): Stream[E, Nothing] =
    halt(Cause.fail(error))

  /**
   * Creates an empty stream that never fails and executes the finalizer when it ends.
   */
  final def finalizer[R](finalizer: ZIO[R, Nothing, Any]): ZStream[R, Nothing, Nothing] =
    ZStream[R, Nothing, Nothing] {
      for {
        finalizerRef <- Ref.make[ZIO[R, Nothing, Any]](UIO.unit).toManaged_
        _            <- ZManaged.finalizer[R](finalizerRef.get.flatten)
        pull         = (finalizerRef.set(finalizer) *> Pull.end).uninterruptible
      } yield pull
    }

  /**
   * Flattens nested streams.
   */
  final def flatten[R, E, A](fa: ZStream[R, E, ZStream[R, E, A]]): ZStream[R, E, A] =
    fa.flatMap(identity)

  /**
   * Flattens a stream of streams into a stream by executing a non-deterministic
   * concurrent merge. Up to `n` streams may be consumed in parallel and up to
   * `outputBuffer` elements may be buffered by this operator.
   */
  final def flattenPar[R, E, A](n: Int, outputBuffer: Int = 16)(
    fa: ZStream[R, E, ZStream[R, E, A]]
  ): ZStream[R, E, A] =
    fa.flatMapPar(n, outputBuffer)(identity)

  /**
   * Like [[flattenPar]], but executes all streams concurrently.
   */
  final def flattenParUnbounded[R, E, A](outputBuffer: Int = 16)(
    fa: ZStream[R, E, ZStream[R, E, A]]
  ): ZStream[R, E, A] =
    flattenPar(Int.MaxValue, outputBuffer)(fa)

  /**
   * Creates a stream from a [[java.io.InputStream]]
   */
  final def fromInputStream(
    is: InputStream,
    chunkSize: Int = ZStreamChunk.DefaultChunkSize
  ): StreamEffectChunk[Any, IOException, Byte] =
    StreamEffect.fromInputStream(is, chunkSize)

  /**
   * Creates a stream from a [[zio.Chunk]] of values
   */
  final def fromChunk[A](c: Chunk[A]): Stream[Nothing, A] =
    StreamEffect.fromChunk(c)

  /**
   * Creates a stream from an effect producing a value of type `A`
   */
  final def fromEffect[R, E, A](fa: ZIO[R, E, A]): ZStream[R, E, A] =
    managed(fa.toManaged_)

  /**
   * Creates a stream from a [[Pull]].
   */
  final def fromPull[R, E, A](pull: Pull[R, E, A]): ZStream[R, E, A] =
    ZStream(ZManaged.succeed(pull))

  /**
   * Creates a stream from an iterable collection of values
   */
  final def fromIterable[A](as: Iterable[A]): Stream[Nothing, A] =
    StreamEffect.fromIterable(as)

  /**
   * Creates a stream from an iterator
   */
  final def fromIterator[R, E, A](iterator: ZIO[R, E, Iterator[A]]): ZStream[R, E, A] =
    fromIteratorManaged(iterator.toManaged_)

  /**
   * Creates a stream from an iterator
   */
  final def fromIteratorManaged[R, E, A](iterator: ZManaged[R, E, Iterator[A]]): ZStream[R, E, A] =
    StreamEffect.fromIterator(iterator)

  /**
   * Creates a stream from a [[zio.ZQueue]] of values
   */
  final def fromQueue[R, E, A](queue: ZQueue[Nothing, Any, R, E, Nothing, A]): ZStream[R, E, A] =
    ZStream[R, E, A] {
      ZManaged.reserve(
        Reservation(
          UIO(
            queue.take.catchAllCause(
              c => queue.isShutdown.flatMap(down => if (down && c.interrupted) Pull.end else Pull.halt(c))
            )
          ),
          _ => UIO.unit
        )
      )
    }

  /**
   * Creates a stream from a [[zio.ZQueue]] of values. The queue will be shutdown once the stream is closed.
   */
  final def fromQueueWithShutdown[R, E, A](queue: ZQueue[Nothing, Any, R, E, Nothing, A]): ZStream[R, E, A] =
    ZStream(fromQueue(queue).process.ensuringFirst(queue.shutdown))

  /**
   * The stream that always halts with `cause`.
   */
  final def halt[E](cause: Cause[E]): ZStream[Any, E, Nothing] = fromEffect(ZIO.halt(cause))

  /**
   * The infinite stream of iterative function application: a, f(a), f(f(a)), f(f(f(a))), ...
   */
  final def iterate[A](a: A)(f: A => A): ZStream[Any, Nothing, A] =
    StreamEffect.iterate(a)(f)

  /**
   * Creates a single-valued stream from a managed resource
   */
  final def managed[R, E, A](managed: ZManaged[R, E, A]): ZStream[R, E, A] =
    ZStream[R, E, A] {
      for {
        doneRef   <- Ref.make(false).toManaged_
        finalizer <- ZManaged.finalizerRef[R](_ => UIO.unit)
        pull = ZIO.uninterruptibleMask { restore =>
          doneRef.get.flatMap { done =>
            if (done) Pull.end
            else
              (for {
                reservation <- managed.reserve
                _           <- finalizer.set(reservation.release)
                a           <- restore(reservation.acquire)
                _           <- doneRef.set(true)
              } yield a).mapError(Some(_))
          }
        }
      } yield pull
    }

  /**
   * Merges a variable list of streams in a non-deterministic fashion.
   * Up to `n` streams may be consumed in parallel and up to
   * `outputBuffer` elements may be buffered by this operator.
   */
  final def mergeAll[R, E, A](n: Int, outputBuffer: Int = 16)(
    streams: ZStream[R, E, A]*
  ): ZStream[R, E, A] =
    flattenPar(n, outputBuffer)(fromIterable(streams))

  /**
   * Like [[mergeAll]], but runs all streams concurrently.
   */
  final def mergeAllUnbounded[R, E, A](outputBuffer: Int = 16)(
    streams: ZStream[R, E, A]*
  ): ZStream[R, E, A] = mergeAll(Int.MaxValue, outputBuffer)(streams: _*)

  /**
   * Like [[unfoldM]], but allows the emission of values to end one step further than
   * the unfolding of the state. This is useful for embedding paginated APIs,
   * hence the name.
   */
  final def paginate[R, E, A, S](s: S)(f: S => ZIO[R, E, (A, Option[S])]): ZStream[R, E, A] =
    ZStream[R, E, A] {
      for {
        ref <- Ref.make[Option[S]](Some(s)).toManaged_
      } yield ref.get.flatMap({
        case Some(s) => f(s).foldM(e => Pull.fail(e), { case (a, s) => ref.set(s) *> Pull.emit(a) })
        case None    => Pull.end
      })
    }

  /**
   * Constructs a stream from a range of integers (inclusive).
   */
  final def range(min: Int, max: Int): Stream[Nothing, Int] =
    iterate(min)(_ + 1).takeWhile(_ <= max)

  /**
   * Creates a stream from an effect producing a value of type `A` which repeats forever
   */
  final def repeatEffect[R, E, A](fa: ZIO[R, E, A]): ZStream[R, E, A] =
    fromEffect(fa).forever

  /**
   * Creates a stream from an effect producing a value of type `A` which repeats using the specified schedule
   */
  final def repeatEffectWith[R, E, A](
    fa: ZIO[R, E, A],
<<<<<<< HEAD
    schedule: ZSchedule[R, Unit, _]
  ): ZStream[R, E, A] =
=======
    schedule: ZSchedule[R, Unit, Any]
  ): ZStream[R with Clock, E, A] =
>>>>>>> 048d8357
    fromEffect(fa).repeat(schedule)

  /**
   * Creates a single-valued pure stream
   */
  final def succeed[A](a: A): Stream[Nothing, A] =
    StreamEffect.succeed(a)

  @deprecated("use succeed", "1.0.0")
  final def succeedLazy[A](a: => A): Stream[Nothing, A] =
    fromEffect(ZIO.effectTotal(a))

  /**
   * Creates a stream by peeling off the "layers" of a value of type `S`
   */
  final def unfold[S, A](s: S)(f0: S => Option[(A, S)]): Stream[Nothing, A] =
    StreamEffect.unfold(s)(f0)

  /**
   * Creates a stream by effectfully peeling off the "layers" of a value of type `S`
   */
  final def unfoldM[R, E, A, S](s: S)(f0: S => ZIO[R, E, Option[(A, S)]]): ZStream[R, E, A] =
    ZStream[R, E, A] {
      for {
        ref <- Ref.make(s).toManaged_
      } yield ref.get
        .flatMap(f0)
        .foldM(
          e => Pull.fail(e),
          opt =>
            opt match {
              case Some((a, s)) => ref.set(s) *> Pull.emit(a)
              case None         => Pull.end
            }
        )
    }

  /**
   * Creates a stream produced from an effect
   */
  final def unwrap[R, E, A](fa: ZIO[R, E, ZStream[R, E, A]]): ZStream[R, E, A] =
    flatten(fromEffect(fa))

  /**
   * Creates a stream produced from a [[ZManaged]]
   */
  final def unwrapManaged[R, E, A](fa: ZManaged[R, E, ZStream[R, E, A]]): ZStream[R, E, A] =
    ZStream[R, E, A](fa.flatMap(_.process))

  private[stream] final def exitToInputStreamRead(exit: Exit[Option[Throwable], Byte]): Int = exit match {
    case Exit.Success(value) => value.toInt
    case Exit.Failure(cause) =>
      cause.failureOrCause match {
        case Left(value) =>
          value match {
            case Some(value) => throw value
            case None        => -1
          }
        case Right(value) => throw FiberFailure(value)
      }
  }
}<|MERGE_RESOLUTION|>--- conflicted
+++ resolved
@@ -458,6 +458,8 @@
         .option
         .raceEither(unfoldState.nextBatchCompleted.await)
         .flatMap {
+          // When the schedule signals completion, we emit its result into the
+          // stream and restart with the schedule's initial state
           case Left(None) =>
             schedule.initial.map(
               init =>
@@ -466,7 +468,11 @@
                     .copy(scheduleState = init)
                 )
             )
+          // When the schedule has completed its wait before the
+          // next bath we resume with the next schedule state.
           case Left(Some(nextState)) => extract(nextState)
+          // When the next batch has completed we extract and keep the
+          // schedule's state.
           case Right(_)              => extract(unfoldState.scheduleState)
         }
     }
@@ -2952,13 +2958,8 @@
    */
   final def repeatEffectWith[R, E, A](
     fa: ZIO[R, E, A],
-<<<<<<< HEAD
     schedule: ZSchedule[R, Unit, _]
   ): ZStream[R, E, A] =
-=======
-    schedule: ZSchedule[R, Unit, Any]
-  ): ZStream[R with Clock, E, A] =
->>>>>>> 048d8357
     fromEffect(fa).repeat(schedule)
 
   /**
