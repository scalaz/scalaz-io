--- conflicted
+++ resolved
@@ -17,13 +17,7 @@
 package zio.stream
 
 import zio._
-<<<<<<< HEAD
-import zio.internal.UniqueKey
-=======
-import zio.clock.Clock
-import zio.duration._
 import zio.internal.{Executor, UniqueKey}
->>>>>>> f252f4fb
 import zio.stm.TQueue
 import zio.stream.internal.Utils.zipChunks
 import zio.stream.internal.{ZInputStream, ZReader}
@@ -264,7 +258,7 @@
             }
 
           // Waiting for the scheduler
-          val waitForSchedule: URIO[R1 with Clock, Option[Q]] =
+          val waitForSchedule: URIO[R1 with Has[Clock], Option[Q]] =
             scheduleFiber.getAndSet(None).flatMap {
               case None      => updateSchedule
               case Some(fib) => fib.join
@@ -308,8 +302,7 @@
             if (!race)
               waitForProducer.flatMap(handleTake(_, None)) <* raceNextTime.set(true)
             else
-<<<<<<< HEAD
-              updateSchedule
+              waitForSchedule
                 .raceWith[R1 with Has[Clock], Nothing, Option[E1], Take[E1, O], Chunk[Take[E1, Either[Q, P]]]](
                   waitForProducer
                 )(
@@ -331,39 +324,12 @@
                           _  <- waitingFiber.set(Some(producerWaiting))
                         } yield Chunk.single(ps.map(Right(_)))
                     },
-                  (producerDone, scheduleWaiting) =>
-                    scheduleWaiting.interrupt *> handleTake(Take(producerDone.flatMap(_.exit))),
+                  (
+                    producerDone,
+                    scheduleWaiting
+                  ) => handleTake(Take(producerDone.flatMap(_.exit)), Some(scheduleWaiting)),
                   Some(ZScope.global)
                 )
-=======
-              waitForSchedule.raceWith[R1 with Clock, Nothing, Option[E1], Take[E1, O], Chunk[Take[E1, Either[Q, P]]]](
-                waitForProducer
-              )(
-                (scheduleDone, producerWaiting) =>
-                  ZIO.done(scheduleDone).flatMap {
-                    case None =>
-                      for {
-                        lastQ         <- lastChunk.set(Chunk.empty) *> sdriver.last.orDie <* sdriver.reset
-                        scheduleResult = Take.single(Left(lastQ))
-                        take          <- Take.fromPull(push(None).asSomeError).tap(updateLastChunk)
-                        _             <- raceNextTime.set(false)
-                        _             <- waitingFiber.set(Some(producerWaiting))
-                      } yield Chunk(scheduleResult, take.map(Right(_)))
-
-                    case Some(_) =>
-                      for {
-                        ps <- Take.fromPull(push(None).asSomeError).tap(updateLastChunk)
-                        _  <- raceNextTime.set(false)
-                        _  <- waitingFiber.set(Some(producerWaiting))
-                      } yield Chunk.single(ps.map(Right(_)))
-                  },
-                (
-                  producerDone,
-                  scheduleWaiting
-                ) => handleTake(Take(producerDone.flatMap(_.exit)), Some(scheduleWaiting)),
-                Some(ZScope.global)
-              )
->>>>>>> f252f4fb
 
           raceNextTime.get
             .flatMap(go)
