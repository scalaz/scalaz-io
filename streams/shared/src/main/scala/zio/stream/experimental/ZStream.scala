--- conflicted
+++ resolved
@@ -1,13 +1,7 @@
 package zio.stream.experimental
 
 import zio._
-<<<<<<< HEAD
-import zio.internal.UniqueKey
-=======
-import zio.clock._
-import zio.duration._
 import zio.internal.{Executor, SingleThreadedRingBuffer, UniqueKey}
->>>>>>> f252f4fb
 import zio.stm._
 import zio.stream.experimental.ZStream.{BufferedPull, DebounceState, HandoffSignal}
 import zio.stream.experimental.internal.Utils.zipChunks
@@ -1968,18 +1962,14 @@
    */
   final def repeatWith[R1 <: R, B, C](
     schedule: Schedule[R1, Any, B]
-<<<<<<< HEAD
   )(f: A => C, g: B => C): ZStream[R1 with Has[Clock], E, C] =
-    ???
-=======
-  )(f: A => C, g: B => C): ZStream[R1 with Clock, E, C] =
     ZStream.unwrap(
       for {
         driver <- schedule.driver
       } yield {
         val scheduleOutput = driver.last.orDie.map(g)
         val process        = self.map(f).channel
-        lazy val loop: ZChannel[R1 with Clock, Any, Any, Any, E, Chunk[C], Unit] =
+        lazy val loop: ZChannel[R1 with Has[Clock], Any, Any, Any, E, Chunk[C], Unit] =
           ZChannel.unwrap(
             driver
               .next(())
@@ -1992,7 +1982,6 @@
         new ZStream(process *> loop)
       }
     )
->>>>>>> f252f4fb
 
   /**
    * Fails with the error `None` if value is `Left`.
@@ -2358,10 +2347,6 @@
     new ZStream(ZChannel.fromEffect(Clock.nanoTime).flatMap(self.channel >>> loop(units, _)))
   }
 
-<<<<<<< HEAD
-  final def debounce[E1 >: E, A2 >: A](d: Duration): ZStream[R with Has[Clock], E1, A2] =
-    ???
-=======
   /**
    * Delays the emission of values by holding new values for a set duration. If no new values
    * arrive during that time the value is emitted, however if a new value is received during the holding period
@@ -2373,7 +2358,7 @@
    * @example A search engine may only want to initiate a search after a user has paused typing
    *          so as to not prematurely recommend results.
    */
-  final def debounce(d: Duration): ZStream[R with Clock, E, A] = {
+  final def debounce(d: Duration): ZStream[R with Has[Clock], E, A] = {
     import HandoffSignal._
     import DebounceState._
 
@@ -2384,10 +2369,10 @@
       } yield {
         def enqueue(last: Chunk[A]) =
           for {
-            f <- clock.sleep(d).as(last).forkIn(scope)
+            f <- Clock.sleep(d).as(last).forkIn(scope)
           } yield consumer(Previous(f))
 
-        lazy val producer: ZChannel[R with Clock, E, Chunk[A], Any, E, Nothing, Any] =
+        lazy val producer: ZChannel[R with Has[Clock], E, Chunk[A], Any, E, Nothing, Any] =
           ZChannel.readWithCause(
             (in: Chunk[A]) =>
               in.lastOption.fold(producer) { last =>
@@ -2397,7 +2382,7 @@
             (_: Any) => ZChannel.fromEffect(handoff.offer(End(ZStream.SinkEndReason.UpstreamEnd)))
           )
 
-        def consumer(state: DebounceState[E, A]): ZChannel[R with Clock, Any, Any, Any, E, Chunk[A], Any] =
+        def consumer(state: DebounceState[E, A]): ZChannel[R with Has[Clock], Any, Any, Any, E, Chunk[A], Any] =
           ZChannel.unwrap(
             state match {
               case NotStarted =>
@@ -2417,8 +2402,8 @@
                 }
               case Previous(fiber) =>
                 fiber.join
-                  .raceWith[R with Clock, E, E, HandoffSignal[Unit, E, A], ZChannel[
-                    R with Clock,
+                  .raceWith[R with Has[Clock], E, E, HandoffSignal[Unit, E, A], ZChannel[
+                    R with Has[Clock],
                     Any,
                     Any,
                     Any,
@@ -2453,7 +2438,6 @@
       }
     )
   }
->>>>>>> f252f4fb
 
   /**
    * Ends the stream if it does not produce a value after d duration.
