/*
 * Copyright 2017-2019 John A. De Goes and the ZIO Contributors
 *
 * Licensed under the Apache License, Version 2.0 (the "License");
 * you may not use this file except in compliance with the License.
 * You may obtain a copy of the License at
 *
 *     http://www.apache.org/licenses/LICENSE-2.0
 *
 * Unless required by applicable law or agreed to in writing, software
 * distributed under the License is distributed on an "AS IS" BASIS,
 * WITHOUT WARRANTIES OR CONDITIONS OF ANY KIND, either express or implied.
 * See the License for the specific language governing permissions and
 * limitations under the License.
 */

package zio.stream

import zio._

private[stream] class StreamEffectChunk[-R, +E, +A](override val chunks: StreamEffect[R, E, Chunk[A]])
    extends ZStreamChunk[R, E, A](chunks) { self =>

  override def drop(n: Int): StreamEffectChunk[R, E, A] =
    StreamEffectChunk {
      StreamEffect {
        self.chunks.processEffect.flatMap { thunk =>
          ZManaged.effectTotal {
            var counter = n

            def pull(): Chunk[A] = {
              val chunk = thunk()
              if (counter <= 0) chunk
              else {
                val remaining = chunk.drop(counter)
                val dropped   = chunk.length - remaining.length
                counter -= dropped
                if (remaining.isEmpty) pull() else remaining
              }
            }

            () => pull()
          }
        }
      }
    }

  override def dropWhile(pred: A => Boolean): StreamEffectChunk[R, E, A] =
    StreamEffectChunk {
      StreamEffect[R, E, Chunk[A]] {
        self.chunks.processEffect.flatMap { thunk =>
          Managed.effectTotal {
            var keepDropping = true

            def pull(): Chunk[A] = {
              val chunk = thunk()
              if (!keepDropping) chunk
              else {
                val remaining = chunk.dropWhile(pred)
                val empty     = remaining.length <= 0

                if (empty) pull()
                else {
                  keepDropping = false
                  remaining
                }
              }
            }

            () => pull()
          }
        }
      }
    }

  override def filter(pred: A => Boolean): StreamEffectChunk[R, E, A] =
    StreamEffectChunk(chunks.map(_.filter(pred)))

<<<<<<< HEAD
  private[this] final def foldLazyPure[S](s: S)(cont: S => Boolean)(f: (S, A) => S): Managed[E, S] =
=======
  final def foldLazyPure[S](s: S)(cont: S => Boolean)(f: (S, A) => S): ZManaged[R, E, S] =
>>>>>>> ffca42e6
    chunks.foldLazyPure(s)(cont) { (s, as) =>
      as.foldLeftLazy(s)(cont)(f)
    }

  override def foldLeft[S](s: S)(f: (S, A) => S): ZIO[R, E, S] =
    foldLazyPure(s)(_ => true)(f).use(UIO.succeed)

  override def map[B](f: A => B): StreamEffectChunk[R, E, B] =
    StreamEffectChunk(chunks.map(_.map(f)))

  override def mapConcatChunk[B](f: A => Chunk[B]): StreamEffectChunk[R, E, B] =
    StreamEffectChunk(chunks.map(_.flatMap(f)))

  override def take(n: Int): StreamEffectChunk[R, E, A] =
    StreamEffectChunk {
      StreamEffect {
        self.chunks.processEffect.flatMap { thunk =>
          Managed.effectTotal {
            var counter = n

            def pull(): Chunk[A] =
              if (counter <= 0) StreamEffect.end
              else {
                val chunk = thunk()
                val taken = chunk.take(counter)
                counter -= taken.length
                taken
              }

            () => pull()
          }
        }
      }
    }

  override def takeWhile(pred: A => Boolean): StreamEffectChunk[R, E, A] =
    StreamEffectChunk {
      StreamEffect {
        self.chunks.processEffect.flatMap { thunk =>
          Managed.effectTotal {
            var done = false

            def pull(): Chunk[A] =
              if (done) StreamEffect.end
              else {
                val chunk     = thunk()
                val remaining = chunk.takeWhile(pred)
                if (remaining.length < chunk.length) {
                  done = true
                }
                remaining
              }

            () => pull()
          }
        }
      }
    }
}

private[stream] object StreamEffectChunk extends Serializable {
  final def apply[R, E, A](chunks: StreamEffect[R, E, Chunk[A]]): StreamEffectChunk[R, E, A] =
    new StreamEffectChunk(chunks)
}<|MERGE_RESOLUTION|>--- conflicted
+++ resolved
@@ -76,11 +76,7 @@
   override def filter(pred: A => Boolean): StreamEffectChunk[R, E, A] =
     StreamEffectChunk(chunks.map(_.filter(pred)))
 
-<<<<<<< HEAD
-  private[this] final def foldLazyPure[S](s: S)(cont: S => Boolean)(f: (S, A) => S): Managed[E, S] =
-=======
-  final def foldLazyPure[S](s: S)(cont: S => Boolean)(f: (S, A) => S): ZManaged[R, E, S] =
->>>>>>> ffca42e6
+  private[this] final def foldLazyPure[S](s: S)(cont: S => Boolean)(f: (S, A) => S): ZManaged[R, E, S] =
     chunks.foldLazyPure(s)(cont) { (s, as) =>
       as.foldLeftLazy(s)(cont)(f)
     }
