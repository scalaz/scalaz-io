package zio.test

import scala.concurrent.ExecutionContext.Implicits.global

import zio.test.mock._
import zio.test.TestUtils.{ report, scope }

object TestMain {

  def main(args: Array[String]): Unit = {
    val testResults = List(
<<<<<<< HEAD
      scope(AssertionSpec.run, "AssertionSpec"),
      scope(AssertResultSpec.run, "AssertResultSpec"),
      scope(ClockSpec.run, "ClockSpec"),
      scope(ConsoleSpec.run, "ConsoleSpec"),
      scope(DefaultTestReporterSpec.run, "DefaultTestReporterSpec"),
      scope(EnvironmentSpec.run, "EnvironmentSpec"),
      scope(GenSpec.run, "GenSpec"),
      scope(LiveSpec.run, "LiveSpec"),
      scope(RandomSpec.run, "RandomSpec"),
      scope(SchedulerSpec.run, "SchedulerSpec"),
      scope(SystemSpec.run, "SystemSpec")
=======
      scope(AssertionSpec.run, "Assertion"),
      scope(CheckSpec.run, "Check"),
      scope(ClockSpec.run, "MockClock"),
      scope(ConsoleSpec.run, "MockConsole"),
      scope(DefaultTestReporterSpec.run, "DefaultTestReporter"),
      scope(EnvironmentSpec.run, "MockEnvironment"),
      scope(GenSpec.run, "Gen"),
      scope(LiveSpec.run, "Live"),
      scope(RandomSpec.run, "MockRandom"),
      scope(SampleSpec.run, "Sample"),
      scope(SchedulerSpec.run, "MockScheduler"),
      scope(SystemSpec.run, "MockSystem")
>>>>>>> 18d34ba8
    ).flatten
    report(testResults)
  }
}<|MERGE_RESOLUTION|>--- conflicted
+++ resolved
@@ -9,9 +9,9 @@
 
   def main(args: Array[String]): Unit = {
     val testResults = List(
-<<<<<<< HEAD
       scope(AssertionSpec.run, "AssertionSpec"),
       scope(AssertResultSpec.run, "AssertResultSpec"),
+      scope(CheckSpec.run, "CheckSpec"),
       scope(ClockSpec.run, "ClockSpec"),
       scope(ConsoleSpec.run, "ConsoleSpec"),
       scope(DefaultTestReporterSpec.run, "DefaultTestReporterSpec"),
@@ -19,22 +19,9 @@
       scope(GenSpec.run, "GenSpec"),
       scope(LiveSpec.run, "LiveSpec"),
       scope(RandomSpec.run, "RandomSpec"),
+      scope(SampleSpec.run, "SampleSpec"),
       scope(SchedulerSpec.run, "SchedulerSpec"),
       scope(SystemSpec.run, "SystemSpec")
-=======
-      scope(AssertionSpec.run, "Assertion"),
-      scope(CheckSpec.run, "Check"),
-      scope(ClockSpec.run, "MockClock"),
-      scope(ConsoleSpec.run, "MockConsole"),
-      scope(DefaultTestReporterSpec.run, "DefaultTestReporter"),
-      scope(EnvironmentSpec.run, "MockEnvironment"),
-      scope(GenSpec.run, "Gen"),
-      scope(LiveSpec.run, "Live"),
-      scope(RandomSpec.run, "MockRandom"),
-      scope(SampleSpec.run, "Sample"),
-      scope(SchedulerSpec.run, "MockScheduler"),
-      scope(SystemSpec.run, "MockSystem")
->>>>>>> 18d34ba8
     ).flatten
     report(testResults)
   }
