package zio.test

import scala.concurrent.ExecutionContext.Implicits.global

import zio.test.mock._
import zio.test.TestUtils.{ report, scope }

object TestMain {

  def main(args: Array[String]): Unit = {
    val testResults = List(
<<<<<<< HEAD
      scope(AssertResultSpec.run, "AssertResultSpec"),
      scope(ClockSpec.run, "ClockSpec"),
      scope(ConsoleSpec.run, "ConsoleSpec"),
      scope(DefaultTestReporterSpec.run, "DefaultTestReporterSpec"),
      scope(EnvironmentSpec.run, "EnvironmentSpec"),
      scope(GenSpec.run, "GenSpec"),
      scope(RandomSpec.run, "RandomSpec"),
      scope(SchedulerSpec.run, "SchedulerSpec"),
      scope(SystemSpec.run, "SystemSpec"),
      scope(PredicateSpec.run, "PredicateSpec")
=======
      scope(AssertionSpec.run, "Assertion"),
      scope(ClockSpec.run, "MockClock"),
      scope(ConsoleSpec.run, "MockConsole"),
      scope(DefaultTestReporterSpec.run, "DefaultTestReporter"),
      scope(EnvironmentSpec.run, "MockEnvironment"),
      scope(GenSpec.run, "Gen"),
      scope(LiveSpec.run, "Live"),
      scope(RandomSpec.run, "MockRandom"),
      scope(SchedulerSpec.run, "MockScheduler"),
      scope(SystemSpec.run, "MockSystem")
>>>>>>> 4a0c4abc
    ).flatten
    report(testResults)
  }
}<|MERGE_RESOLUTION|>--- conflicted
+++ resolved
@@ -9,29 +9,17 @@
 
   def main(args: Array[String]): Unit = {
     val testResults = List(
-<<<<<<< HEAD
+      scope(AssertionSpec.run, "AssertionSpec"),
       scope(AssertResultSpec.run, "AssertResultSpec"),
       scope(ClockSpec.run, "ClockSpec"),
       scope(ConsoleSpec.run, "ConsoleSpec"),
       scope(DefaultTestReporterSpec.run, "DefaultTestReporterSpec"),
       scope(EnvironmentSpec.run, "EnvironmentSpec"),
       scope(GenSpec.run, "GenSpec"),
+      scope(LiveSpec.run, "LiveSpec"),
       scope(RandomSpec.run, "RandomSpec"),
       scope(SchedulerSpec.run, "SchedulerSpec"),
-      scope(SystemSpec.run, "SystemSpec"),
-      scope(PredicateSpec.run, "PredicateSpec")
-=======
-      scope(AssertionSpec.run, "Assertion"),
-      scope(ClockSpec.run, "MockClock"),
-      scope(ConsoleSpec.run, "MockConsole"),
-      scope(DefaultTestReporterSpec.run, "DefaultTestReporter"),
-      scope(EnvironmentSpec.run, "MockEnvironment"),
-      scope(GenSpec.run, "Gen"),
-      scope(LiveSpec.run, "Live"),
-      scope(RandomSpec.run, "MockRandom"),
-      scope(SchedulerSpec.run, "MockScheduler"),
-      scope(SystemSpec.run, "MockSystem")
->>>>>>> 4a0c4abc
+      scope(SystemSpec.run, "SystemSpec")
     ).flatten
     report(testResults)
   }
