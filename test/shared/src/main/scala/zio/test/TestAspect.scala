--- conflicted
+++ resolved
@@ -21,6 +21,7 @@
 import zio.test.environment.{Live, Restorable, TestClock, TestConsole, TestRandom, TestSystem}
 
 import java.util.concurrent.atomic.AtomicReference
+import scala.collection.immutable.SortedSet
 
 /**
  * A `TestAspect` is an aspect that can be weaved into specs. You can think of
@@ -359,22 +360,14 @@
         )
     }
 
-  import scala.collection.immutable.SortedSet
-
-<<<<<<< HEAD
-  private[zio] lazy val fibers: TestAspect[Nothing, Has[Annotations], Nothing, Any] =
-    new TestAspect.PerTest[Nothing, Has[Annotations], Nothing, Any] {
-      def perTest[R <: Has[Annotations], E](
-=======
   /**
    * An aspect that records the state of fibers spawned by the current test in [[TestAnnotation.fibers]].
    * Applied by default in [[DefaultRunnableSpec]] and [[MutableRunnableSpec]] but not in [[RunnableSpec]].
    * This aspect is required for the proper functioning of `TestClock.adjust`.
    */
-  lazy val fibers: TestAspect[Nothing, Annotations, Nothing, Any] =
-    new TestAspect.PerTest[Nothing, Annotations, Nothing, Any] {
-      def perTest[R <: Annotations, E](
->>>>>>> 57c037a2
+  lazy val fibers: TestAspect[Nothing, Has[Annotations], Nothing, Any] =
+    new TestAspect.PerTest[Nothing, Has[Annotations], Nothing, Any] {
+      def perTest[R <: Has[Annotations], E](
         test: ZIO[R, TestFailure[E], TestSuccess]
       ): ZIO[R, TestFailure[E], TestSuccess] = {
         val acquire = ZIO.succeed(new AtomicReference(SortedSet.empty[Fiber.Runtime[Any, Any]])).tap { ref =>
