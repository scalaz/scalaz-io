--- conflicted
+++ resolved
@@ -16,14 +16,10 @@
 
 package zio.test
 
-<<<<<<< HEAD
-import zio.{ Cause, Schedule, ZIO, ZManaged }
-=======
-import zio.clock.Clock
->>>>>>> c677baf6
 import zio.duration._
 import zio.system
 import zio.test.environment.{ Live, Restorable, TestClock, TestConsole, TestRandom, TestSystem }
+import zio.{ Cause, Schedule, ZIO, ZManaged }
 import zio.{ Cause, Schedule, ZIO, ZManaged }
 
 /**
