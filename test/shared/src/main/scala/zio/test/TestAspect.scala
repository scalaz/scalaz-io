--- conflicted
+++ resolved
@@ -393,20 +393,12 @@
     if (TestPlatform.isJVM) identity else ignore
 
   /**
-<<<<<<< HEAD
-   * Sets the seed of the `TestRandom` instance in the environment to a random
-   * value before each test.
-   */
-  val nondeterministic: TestAspectAtLeastR[Live with TestRandom] =
-    before(Live.live(clock.nanoTime).flatMap(TestRandom.setSeed(_)))
-=======
    * An aspect that causes calls to `sleep` and methods implemented in terms
    * of it to be executed immediately instead of requiring the `TestClock` to
    * be adjusted.
    */
   val noDelay: TestAspectAtLeastR[TestClock] =
     before(TestClock.runAll)
->>>>>>> cba04932
 
   /**
    * An aspect that repeats the test a default number of times, ensuring it is
@@ -439,6 +431,14 @@
       )
 
   /**
+   * Sets the seed of the `TestRandom` instance in the environment to a random
+   * value before each test.
+   */
+  val nondeterministic: TestAspectAtLeastR[Live with TestRandom] =
+    before(Live.live(clock.nanoTime).flatMap(TestRandom.setSeed(_)))
+
+
+  /**
    * An aspect that executes the members of a suite in parallel.
    */
   val parallel: TestAspectPoly =
@@ -596,13 +596,13 @@
     if (TestVersion.isScala213) identity else ignore
 
   /**
-<<<<<<< HEAD
    * Sets the seed of the `TestRandom` instance in the environment to the
    * specified value before each test.
    */
   def setSeed(seed: => Long): TestAspectAtLeastR[TestRandom] =
     before(TestRandom.setSeed(seed))
-=======
+
+  /**
    * An aspect that runs each test with the `TestConsole` instance in the
    * environment set to silent mode so that console output is only written to
    * the output buffer and not rendered to standard output.
@@ -612,7 +612,6 @@
       def perTest[R <: TestConsole, E](test: ZIO[R, TestFailure[E], TestSuccess]): ZIO[R, TestFailure[E], TestSuccess] =
         TestConsole.silent(test)
     }
->>>>>>> cba04932
 
   /**
    * An aspect that converts ignored tests into test failures.
