--- conflicted
+++ resolved
@@ -580,30 +580,17 @@
    * @param duration maximum test duration
    * @param interruptDuration after test timeout will wait given duration for successful interruption
    */
-<<<<<<< HEAD
   def timeout(
     duration: Duration
   ): TestAspectAtLeastR[Live] =
-=======
-  def timeout(duration: Duration, interruptDuration: Duration = 1.second): TestAspectAtLeastR[Live] =
->>>>>>> e866e6da
     new PerTest.AtLeastR[Live] {
       def perTest[R <: Live, E](test: ZIO[R, TestFailure[E], TestSuccess]): ZIO[R, TestFailure[E], TestSuccess] = {
         def timeoutFailure =
           TestTimeoutException(s"Timeout of ${duration.render} exceeded.")
         Live
           .withLive(test)(_.either.timeoutFork(duration).flatMap {
-<<<<<<< HEAD
-            case None         => ZIO.fail(TestFailure.Runtime(Cause.die(timeoutFailure)))
+            case None         => ZIO.failNow(TestFailure.Runtime(Cause.die(timeoutFailure)))
             case Some(result) => ZIO.fromEither(result)
-=======
-            case Left(fiber) =>
-              fiber.join.raceWith(ZIO.sleep(interruptDuration))(
-                (_, fiber) => fiber.interrupt *> ZIO.failNow(TestFailure.Runtime(Cause.die(timeoutFailure))),
-                (_, _) => ZIO.failNow(TestFailure.Runtime(Cause.die(interruptionTimeoutFailure)))
-              )
-            case Right(result) => result.fold(ZIO.failNow, ZIO.succeedNow)
->>>>>>> e866e6da
           })
       }
     }
