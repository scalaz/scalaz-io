/*
 * Copyright 2019 John A. De Goes and the ZIO Contributors
 *
 * Licensed under the Apache License, Version 2.0 (the "License");
 * you may not use this file except in compliance with the License.
 * You may obtain a copy of the License at
 *
 *     http://www.apache.org/licenses/LICENSE-2.0
 *
 * Unless required by applicable law or agreed to in writing, software
 * distributed under the License is distributed on an "AS IS" BASIS,
 * WITHOUT WARRANTIES OR CONDITIONS OF ANY KIND, either express or implied.
 * See the License for the specific language governing permissions and
 * limitations under the License.
 */

package zio.test

import java.util.concurrent.TimeoutException

import zio.{ clock, Cause, ZIO, ZManaged, ZSchedule }
import zio.duration.Duration
import zio.clock.Clock
import zio.test.mock.Live

/**
 * A `TestAspect` is an aspect that can be weaved into specs. You can think of
 * an aspect as a polymorphic function, capable of transforming one test into
 * another, possibly enlarging the environment, error, or success type.
 */
trait TestAspect[+LowerR, -UpperR, +LowerE, -UpperE, +LowerS, -UpperS] { self =>

  /**
   * Applies the aspect to some tests in the spec, chosen by the provided
   * predicate.
   */
  def some[R >: LowerR <: UpperR, E >: LowerE <: UpperE, S >: LowerS <: UpperS, L](
    predicate: L => Boolean,
    spec: ZSpec[R, E, L, S]
  ): ZSpec[R, E, L, S]

  /**
   * An alias for [[all]].
   */
  final def apply[R >: LowerR <: UpperR, E >: LowerE <: UpperE, S >: LowerS <: UpperS, L](
    spec: ZSpec[R, E, L, S]
  ): ZSpec[R, E, L, S] =
    all(spec)

  /**
   * Applies the aspect to every test in the spec.
   */
  final def all[R >: LowerR <: UpperR, E >: LowerE <: UpperE, S >: LowerS <: UpperS, L](
    spec: ZSpec[R, E, L, S]
  ): ZSpec[R, E, L, S] =
    some[R, E, S, L](_ => true, spec)

  /**
   * Returns a new aspect that represents the sequential composition of this
   * aspect with the specified one.
   */
  final def >>>[
    LowerR1 >: LowerR,
    UpperR1 <: UpperR,
    LowerE1 >: LowerE,
    UpperE1 <: UpperE,
    LowerS1 >: LowerS,
    UpperS1 <: UpperS
  ](
    that: TestAspect[LowerR1, UpperR1, LowerE1, UpperE1, LowerS1, UpperS1]
  ): TestAspect[LowerR1, UpperR1, LowerE1, UpperE1, LowerS1, UpperS1] =
    new TestAspect[LowerR1, UpperR1, LowerE1, UpperE1, LowerS1, UpperS1] {
      def some[R >: LowerR1 <: UpperR1, E >: LowerE1 <: UpperE1, S >: LowerS1 <: UpperS1, L](
        predicate: L => Boolean,
        spec: ZSpec[R, E, L, S]
      ): ZSpec[R, E, L, S] =
        that.some(predicate, self.some(predicate, spec))
    }

  final def andThen[
    LowerR1 >: LowerR,
    UpperR1 <: UpperR,
    LowerE1 >: LowerE,
    UpperE1 <: UpperE,
    LowerS1 >: LowerS,
    UpperS1 <: UpperS
  ](
    that: TestAspect[LowerR1, UpperR1, LowerE1, UpperE1, LowerS1, UpperS1]
  ): TestAspect[LowerR1, UpperR1, LowerE1, UpperE1, LowerS1, UpperS1] =
    self >>> that
}
object TestAspect {

  /**
   * Constructs an aspect that runs the specified effect after every test.
   */
  def after[R0, E0](effect: ZIO[R0, E0, Any]): TestAspect[Nothing, R0, E0, Any, Nothing, Any] =
    new TestAspect.PerTest[Nothing, R0, E0, Any, Nothing, Any] {
      def perTest[R >: Nothing <: R0, E >: E0 <: Any, S](test: ZIO[R, TestFailure[E], S]): ZIO[R, TestFailure[E], S] =
        test <* effect.catchAllCause(cause => ZIO.fail(TestFailure.Runtime(cause)))
    }

  /**
   * Constructs an aspect that evaluates every test inside the context of the managed function.
   */
  def around[R0, E0, S0](managed: ZManaged[R0, TestFailure[E0], S0 => ZIO[R0, TestFailure[E0], S0]]) =
    new TestAspect.PerTest[Nothing, R0, E0, Any, S0, S0] {
      def perTest[R >: Nothing <: R0, E >: E0 <: Any, S >: S0 <: S0](
        test: ZIO[R, TestFailure[E], S]
      ): ZIO[R, TestFailure[E], S] =
        managed.use(f => test.flatMap(f))
    }

  /**
   * Constucts a simple monomorphic aspect that only works with the specified
   * environment and error type.
   */
  def aspect[R0, E0, S0](
    f: ZIO[R0, TestFailure[E0], S0] => ZIO[R0, TestFailure[E0], S0]
  ): TestAspect[R0, R0, E0, E0, S0, S0] =
    new TestAspect.PerTest[R0, R0, E0, E0, S0, S0] {
      def perTest[R >: R0 <: R0, E >: E0 <: E0, S >: S0 <: S0](
        test: ZIO[R, TestFailure[E], S]
      ): ZIO[R, TestFailure[E], S] =
        f(test)
    }

  /**
   * Constructs an aspect that runs the specified effect before every test.
   */
  def before[R0, E0, S0](effect: ZIO[R0, Nothing, Any]): TestAspect[Nothing, R0, E0, Any, S0, Any] =
    new TestAspect.PerTest[Nothing, R0, E0, Any, S0, Any] {
      def perTest[R >: Nothing <: R0, E >: E0 <: Any, S >: S0 <: Any](
        test: ZIO[R, TestFailure[E], S]
      ): ZIO[R, TestFailure[E], S] =
        effect *> test
    }

  /**
   * An aspect that retries a test until success, without limit.
   */
  val eventually: TestAspectPoly =
    new TestAspect.PerTest[Nothing, Any, Nothing, Any, Nothing, Any] {
      def perTest[R >: Nothing <: Any, E >: Nothing <: Any, S >: Nothing <: Any](
        test: ZIO[R, TestFailure[E], S]
      ): ZIO[R, Nothing, S] = {
        lazy val untilSuccess: ZIO[R, Nothing, S] =
          test.foldM(_ => untilSuccess, ZIO.succeed(_))

        untilSuccess
      }
    }

  /**
   * An aspect that sets suites to the specified execution strategy, but only
   * if their current strategy is inherited (undefined).
   */
  def executionStrategy(exec: ExecutionStrategy): TestAspectPoly =
    new TestAspect[Nothing, Any, Nothing, Any, Nothing, Any] {
      def some[R >: Nothing <: Any, E >: Nothing <: Any, S >: Nothing <: Any, L](
        predicate: L => Boolean,
        spec: ZSpec[R, E, L, S]
      ): ZSpec[R, E, L, S] = spec.transform[L, ZIO[R, TestFailure[E], S]] {
        case Spec.SuiteCase(label, specs, None) if (predicate(label)) => Spec.SuiteCase(label, specs, Some(exec))
        case c                                                        => c
      }
    }

  /**
   * An aspect that retries a test until success, without limit, for use with
   * flaky tests.
   */
  val flaky: TestAspectPoly = eventually

  /**
   * An aspect that repeats the test a specified number of times, ensuring it
   * is stable ("non-flaky"). Stops at the first failure.
   */
  def nonFlaky(n0: Int): TestAspectPoly =
    new TestAspect.PerTest[Nothing, Any, Nothing, Any, Nothing, Any] {
      def perTest[R >: Nothing <: Any, E >: Nothing <: Any, S >: Nothing <: Any](
        test: ZIO[R, TestFailure[E], S]
      ): ZIO[R, TestFailure[E], S] = {
        def repeat(n: Int): ZIO[R, TestFailure[E], S] =
          if (n <= 1) test
          else test.flatMap(_ => repeat(n - 1))

        repeat(n0)
      }
    }

  /**
   * An aspect that marks tests as ignored.
   */
<<<<<<< HEAD
  val ignore: TestAspect[Nothing, Any, Nothing, Any, Unit, Unit] =
    new TestAspect.PerTest[Nothing, Any, Nothing, Any, Unit, Unit] {
      def perTest[R >: Nothing <: Any, E >: Nothing <: Any, S >: Unit <: Unit](
        test: ZIO[R, TestFailure[E], S]
      ): ZIO[R, TestFailure[E], S] = {
        val _ = test
        ZIO.succeed(())
      }
=======
  val ignore: TestAspectPoly =
    new TestAspect.PerTest[Nothing, Any, Nothing, Any] {
      def perTest[R >: Nothing <: Any, E >: Nothing <: Any](test: ZIO[R, E, TestResult]): ZIO[R, E, TestResult] =
        ZIO.succeed(AssertResult.Ignore)
>>>>>>> 4a0c4abc
    }

  /**
   * An aspect that executes the members of a suite in parallel.
   */
  val parallel: TestAspectPoly = executionStrategy(ExecutionStrategy.Parallel)

  /**
   * An aspect that executes the members of a suite in parallel, up to the
   * specified number of concurent fibers.
   */
  def parallelN(n: Int): TestAspectPoly = executionStrategy(ExecutionStrategy.ParallelN(n))

  /**
   * An aspect that retries failed tests according to a schedule.
   */
<<<<<<< HEAD
  def retry[R0, E0, S0](
    schedule: ZSchedule[R0, TestFailure[E0], S0]
  ): TestAspect[Nothing, R0 with Clock, Nothing, E0, Nothing, S0] =
    new TestAspect.PerTest[Nothing, R0 with Clock, Nothing, E0, Nothing, S0] {
      def perTest[R >: Nothing <: R0 with Clock, E >: Nothing <: E0, S >: Nothing <: S0](
        test: ZIO[R, TestFailure[E], S]
      ): ZIO[R, TestFailure[E], S] =
        test.retry[R, TestFailure[E], S0](schedule: ZSchedule[R0, TestFailure[E0], S0])
=======
  def retry[R0, E0](schedule: ZSchedule[R0, E0, Any]): TestAspect[Nothing, R0 with Live[Clock], Nothing, E0] =
    new TestAspect.PerTest[Nothing, R0 with Live[Clock], Nothing, E0] {
      def perTest[R >: Nothing <: R0 with Live[Clock], E >: Nothing <: E0](
        test: ZIO[R, E, TestResult]
      ): ZIO[R, E, TestResult] = {
        def loop(state: schedule.State): ZIO[R with Live[Clock], E, TestResult] =
          test.foldM(
            err =>
              schedule
                .update(err, state)
                .flatMap(
                  decision =>
                    if (decision.cont) Live.live(clock.sleep(decision.delay)) *> loop(decision.state)
                    else ZIO.fail(err)
                ),
            succ => ZIO.succeed(succ)
          )

        schedule.initial.flatMap(loop)
      }
>>>>>>> 4a0c4abc
    }

  /**
   * An aspect that executes the members of a suite sequentially.
   */
  val sequential: TestAspectPoly = executionStrategy(ExecutionStrategy.Sequential)

  /**
   * An aspect that times out tests using the specified duration.
   */
<<<<<<< HEAD
  def timeout(duration: Duration): TestAspect[Nothing, Clock, Throwable, Any, Nothing, Any] =
    new TestAspect.PerTest[Nothing, Clock, Throwable, Any, Nothing, Any] {
      def perTest[R >: Nothing <: Clock, E >: Throwable <: Any, S >: Nothing <: Any](
        test: ZIO[R, TestFailure[E], S]
      ): ZIO[R, TestFailure[E], S] =
        test.timeout(duration).flatMap {
          case None =>
            ZIO.fail(TestFailure.Runtime(Cause.fail(new TimeoutException(s"Timeout of ${duration} exceeded"))))
          case Some(v) => ZIO.succeed(v)
=======
  def timeout(duration: Duration): TestAspect[Nothing, Live[Clock], Nothing, Any] =
    new TestAspect.PerTest[Nothing, Live[Clock], Nothing, Any] {
      def perTest[R >: Nothing <: Live[Clock], E >: Nothing <: Any](
        test: ZIO[R, E, TestResult]
      ): ZIO[R, E, TestResult] =
        ZIO.environment[R].flatMap { r =>
          Live.live(test.provide(r).timeout(duration)).map {
            case None =>
              AssertResult
                .failure(FailureDetails.Runtime(Cause.fail(new TimeoutException(s"Timeout of ${duration} exceeded"))))
            case Some(v) => v
          }
>>>>>>> 4a0c4abc
        }
    }

  trait PerTest[+LowerR, -UpperR, +LowerE, -UpperE, +LowerS, -UpperS]
      extends TestAspect[LowerR, UpperR, LowerE, UpperE, LowerS, UpperS] {
    def perTest[R >: LowerR <: UpperR, E >: LowerE <: UpperE, S >: LowerS <: UpperS](
      test: ZIO[R, TestFailure[E], S]
    ): ZIO[R, TestFailure[E], S]

    final def some[R >: LowerR <: UpperR, E >: LowerE <: UpperE, S >: LowerS <: UpperS, L](
      predicate: L => Boolean,
      spec: ZSpec[R, E, L, S]
    ): ZSpec[R, E, L, S] =
      spec.transform[L, ZIO[R, TestFailure[E], S]] {
        case c @ Spec.SuiteCase(_, _, _) => c
        case Spec.TestCase(label, test)  => Spec.TestCase(label, if (predicate(label)) perTest(test) else test)
      }
  }
}<|MERGE_RESOLUTION|>--- conflicted
+++ resolved
@@ -192,7 +192,6 @@
   /**
    * An aspect that marks tests as ignored.
    */
-<<<<<<< HEAD
   val ignore: TestAspect[Nothing, Any, Nothing, Any, Unit, Unit] =
     new TestAspect.PerTest[Nothing, Any, Nothing, Any, Unit, Unit] {
       def perTest[R >: Nothing <: Any, E >: Nothing <: Any, S >: Unit <: Unit](
@@ -201,12 +200,6 @@
         val _ = test
         ZIO.succeed(())
       }
-=======
-  val ignore: TestAspectPoly =
-    new TestAspect.PerTest[Nothing, Any, Nothing, Any] {
-      def perTest[R >: Nothing <: Any, E >: Nothing <: Any](test: ZIO[R, E, TestResult]): ZIO[R, E, TestResult] =
-        ZIO.succeed(AssertResult.Ignore)
->>>>>>> 4a0c4abc
     }
 
   /**
@@ -223,22 +216,14 @@
   /**
    * An aspect that retries failed tests according to a schedule.
    */
-<<<<<<< HEAD
   def retry[R0, E0, S0](
     schedule: ZSchedule[R0, TestFailure[E0], S0]
-  ): TestAspect[Nothing, R0 with Clock, Nothing, E0, Nothing, S0] =
-    new TestAspect.PerTest[Nothing, R0 with Clock, Nothing, E0, Nothing, S0] {
-      def perTest[R >: Nothing <: R0 with Clock, E >: Nothing <: E0, S >: Nothing <: S0](
-        test: ZIO[R, TestFailure[E], S]
-      ): ZIO[R, TestFailure[E], S] =
-        test.retry[R, TestFailure[E], S0](schedule: ZSchedule[R0, TestFailure[E0], S0])
-=======
-  def retry[R0, E0](schedule: ZSchedule[R0, E0, Any]): TestAspect[Nothing, R0 with Live[Clock], Nothing, E0] =
-    new TestAspect.PerTest[Nothing, R0 with Live[Clock], Nothing, E0] {
-      def perTest[R >: Nothing <: R0 with Live[Clock], E >: Nothing <: E0](
-        test: ZIO[R, E, TestResult]
-      ): ZIO[R, E, TestResult] = {
-        def loop(state: schedule.State): ZIO[R with Live[Clock], E, TestResult] =
+  ): TestAspect[Nothing, R0 with Live[Clock], Nothing, E0, Nothing, S0] =
+    new TestAspect.PerTest[Nothing, R0 with Live[Clock], Nothing, E0, Nothing, S0] {
+      def perTest[R >: Nothing <: R0 with Live[Clock], E >: Nothing <: E0, S >: Nothing <: S0](
+        test: ZIO[R, TestFailure[E], S]
+      ): ZIO[R, TestFailure[E], S] = {
+        def loop(state: schedule.State): ZIO[R with Live[Clock], TestFailure[E], S] =
           test.foldM(
             err =>
               schedule
@@ -253,7 +238,6 @@
 
         schedule.initial.flatMap(loop)
       }
->>>>>>> 4a0c4abc
     }
 
   /**
@@ -264,30 +248,17 @@
   /**
    * An aspect that times out tests using the specified duration.
    */
-<<<<<<< HEAD
-  def timeout(duration: Duration): TestAspect[Nothing, Clock, Throwable, Any, Nothing, Any] =
-    new TestAspect.PerTest[Nothing, Clock, Throwable, Any, Nothing, Any] {
-      def perTest[R >: Nothing <: Clock, E >: Throwable <: Any, S >: Nothing <: Any](
-        test: ZIO[R, TestFailure[E], S]
-      ): ZIO[R, TestFailure[E], S] =
-        test.timeout(duration).flatMap {
-          case None =>
-            ZIO.fail(TestFailure.Runtime(Cause.fail(new TimeoutException(s"Timeout of ${duration} exceeded"))))
-          case Some(v) => ZIO.succeed(v)
-=======
-  def timeout(duration: Duration): TestAspect[Nothing, Live[Clock], Nothing, Any] =
-    new TestAspect.PerTest[Nothing, Live[Clock], Nothing, Any] {
-      def perTest[R >: Nothing <: Live[Clock], E >: Nothing <: Any](
-        test: ZIO[R, E, TestResult]
-      ): ZIO[R, E, TestResult] =
+  def timeout(duration: Duration): TestAspect[Nothing, Live[Clock], Throwable, Any, Nothing, Any] =
+    new TestAspect.PerTest[Nothing, Live[Clock], Throwable, Any, Nothing, Any] {
+      def perTest[R >: Nothing <: Live[Clock], E >: Throwable <: Any, S >: Nothing <: Any](
+        test: ZIO[R, TestFailure[E], S]
+      ): ZIO[R, TestFailure[E], S] =
         ZIO.environment[R].flatMap { r =>
-          Live.live(test.provide(r).timeout(duration)).map {
+          Live.live(test.provide(r).timeout(duration)).flatMap {
             case None =>
-              AssertResult
-                .failure(FailureDetails.Runtime(Cause.fail(new TimeoutException(s"Timeout of ${duration} exceeded"))))
-            case Some(v) => v
+              ZIO.fail(TestFailure.Runtime(Cause.fail(new TimeoutException(s"Timeout of ${duration} exceeded"))))
+            case Some(v) => ZIO.succeed(v)
           }
->>>>>>> 4a0c4abc
         }
     }
 
