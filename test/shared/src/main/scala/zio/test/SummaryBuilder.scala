--- conflicted
+++ resolved
@@ -26,7 +26,7 @@
       case SuiteCase(_, counts, _) => counts.flatMap(ZIO.collectAll(_).map(_.sum))
       case TestCase(_, test) =>
         test.map { r =>
-          if (pred(r)) 1 else 0
+          if (pred(r._1)) 1 else 0
         }
     }
 
@@ -36,13 +36,8 @@
 
     def append[A](collection: UIO[Seq[A]], item: A): UIO[Seq[A]] = collection.map(_ :+ item)
 
-<<<<<<< HEAD
-    def hasFailures(spec: ExecutedSpec[L, E, S]): UIO[Boolean] = spec.exists {
+    def hasFailures(spec: ExecutedSpec[E, L, S]): UIO[Boolean] = spec.exists {
       case Spec.TestCase(_, test) => test.map(_._1.isLeft)
-=======
-    def hasFailures(spec: ExecutedSpec[E, L, S]): UIO[Boolean] = spec.exists {
-      case Spec.TestCase(_, test) => test.map(_.isLeft)
->>>>>>> 77e782cd
       case _                      => UIO.succeed(false)
     }
 
