--- conflicted
+++ resolved
@@ -64,16 +64,12 @@
    */
   @deprecated("use mapBoth", "2.0.0")
   final def bimap[E1, T1](f: E => E1, g: T => T1)(implicit ev: CanFail[E]): Spec[R, E1, T1] =
-<<<<<<< HEAD
     transform[R, E1, T1] {
       case LabeledCase(managed, spec)  => LabeledCase(managed, spec)
       case ManagedCase(managed)        => ManagedCase(managed.mapError(f))
       case MultipleCase(specs)         => MultipleCase(specs)
       case TestCase(test, annotations) => TestCase(test.bimap(f, g), annotations)
     }
-=======
-    mapBoth(f, g)
->>>>>>> 4478feca
 
   /**
    * Returns the number of tests in the spec that satisfy the specified
@@ -251,8 +247,10 @@
    */
   final def mapBoth[E1, T1](f: E => E1, g: T => T1)(implicit ev: CanFail[E]): Spec[R, E1, T1] =
     transform[R, E1, T1] {
-      case SuiteCase(label, specs, exec)      => SuiteCase(label, specs.mapError(f), exec)
-      case TestCase(label, test, annotations) => TestCase(label, test.mapBoth(f, g), annotations)
+      case LabeledCase(managed, spec)  => LabeledCase(managed, spec)
+      case ManagedCase(managed)        => ManagedCase(managed.mapError(f))
+      case MultipleCase(specs)         => MultipleCase(specs)
+      case TestCase(test, annotations) => TestCase(test.mapBoth(f, g), annotations)
     }
 
   /**
