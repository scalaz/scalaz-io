/*
 * Copyright 2017-2020 John A. De Goes and the ZIO Contributors
 *
 * Licensed under the Apache License, Version 2.0 (the "License");
 * you may not use this file except in compliance with the License.
 * You may obtain a copy of the License at
 *
 *     http://www.apache.org/licenses/LICENSE-2.0
 *
 * Unless required by applicable law or agreed to in writing, software
 * distributed under the License is distributed on an "AS IS" BASIS,
 * WITHOUT WARRANTIES OR CONDITIONS OF ANY KIND, either express or implied.
 * See the License for the specific language governing permissions and
 * limitations under the License.
 */

package zio.test.environment

import java.time.{ Instant, OffsetDateTime, ZoneId }
import java.util.concurrent.TimeUnit

import zio._
import zio.clock.Clock
import zio.console.Console
import zio.duration._
import zio.internal.{ Scheduler => IScheduler }
import zio.internal.Scheduler.CancelToken
import zio.scheduler.Scheduler

/**
 * `TestClock` makes it easy to deterministically and efficiently test effects
 * involving the passage of time.
 *
 * Instead of waiting for actual time to pass, `sleep` and methods implemented
 * in terms of it schedule effects to take place at a given clock time. Users
 * can adjust the clock time using the `adjust` and `setTime` methods, and all
 * effects scheduled to take place on or before that time will automically be
 * run.
 *
 * For example, here is how we can test [[ZIO.timeout]] using `TestClock:
 *
 * {{{
 *  import zio.ZIO
 *  import zio.duration._
 *  import zio.test.environment.TestClock
 *
 *  for {
 *    fiber  <- ZIO.sleep(5.minutes).timeout(1.minute).fork
 *    _      <- TestClock.adjust(1.minute)
 *    result <- fiber.join
 *  } yield result == None
 * }}}
 *
 * Note how we forked the fiber that `sleep` was invoked on. Calls to `sleep`
 * and methods derived from it will semantically block until the time is
 * set to on or after the time they are scheduled to run. If we didn't fork the
 * fiber on which we called sleep we would never get to set the the time on the
 * line below. Thus, a useful pattern when using `TestClock` is to fork the
 * effect being tested, then adjust the clock to the desired time, and finally
 * verify that the expected effects have been performed.
 *
 * Sleep and related combinators schedule events to occur at a specified
 * duration in the future relative to the current fiber time (e.g. 10 seconds
 * from the current fiber time). The fiber time is backed by a `FiberRef` and
 * is incremented for the duration each fiber is sleeping. Child fibers inherit
 * the fiber time of their parent so methods that rely on repeated `sleep`
 * calls work as you would expect.
 *
 * For example, here is how we can test an effect that recurs with a fixed
 * delay:
 *
 * {{{
 *  import zio.Queue
 *  import zio.duration._
 *  import zio.test.environment.TestClock
 *
 *  for {
 *    q <- Queue.unbounded[Unit]
 *    _ <- (q.offer(()).delay(60.minutes)).forever.fork
 *    a <- q.poll.map(_.isEmpty)
 *    _ <- TestClock.adjust(60.minutes)
 *    b <- q.take.as(true)
 *    c <- q.poll.map(_.isEmpty)
 *    _ <- TestClock.adjust(60.minutes)
 *    d <- q.take.as(true)
 *    e <- q.poll.map(_.isEmpty)
 *  } yield a && b && c && d && e
 * }}}
 *
 * Here we verify that no effect is performed before the recurrence period,
 * that an effect is performed after the recurrence period, and that the effect
 * is performed exactly once. The key thing to note here is that after each
 * recurrence the next recurrence is scheduled to occur at the appropriate time
 * in the future, so when we adjust the clock by 60 minutes exactly one value
 * is placed in the queue, and when we adjust the clock by another 60 minutes
 * exactly one more value is placed in the queue.
 */
trait TestClock extends Clock with Scheduler {
<<<<<<< HEAD
  val clock: TestClock.Service[Any]
  val scheduler: Scheduler.Service[Any]
=======
  def clock: TestClock.Service[Any]
  def scheduler: TestClock.Service[Any]
>>>>>>> 4e2f0124
}

object TestClock extends Serializable {

  trait Service[R] extends Clock.Service[R] with Scheduler.Service[R] with Restorable {
    def adjust(duration: Duration): UIO[Unit]
    def fiberTime: UIO[Duration]
    def setDateTime(dateTime: OffsetDateTime): UIO[Unit]
    def setTime(duration: Duration): UIO[Unit]
    def setTimeZone(zone: ZoneId): UIO[Unit]
    def sleeps: UIO[List[Duration]]
    def timeZone: UIO[ZoneId]
  }

  final case class Test(
    clockState: Ref[TestClock.Data],
    fiberState: FiberRef[TestClock.FiberData],
    live: Live.Service[Clock with Console],
    warningState: RefM[TestClock.WarningData]
  ) extends TestClock.Service[Any] {

    /**
     * Increments the current clock time by the specified duration. Any effects
     * that were scheduled to occur on or before the new time will immediately
     * be run.
     */
    def adjust(duration: Duration): UIO[Unit] =
      warningDone *> clockState.modify { data =>
        val nanoTime          = data.nanoTime + duration.toNanos
        val currentTimeMillis = data.currentTimeMillis + duration.toMillis
        val (wakes, sleeps)   = data.sleeps.partition(_._1 <= Duration.fromNanos(nanoTime))
        val updated = data.copy(
          nanoTime = nanoTime,
          currentTimeMillis = currentTimeMillis,
          sleeps = sleeps
        )
        (wakes, updated)
      }.flatMap(run)

    /**
     * Returns the current clock time as an `OffsetDateTime`.
     */
    def currentDateTime: UIO[OffsetDateTime] =
      clockState.get.map(data => toDateTime(data.currentTimeMillis, data.timeZone))

    /**
     * Returns the current clock time in the specified time unit.
     */
    def currentTime(unit: TimeUnit): UIO[Long] =
      clockState.get.map(data => unit.convert(data.currentTimeMillis, TimeUnit.MILLISECONDS))

    /**
     * Returns the current fiber time for this fiber. The fiber time is backed
     * by a `FiberRef` and is incremented for the duration each fiber is
     * sleeping. When a fiber is joined the fiber time will be set to the
     * maximum of the fiber time of the parent and child fibers. Thus, the
     * fiber time reflects the duration of sleeping that has occurred for this
     * fiber to reach its current state, properly reflecting forks and joins.
     *
     * {{{
     * for {
     *   _      <- TestClock.set(Duration.Infinity)
     *   _      <- ZIO.sleep(2.millis).zipPar(ZIO.sleep(1.millis))
     *   result <- TestClock.fiberTime
     * } yield result.toNanos == 2000000L
     * }}}
     */
    val fiberTime: UIO[Duration] =
      fiberState.get.map(_.nanoTime.nanos)

    /**
     * Returns the current clock time in nanoseconds.
     */
    val nanoTime: UIO[Long] =
      clockState.get.map(_.nanoTime)

    /**
     * Saves the `TestClock`'s current state in an effect which, when run, will restore the `TestClock`
     * state to the saved state
     */
    val save: UIO[UIO[Unit]] =
      for {
        fState <- fiberState.get
        cState <- clockState.get
        wState <- warningState.get
      } yield {
        fiberState.set(fState) *>
          clockState.set(cState) *>
          warningState.set(wState)
      }

    /**
     * Returns an effect that creates a new `Scheduler` backed by this
     * `TestClock`.
     */
    val scheduler: ZIO[Any, Nothing, IScheduler] =
      ZIO.runtime[Any].flatMap { runtime =>
        ZIO.succeed {
          new IScheduler {
            final def schedule(task: Runnable, duration: Duration): CancelToken =
              duration match {
                case Duration.Infinity =>
                  ConstFalse
                case Duration.Zero =>
                  task.run()
                  ConstFalse
                case duration: Duration =>
                  runtime.unsafeRun {
                    for {
                      latch <- Promise.make[Nothing, Unit]
                      _     <- latch.await.flatMap(_ => ZIO.effect(task.run())).fork
                      _ <- clockState.update { data =>
                            data.copy(
                              sleeps =
                                (Duration.fromNanos(data.nanoTime) + duration, latch) ::
                                  data.sleeps
                            )
                          }
                    } yield () => runtime.unsafeRun(cancel(latch))
                  }
              }
            final def shutdown(): Unit =
              runtime.unsafeRunAsync_ {
                warningDone *> clockState.modify { data =>
                  if (data.sleeps.isEmpty)
                    (Nil, data)
                  else {
                    val duration = data.sleeps.map(_._1).max
                    (data.sleeps, Data(duration.toNanos, duration.toMillis, Nil, data.timeZone))
                  }
                }.flatMap(run)
              }
            final def size: Int =
              runtime.unsafeRun(clockState.get.map(_.sleeps.length))
            private val ConstFalse = () => false
          }
        }
      }

    /**
     * Sets the current clock time to the specified `OffsetDateTime`. Any
     * effects that were scheduled to occur on or before the new time will
     * immediately be run.
     */
    def setDateTime(dateTime: OffsetDateTime): UIO[Unit] =
      setTime(fromDateTime(dateTime))

    /**
     * Sets the current clock time to the specified time in terms of duration
     * since the epoch. Any effects that were scheduled to occur on or before
     * the new time will immediately be run.
     */
    def setTime(duration: Duration): UIO[Unit] =
      warningDone *> clockState.modify { data =>
        val (wakes, sleeps) = data.sleeps.partition(_._1 <= duration)
        val updated = data.copy(
          nanoTime = duration.toNanos,
          currentTimeMillis = duration.toMillis,
          sleeps = sleeps
        )
        (wakes, updated)
      }.flatMap(run)

    /**
     * Sets the time zone to the specified time zone. The clock time in terms
     * of nanoseconds since the epoch will not be adjusted and no scheduled
     * effects will be run as a result of this method.
     */
    def setTimeZone(zone: ZoneId): UIO[Unit] =
      clockState.update(_.copy(timeZone = zone)).unit

    /**
     * Semantically blocks the current fiber until the clock time is equal to
     * or greater than the specified duration. Once the clock time is adjusted
     * to on or after the duration, the fiber will automatically be resumed.
     */
    def sleep(duration: Duration): UIO[Unit] =
      for {
        latch <- Promise.make[Nothing, Unit]
        start <- fiberState.modify { data =>
                  (data.nanoTime, data.copy(nanoTime = data.nanoTime + duration.toNanos))
                }
        await <- clockState.modify { data =>
                  val end = Duration.fromNanos(start) + duration
                  if (end > Duration.fromNanos(data.nanoTime))
                    (true, data.copy(sleeps = (end, latch) :: data.sleeps))
                  else
                    (false, data)
                }
        _ <- if (await) warningStart *> latch.await else latch.succeed(())
      } yield ()

    /**
     * Returns a list of the times at which all queued effects are scheduled to
     * resume.
     */
    val sleeps: UIO[List[Duration]] = clockState.get.map(_.sleeps.map(_._1))

    /**
     * Returns the time zone.
     */
    val timeZone: UIO[ZoneId] =
      clockState.get.map(_.timeZone)

    private def cancel(p: Promise[Nothing, Unit]): UIO[Boolean] =
      clockState.modify { data =>
        val (cancels, sleeps) = data.sleeps.partition(_._2 == p)
        (cancels, data.copy(sleeps = sleeps))
      }.map(_.nonEmpty)

    private def run(wakes: List[(Duration, Promise[Nothing, Unit])]): UIO[Unit] =
      UIO.forkAll_(wakes.sortBy(_._1).map(_._2.succeed(()))).fork.unit

    private[TestClock] val warningDone: UIO[Unit] =
      warningState
        .updateSome[Any, Nothing] {
          case WarningData.Start          => ZIO.succeed(WarningData.done)
          case WarningData.Pending(fiber) => fiber.interrupt.as(WarningData.done)
        }
        .unit

    private val warningStart: UIO[Unit] =
      warningState.updateSome {
        case WarningData.Start =>
          for {
            fiber <- live.provide(console.putStrLn(warning).delay(5.seconds)).interruptible.fork
          } yield WarningData.pending(fiber)
      }.unit

  }

  /**
   * Accesses a `TestClock` instance in the environment and increments the time
   * by the specified duration, running any actions scheduled for on or before
   * the new time.
   */
  def adjust(duration: Duration): ZIO[TestClock, Nothing, Unit] =
    ZIO.accessM(_.clock.adjust(duration))

  /**
   * Accesses a `TestClock` instance in the environment and returns the current
   * fiber time for this fiber.
   */
  val fiberTime: ZIO[TestClock, Nothing, Duration] =
    ZIO.accessM(_.clock.fiberTime)

  /**
   * Constructs a new `TestClock` with the specified initial state. This can
   * be useful for providing the required environment to an effect that
   * requires a `Clock`, such as with [[ZIO!.provide]].
   */
  def make(data: Data, live: Option[Live.Service[Clock with Console]] = None): UManaged[TestClock] =
    makeTest(data, live).map { test =>
      new TestClock {
        val clock     = test
        val scheduler = test
      }
    }

  /**
   * Constructs a new `Test` object that implements the `TestClock` interface.
   * This can be useful for mixing in with implementations of other interfaces.
   */
  def makeTest(data: Data, live: Option[Live.Service[Clock with Console]] = None): UManaged[Test] =
    Managed.make {
      for {
        ref      <- Ref.make(data)
        fiberRef <- FiberRef.make(FiberData(data.nanoTime), FiberData.combine)
        live     <- live.fold(Live.makeService[Clock with Console](LiveEnvironment))(ZIO.succeed)
        refM     <- RefM.make(WarningData.start)
      } yield Test(ref, fiberRef, live, refM)
    }(_.warningDone)

  /**
   * Accesses a `TestClock` instance in the environment and saves the clock state in an effect which, when run,
   * will restore the `TestClock` to the saved state
   */
  val save: ZIO[TestClock, Nothing, UIO[Unit]] = ZIO.accessM[TestClock](_.clock.save)

  /**
   * Accesses a `TestClock` instance in the environment and sets the clock time
   * to the specified `OffsetDateTime`, running any actions scheduled for on or
   * before the new time.
   */
  def setDateTime(dateTime: OffsetDateTime): ZIO[TestClock, Nothing, Unit] =
    ZIO.accessM(_.clock.setDateTime(dateTime))

  /**
   * Accesses a `TestClock` instance in the environment and sets the clock time
   * to the specified time in terms of duration since the epoch, running any
   * actions scheduled for on or before the new time.
   */
  def setTime(duration: Duration): ZIO[TestClock, Nothing, Unit] =
    ZIO.accessM(_.clock.setTime(duration))

  /**
   * Accesses a `TestClock` instance in the environment, setting the time zone
   * to the specified time zone. The clock time in terms of nanoseconds since
   * the epoch will not be altered and no scheduled actions will be run as a
   * result of this effect.
   */
  def setTimeZone(zone: ZoneId): ZIO[TestClock, Nothing, Unit] =
    ZIO.accessM(_.clock.setTimeZone(zone))

  /**
   * Accesses a `TestClock` instance in the environment and returns a list of
   * times that effects are scheduled to run.
   */
  val sleeps: ZIO[TestClock, Nothing, List[Duration]] =
    ZIO.accessM(_.clock.sleeps)

  /**
   * Accesses a `TestClock` instance in the environment and returns the current
   * time zone.
   */
  val timeZone: ZIO[TestClock, Nothing, ZoneId] =
    ZIO.accessM(_.clock.timeZone)

  /**
   * The default initial state of the `TestClock` with the clock time set to
   * `0` and no effects scheduled to run.
   */
  val DefaultData = Data(0, 0, Nil, ZoneId.of("UTC"))

  /**
   * The state of the `TestClock`.
   */
  final case class Data(
    nanoTime: Long,
    currentTimeMillis: Long,
    sleeps: List[(Duration, Promise[Nothing, Unit])],
    timeZone: ZoneId
  )

  final case class FiberData(nanoTime: Long)

  object FiberData {
    def combine(first: FiberData, last: FiberData): FiberData =
      FiberData(first.nanoTime max last.nanoTime)
  }

  sealed trait WarningData

  object WarningData {
    case object Start                                     extends WarningData
    final case class Pending(fiber: Fiber[Nothing, Unit]) extends WarningData
    case object Done                                      extends WarningData

    val start: WarningData                                = Start
    def pending(fiber: Fiber[Nothing, Unit]): WarningData = Pending(fiber)
    val done: WarningData                                 = Done
  }

  private def toDateTime(millis: Long, timeZone: ZoneId): OffsetDateTime =
    OffsetDateTime.ofInstant(Instant.ofEpochMilli(millis), timeZone)

  private def fromDateTime(dateTime: OffsetDateTime): Duration =
    Duration(dateTime.toInstant.toEpochMilli, TimeUnit.MILLISECONDS)

  private val warning =
    "Warning: A test is using time, but is not advancing the test clock, " +
      "which may result in the test hanging. Use TestClock.adjust to " +
      "manually advance the time."
}<|MERGE_RESOLUTION|>--- conflicted
+++ resolved
@@ -96,13 +96,8 @@
  * exactly one more value is placed in the queue.
  */
 trait TestClock extends Clock with Scheduler {
-<<<<<<< HEAD
-  val clock: TestClock.Service[Any]
-  val scheduler: Scheduler.Service[Any]
-=======
   def clock: TestClock.Service[Any]
-  def scheduler: TestClock.Service[Any]
->>>>>>> 4e2f0124
+  def scheduler: Scheduler.Service[Any]
 }
 
 object TestClock extends Serializable {
