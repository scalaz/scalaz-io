/*
 * Copyright 2019-2020 John A. De Goes and the ZIO Contributors
 *
 * Licensed under the Apache License, Version 2.0 (the "License");
 * you may not use this file except in compliance with the License.
 * You may obtain a copy of the License at
 *
 *     http://www.apache.org/licenses/LICENSE-2.0
 *
 * Unless required by applicable law or agreed to in writing, software
 * distributed under the License is distributed on an "AS IS" BASIS,
 * WITHOUT WARRANTIES OR CONDITIONS OF ANY KIND, either express or implied.
 * See the License for the specific language governing permissions and
 * limitations under the License.
 */

package zio.test

<<<<<<< HEAD
import zio.{ Has, UIO, URIO, ZIO, ZLayer }
=======
>>>>>>> c677baf6
import zio.console.Console
import zio.{ UIO, URIO, ZIO }

object TestLogger {
  trait Service extends Serializable {
    def logLine(line: String): UIO[Unit]
  }

  def fromConsole: ZLayer[Console, Nothing, TestLogger] =
    ZLayer.fromService { (console: Console.Service) =>
      Has(new Service {
        def logLine(line: String): UIO[Unit] = console.putStrLn(line)
      })
    }

  def logLine(line: String): URIO[TestLogger, Unit] =
    ZIO.accessM(_.get.logLine(line))
}<|MERGE_RESOLUTION|>--- conflicted
+++ resolved
@@ -16,11 +16,8 @@
 
 package zio.test
 
-<<<<<<< HEAD
+import zio.console.Console
 import zio.{ Has, UIO, URIO, ZIO, ZLayer }
-=======
->>>>>>> c677baf6
-import zio.console.Console
 import zio.{ UIO, URIO, ZIO }
 
 object TestLogger {
