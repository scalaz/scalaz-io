--- conflicted
+++ resolved
@@ -90,16 +90,12 @@
   /**
    * An `ExecutedSpec` is a spec that has been run to produce test results.
    */
-<<<<<<< HEAD
-  type ExecutedSpec[+L, +E, +S] = Spec[Any, Nothing, L, (Either[TestFailure[E], TestSuccess[S]], TestAnnotationMap)]
+  type ExecutedSpec[+E, +L, +S] = Spec[Any, Nothing, L, (Either[TestFailure[E], TestSuccess[S]], TestAnnotationMap)]
 
   /**
    * A `TestAnnotationRenderer` knows how to render a test annotation.
    */
-  type TestAnnotationRenderer = ExecutedSpec[String, Any, Any] => UIO[Option[String]]
-=======
-  type ExecutedSpec[+E, +L, +S] = Spec[Any, Nothing, L, Either[TestFailure[E], TestSuccess[S]]]
->>>>>>> e678428a
+  type TestAnnotationRenderer = ExecutedSpec[Any, String, Any] => UIO[Option[String]]
 
   /**
    * Checks the assertion holds for the given value.
