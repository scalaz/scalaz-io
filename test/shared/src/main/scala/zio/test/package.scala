/*
 * Copyright 2019 John A. De Goes and the ZIO Contributors
 *
 * Licensed under the Apache License, Version 2.0 (the "License");
 * you may not use this file except in compliance with the License.
 * You may obtain a copy of the License at
 *
 *     http://www.apache.org/licenses/LICENSE-2.0
 *
 * Unless required by applicable law or agreed to in writing, software
 * distributed under the License is distributed on an "AS IS" BASIS,
 * WITHOUT WARRANTIES OR CONDITIONS OF ANY KIND, either express or implied.
 * See the License for the specific language governing permissions and
 * limitations under the License.
 */

package zio

import zio.duration.Duration
<<<<<<< HEAD
import zio.stream.{ ZSink, ZStream }
import zio.test.mock.MockEnvironment
=======
>>>>>>> 18d34ba8

/**
 * _ZIO Test_ is a featherweight testing library for effectful programs.
 *
 * The library imagines every spec as an ordinary immutable value, providing
 * tremendous potential for composition. Thanks to tight integration with ZIO,
 * specs can use resources (including those requiring disposal), have well-
 * defined linear and parallel semantics, and can benefit from a host of ZIO
 * combinators.
 *
 * {{{
 *  import zio.test._
 *  import zio.clock.nanoTime
 *  import Assertion.isGreaterThan
 *
 *  object MyTest extends DefaultRunnableSpec {
 *    suite("clock") {
 *      testM("time is non-zero") {
 *        assertM(nanoTime, isGreaterThan(0))
 *      }
 *    }
 *  }
 * }}}
 */
<<<<<<< HEAD
package object test {
=======
package object test extends CheckVariants {
  type AssertionResult = AssertResult[AssertionValue]
  type TestResult      = AssertResult[FailureDetails]
>>>>>>> 18d34ba8

  /**
   * A `TestReporter[L, E, S]` is capable of reporting test results annotated
   * with labels `L`, error type `E`, and success type `S`.
   */
  type TestReporter[-L, -E, -S] = (Duration, ExecutedSpec[L, E, S]) => URIO[TestLogger, Unit]

  object TestReporter {

    /**
     * TestReporter that does nothing
     */
    final val silent: TestReporter[Any, Any, Any] = (_, _) => ZIO.unit
  }

  /**
   * A `TestExecutor[L, T, E, S]` is capable of executing specs containing
   * tests of type `T`, annotated with labels of type `L`, that may fail with
   * an `E` or succeed with a `S`.
   */
  type TestExecutor[L, -T, +E, +S] = (Spec[L, T], ExecutionStrategy) => UIO[ExecutedSpec[L, E, S]]

  /**
   * A `TestAspectPoly` is a `TestAspect` that is completely polymorphic,
   * having no requirements on error or environment.
   */
  type TestAspectPoly = TestAspect[Nothing, Any, Nothing, Any, Nothing, Any]

  /**
   * A `ZTest[R, E, S]` is an effectfully produced test that requires an `R`
   * and may fail with an `E` or succeed with a `S`.
   */
  type ZTest[-R, +E, +S] = ZIO[R, TestFailure[E], TestSuccess[S]]

  /**
   * A `ZSpec[R, E, L, S]` is the canonical spec for testing ZIO programs. The
   * spec's test type is a ZIO effect that requires an `R`, might fail with an
   * `E`, might succeed with an `S`, and whose nodes are annotated with labels
   * `L`.
   */
  type ZSpec[-R, +E, +L, +S] = Spec[L, ZTest[R, E, S]]

  /**
   * An `ExecutedSpec` is a spec that has been run to produce test results.
   */
  type ExecutedSpec[+L, +E, +S] = Spec[L, Either[TestFailure[E], TestSuccess[S]]]

  /**
   * Checks the assertion holds for the given value.
   */
  final def assert[A](value: => A, assertion: Assertion[A]): AssertResult[Either[FailureDetails, Unit]] =
    assertion.run(value).map {
      case Left(fragment) => Left(FailureDetails(fragment, AssertionValue(assertion, value)))
      case _              => Right(())
    }

  /**
   * Checks the assertion holds for the given effectfully-computed value.
   */
  final def assertM[R, A](value: ZIO[R, Nothing, A], assertion: Assertion[A]): ZTest[R, Nothing, Unit] =
    value.flatMap { a =>
      assert(a, assertion).failures match {
        case None           => ZIO.succeed(TestSuccess.Succeeded(AssertResult.unit))
        case Some(failures) => ZIO.fail(TestFailure.Assertion(failures))
      }
    }

  /**
<<<<<<< HEAD
   * Checks the assertion holds for "sufficient" numbers of samples from the
   * given random variable.
   */
  final def check[R, A](rv: Gen[R, A])(assertion: Assertion[A]): ZTest[R, Nothing, Unit] =
    checkSome(200)(rv)(assertion)

  /**
   * Checks the assertion holds for all values from the given random variable.
   * This is useful for deterministic `Gen` that comprehensively explore all
   * possibilities in a given domain.
   */
  final def checkAll[R, A](rv: Gen[R, A])(assertion: Assertion[A]): ZTest[R, Nothing, Unit] =
    checkStream(rv.sample)(assertion)

  /**
   * Checks the assertion holds for the specified number of samples from the
   * given random variable.
   */
  final def checkSome[R, A](n: Int)(rv: Gen[R, A])(assertion: Assertion[A]): ZTest[R, Nothing, Unit] =
    checkStream(rv.sample.forever.take(n))(assertion)

  /**
=======
>>>>>>> 18d34ba8
   * Creates a failed test result with the specified runtime cause.
   */
  final def fail[E](cause: Cause[E]): ZTest[Any, E, Nothing] =
    ZIO.fail(TestFailure.Runtime(cause))

  /**
   * Builds a suite containing a number of other specs.
   */
  final def suite[L, T](label: L)(specs: Spec[L, T]*): Spec[L, T] =
    Spec.suite(label, specs.toVector, None)

  /**
   * Builds a spec with a single pure test.
   */
  final def test[L](label: L)(assertion: => AssertResult[Either[FailureDetails, Unit]]): ZSpec[Any, Nothing, L, Unit] =
    testM(label)(ZIO.succeed(assertion))

  /**
   * Builds a spec with a single effectful test.
   */
  final def testM[R, L, T](
    label: L
  )(assertion: ZIO[R, Nothing, AssertResult[Either[FailureDetails, Unit]]]): ZSpec[R, Nothing, L, Unit] =
    Spec.test(
      label,
      assertion.flatMap { result =>
        result.failures match {
          case None           => ZIO.succeed(TestSuccess.Succeeded(AssertResult.unit))
          case Some(failures) => ZIO.fail(TestFailure.Assertion(failures))
        }
      }
    )

  /**
   * Adds syntax for adding aspects.
   * {{{
   * test("foo") { assert(42, equalTo(42)) } @@ ignore
   * }}}
   */
  implicit class ZSpecSyntax[R, E, L, S](spec: ZSpec[R, E, L, S]) {
    def @@[LowerR <: R, UpperR >: R, LowerE <: E, UpperE >: E, LowerS <: S, UpperS >: S](
      aspect: TestAspect[LowerR, UpperR, LowerE, UpperE, LowerS, UpperS]
    ): ZSpec[R, E, L, S] =
      aspect(spec)
  }

<<<<<<< HEAD
  private final def checkStream[R, A](stream: ZStream[R, Nothing, Sample[R, A]], maxShrinks: Int = 1000)(
    assertion: Assertion[A]
  ): ZTest[R, Nothing, Unit] = {
    def checkValue(value: A): AssertResult[Either[FailureDetails, Unit]] =
      assertion.run(value).map {
        case Left(e)  => Left(FailureDetails(e, AssertionValue(assertion, value)))
        case Right(s) => Right(s)
      }

    stream
      .map(_.map(checkValue))
      .dropWhile(!_.value.isFailure) // Drop until we get to a failure
      .take(1)                       // Get the first failure
      .flatMap(_.shrinkSearch(_.isFailure).take(maxShrinks))
      .run(ZSink.collectAll[AssertResult[Either[FailureDetails, Unit]]]) // Collect all the shrunken failures
      .flatMap { failures =>
        // Get the "last" failure, the smallest according to the shrinker:
        failures.reverse.headOption.fold[ZTest[R, Nothing, Unit]] {
          ZIO.succeed(TestSuccess.Succeeded(AssertResult.unit))
        } { result =>
          ZIO.fail(TestFailure.Assertion(result.failures.get))
        }
      }
  }

  val defaultTestRunner: TestRunner[String, ZTest[MockEnvironment, Any, Any], Any, Any] =
=======
  val DefaultTestRunner: TestRunner[String, ZTest[mock.MockEnvironment, Any]] =
>>>>>>> 18d34ba8
    TestRunner(TestExecutor.managed(zio.test.mock.mockEnvironmentManaged))
}<|MERGE_RESOLUTION|>--- conflicted
+++ resolved
@@ -17,11 +17,7 @@
 package zio
 
 import zio.duration.Duration
-<<<<<<< HEAD
-import zio.stream.{ ZSink, ZStream }
 import zio.test.mock.MockEnvironment
-=======
->>>>>>> 18d34ba8
 
 /**
  * _ZIO Test_ is a featherweight testing library for effectful programs.
@@ -46,13 +42,8 @@
  *  }
  * }}}
  */
-<<<<<<< HEAD
-package object test {
-=======
 package object test extends CheckVariants {
-  type AssertionResult = AssertResult[AssertionValue]
-  type TestResult      = AssertResult[FailureDetails]
->>>>>>> 18d34ba8
+  type TestResult = AssertResult[Either[FailureDetails, Unit]]
 
   /**
    * A `TestReporter[L, E, S]` is capable of reporting test results annotated
@@ -103,7 +94,7 @@
   /**
    * Checks the assertion holds for the given value.
    */
-  final def assert[A](value: => A, assertion: Assertion[A]): AssertResult[Either[FailureDetails, Unit]] =
+  final def assert[A](value: => A, assertion: Assertion[A]): TestResult =
     assertion.run(value).map {
       case Left(fragment) => Left(FailureDetails(fragment, AssertionValue(assertion, value)))
       case _              => Right(())
@@ -121,31 +112,6 @@
     }
 
   /**
-<<<<<<< HEAD
-   * Checks the assertion holds for "sufficient" numbers of samples from the
-   * given random variable.
-   */
-  final def check[R, A](rv: Gen[R, A])(assertion: Assertion[A]): ZTest[R, Nothing, Unit] =
-    checkSome(200)(rv)(assertion)
-
-  /**
-   * Checks the assertion holds for all values from the given random variable.
-   * This is useful for deterministic `Gen` that comprehensively explore all
-   * possibilities in a given domain.
-   */
-  final def checkAll[R, A](rv: Gen[R, A])(assertion: Assertion[A]): ZTest[R, Nothing, Unit] =
-    checkStream(rv.sample)(assertion)
-
-  /**
-   * Checks the assertion holds for the specified number of samples from the
-   * given random variable.
-   */
-  final def checkSome[R, A](n: Int)(rv: Gen[R, A])(assertion: Assertion[A]): ZTest[R, Nothing, Unit] =
-    checkStream(rv.sample.forever.take(n))(assertion)
-
-  /**
-=======
->>>>>>> 18d34ba8
    * Creates a failed test result with the specified runtime cause.
    */
   final def fail[E](cause: Cause[E]): ZTest[Any, E, Nothing] =
@@ -160,15 +126,13 @@
   /**
    * Builds a spec with a single pure test.
    */
-  final def test[L](label: L)(assertion: => AssertResult[Either[FailureDetails, Unit]]): ZSpec[Any, Nothing, L, Unit] =
+  final def test[L](label: L)(assertion: => TestResult): ZSpec[Any, Nothing, L, Unit] =
     testM(label)(ZIO.succeed(assertion))
 
   /**
    * Builds a spec with a single effectful test.
    */
-  final def testM[R, L, T](
-    label: L
-  )(assertion: ZIO[R, Nothing, AssertResult[Either[FailureDetails, Unit]]]): ZSpec[R, Nothing, L, Unit] =
+  final def testM[R, L, T](label: L)(assertion: ZIO[R, Nothing, TestResult]): ZSpec[R, Nothing, L, Unit] =
     Spec.test(
       label,
       assertion.flatMap { result =>
@@ -192,35 +156,6 @@
       aspect(spec)
   }
 
-<<<<<<< HEAD
-  private final def checkStream[R, A](stream: ZStream[R, Nothing, Sample[R, A]], maxShrinks: Int = 1000)(
-    assertion: Assertion[A]
-  ): ZTest[R, Nothing, Unit] = {
-    def checkValue(value: A): AssertResult[Either[FailureDetails, Unit]] =
-      assertion.run(value).map {
-        case Left(e)  => Left(FailureDetails(e, AssertionValue(assertion, value)))
-        case Right(s) => Right(s)
-      }
-
-    stream
-      .map(_.map(checkValue))
-      .dropWhile(!_.value.isFailure) // Drop until we get to a failure
-      .take(1)                       // Get the first failure
-      .flatMap(_.shrinkSearch(_.isFailure).take(maxShrinks))
-      .run(ZSink.collectAll[AssertResult[Either[FailureDetails, Unit]]]) // Collect all the shrunken failures
-      .flatMap { failures =>
-        // Get the "last" failure, the smallest according to the shrinker:
-        failures.reverse.headOption.fold[ZTest[R, Nothing, Unit]] {
-          ZIO.succeed(TestSuccess.Succeeded(AssertResult.unit))
-        } { result =>
-          ZIO.fail(TestFailure.Assertion(result.failures.get))
-        }
-      }
-  }
-
   val defaultTestRunner: TestRunner[String, ZTest[MockEnvironment, Any, Any], Any, Any] =
-=======
-  val DefaultTestRunner: TestRunner[String, ZTest[mock.MockEnvironment, Any]] =
->>>>>>> 18d34ba8
     TestRunner(TestExecutor.managed(zio.test.mock.mockEnvironmentManaged))
 }