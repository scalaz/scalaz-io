/*
 * Copyright 2019-2020 John A. De Goes and the ZIO Contributors
 *
 * Licensed under the Apache License, Version 2.0 (the "License");
 * you may not use this file except in compliance with the License.
 * You may obtain a copy of the License at
 *
 *     http://www.apache.org/licenses/LICENSE-2.0
 *
 * Unless required by applicable law or agreed to in writing, software
 * distributed under the License is distributed on an "AS IS" BASIS,
 * WITHOUT WARRANTIES OR CONDITIONS OF ANY KIND, either express or implied.
 * See the License for the specific language governing permissions and
 * limitations under the License.
 */

package zio

import scala.collection.immutable.SortedSet
import scala.util.Try

import zio.console.Console
import zio.duration.Duration
import zio.stream.{ ZSink, ZStream }
import zio.test.environment.{ TestClock, TestConsole, TestEnvironment, TestRandom, TestSystem, testEnvironment }

/**
 * _ZIO Test_ is a featherweight testing library for effectful programs.
 *
 * The library imagines every spec as an ordinary immutable value, providing
 * tremendous potential for composition. Thanks to tight integration with ZIO,
 * specs can use resources (including those requiring disposal), have well-
 * defined linear and parallel semantics, and can benefit from a host of ZIO
 * combinators.
 *
 * {{{
 *  import zio.test._
 *  import zio.clock.nanoTime
 *  import Assertion.isGreaterThan
 *
 *  object MyTest extends DefaultRunnableSpec {
 *    def spec = suite("clock")(
 *      testM("time is non-zero") {
 *        assertM(nanoTime)(isGreaterThan(0))
 *      }
 *    )
 *  }
 * }}}
 */
package object test extends CompileVariants {
  type Annotations = Has[Annotations.Service]
  type Sized       = Has[Sized.Service]
  type TestConfig  = Has[TestConfig.Service]
  type TestLogger  = Has[TestLogger.Service]

  type AssertResultM = BoolAlgebraM[Any, Nothing, AssertionValue]
  type AssertResult  = BoolAlgebra[AssertionValue]

  /**
   * A `TestAspectAtLeast[R]` is a `TestAspect` that requires at least an `R` in its environment.
   */
  type TestAspectAtLeastR[R] = TestAspect[Nothing, R, Nothing, Any]

  /**
   * A `TestAspectPoly` is a `TestAspect` that is completely polymorphic,
   * having no requirements on error or environment.
   */
  type TestAspectPoly = TestAspect[Nothing, Any, Nothing, Any]

  type TestResult = BoolAlgebra[FailureDetails]

  /**
   * A `TestReporter[E]` is capable of reporting test results with error type
   * `E`.
   */
  type TestReporter[-E] = (Duration, ExecutedSpec[E]) => URIO[TestLogger, Unit]

  object TestReporter {

    /**
     * TestReporter that does nothing
     */
    val silent: TestReporter[Any] = (_, _) => ZIO.unit
  }

  /**
   * A `ZRTestEnv` is an alias for all ZIO provided [[zio.test.environment.Restorable Restorable]]
   * [[zio.test.environment.TestEnvironment TestEnvironment]] objects
   */
  type ZTestEnv = TestClock with TestConsole with TestRandom with TestSystem

  /**
   * A `ZTest[R, E]` is an effectfully produced test that requires an `R` and
   * may fail with an `E`.
   */
  type ZTest[-R, +E] = ZIO[R, TestFailure[E], TestSuccess]

  object ZTest {

    /**
     * Builds a test with an effectual assertion.
     */
    def apply[R, E](assertion: => ZIO[R, E, TestResult]): ZIO[R, TestFailure[E], TestSuccess] =
      ZIO
        .effectSuspendTotal(assertion)
        .foldCauseM(
          cause => ZIO.fail(TestFailure.Runtime(cause)),
          result =>
            result.failures match {
              case None           => ZIO.succeedNow(TestSuccess.Succeeded(BoolAlgebra.unit))
              case Some(failures) => ZIO.fail(TestFailure.Assertion(failures))
            }
        )
  }

  /**
   * A `ZSpec[R, E]` is the canonical spec for testing ZIO programs. The spec's
   * test type is a ZIO effect that requires an `R` and might fail with an `E`.
   */
  type ZSpec[-R, +E] = Spec[R, TestFailure[E], TestSuccess]

  /**
   * An `Annotated[A]` contains a value of type `A` along with zero or more
   * test annotations.
   */
  type Annotated[+A] = (A, TestAnnotationMap)

  private def traverseResult[A](value: => A, assertResult: AssertResult, assertion: AssertionM[A]): TestResult =
    assertResult.flatMap { fragment =>
      def loop(whole: AssertionValue, failureDetails: FailureDetails): TestResult =
        if (whole.sameAssertion(failureDetails.assertion.head))
          BoolAlgebra.success(failureDetails)
        else {
          val fragment = whole.result
          val result   = if (fragment.isSuccess) fragment else !fragment
          result.flatMap { fragment =>
            loop(fragment, FailureDetails(::(whole, failureDetails.assertion), failureDetails.gen))
          }
        }

      loop(fragment, FailureDetails(::(AssertionValue(assertion, value, assertResult), Nil)))
    }

  /**
   * Checks the assertion holds for the given value.
   */
  def assert[A](value: => A)(assertion: Assertion[A]): TestResult = {
    lazy val tryValue = Try(value)
    traverseResult(tryValue.get, assertion.run(tryValue.get), assertion)
  }

  /**
   * Asserts that the given test was completed.
   */
  val assertCompletes: TestResult =
    assert(true)(Assertion.isTrue)

  /**
   * Checks the assertion holds for the given effectfully-computed value.
   */
  def assertM[R, E, A](effect: ZIO[R, E, A])(assertion: AssertionM[A]): ZIO[R, E, TestResult] =
    for {
      value        <- effect
      assertResult <- assertion.runM(value).run
    } yield traverseResult(value, assertResult, assertion)

  /**
   * Checks the test passes for "sufficient" numbers of samples from the
   * given random variable.
   */
  def check[R <: TestConfig, A](rv: Gen[R, A])(test: A => TestResult): URIO[R, TestResult] =
    TestConfig.samples.flatMap(checkN(_)(rv)(test))

  /**
   * A version of `check` that accepts two random variables.
   */
  def check[R <: TestConfig, A, B](rv1: Gen[R, A], rv2: Gen[R, B])(test: (A, B) => TestResult): URIO[R, TestResult] =
    check(rv1 <*> rv2)(test.tupled)

  /**
   * A version of `check` that accepts three random variables.
   */
  def check[R <: TestConfig, A, B, C](rv1: Gen[R, A], rv2: Gen[R, B], rv3: Gen[R, C])(
    test: (A, B, C) => TestResult
  ): URIO[R, TestResult] =
    check(rv1 <*> rv2 <*> rv3)(reassociate(test))

  /**
   * A version of `check` that accepts four random variables.
   */
  def check[R <: TestConfig, A, B, C, D](rv1: Gen[R, A], rv2: Gen[R, B], rv3: Gen[R, C], rv4: Gen[R, D])(
    test: (A, B, C, D) => TestResult
  ): URIO[R, TestResult] =
    check(rv1 <*> rv2 <*> rv3 <*> rv4)(reassociate(test))

  /**
   * A version of `check` that accepts five random variables.
   */
  def check[R <: TestConfig, A, B, C, D, F](
    rv1: Gen[R, A],
    rv2: Gen[R, B],
    rv3: Gen[R, C],
    rv4: Gen[R, D],
    rv5: Gen[R, F]
  )(
    test: (A, B, C, D, F) => TestResult
  ): URIO[R, TestResult] =
    check(rv1 <*> rv2 <*> rv3 <*> rv4 <*> rv5)(reassociate(test))

  /**
   * A version of `check` that accepts six random variables.
   */
  def check[R <: TestConfig, A, B, C, D, F, G](
    rv1: Gen[R, A],
    rv2: Gen[R, B],
    rv3: Gen[R, C],
    rv4: Gen[R, D],
    rv5: Gen[R, F],
    rv6: Gen[R, G]
  )(
    test: (A, B, C, D, F, G) => TestResult
  ): URIO[R, TestResult] =
    check(rv1 <*> rv2 <*> rv3 <*> rv4 <*> rv5 <*> rv6)(reassociate(test))

  /**
   * Checks the effectual test passes for "sufficient" numbers of samples from
   * the given random variable.
   */
  def checkM[R <: TestConfig, R1 <: R, E, A](rv: Gen[R, A])(test: A => ZIO[R1, E, TestResult]): ZIO[R1, E, TestResult] =
    TestConfig.samples.flatMap(checkNM(_)(rv)(test))

  /**
   * A version of `checkM` that accepts two random variables.
   */
  def checkM[R <: TestConfig, R1 <: R, E, A, B](rv1: Gen[R, A], rv2: Gen[R, B])(
    test: (A, B) => ZIO[R1, E, TestResult]
  ): ZIO[R1, E, TestResult] =
    checkM(rv1 <*> rv2)(test.tupled)

  /**
   * A version of `checkM` that accepts three random variables.
   */
  def checkM[R <: TestConfig, R1 <: R, E, A, B, C](rv1: Gen[R, A], rv2: Gen[R, B], rv3: Gen[R, C])(
    test: (A, B, C) => ZIO[R1, E, TestResult]
  ): ZIO[R1, E, TestResult] =
    checkM(rv1 <*> rv2 <*> rv3)(reassociate(test))

  /**
   * A version of `checkM` that accepts four random variables.
   */
  def checkM[R <: TestConfig, R1 <: R, E, A, B, C, D](rv1: Gen[R, A], rv2: Gen[R, B], rv3: Gen[R, C], rv4: Gen[R, D])(
    test: (A, B, C, D) => ZIO[R1, E, TestResult]
  ): ZIO[R1, E, TestResult] =
    checkM(rv1 <*> rv2 <*> rv3 <*> rv4)(reassociate(test))

  /**
   * A version of `checkM` that accepts five random variables.
   */
  def checkM[R <: TestConfig, R1 <: R, E, A, B, C, D, F](
    rv1: Gen[R, A],
    rv2: Gen[R, B],
    rv3: Gen[R, C],
    rv4: Gen[R, D],
    rv5: Gen[R, F]
  )(
    test: (A, B, C, D, F) => ZIO[R1, E, TestResult]
  ): ZIO[R1, E, TestResult] =
    checkM(rv1 <*> rv2 <*> rv3 <*> rv4 <*> rv5)(reassociate(test))

  /**
   * A version of `checkM` that accepts six random variables.
   */
  def checkM[R <: TestConfig, R1 <: R, E, A, B, C, D, F, G](
    rv1: Gen[R, A],
    rv2: Gen[R, B],
    rv3: Gen[R, C],
    rv4: Gen[R, D],
    rv5: Gen[R, F],
    rv6: Gen[R, G]
  )(
    test: (A, B, C, D, F, G) => ZIO[R1, E, TestResult]
  ): ZIO[R1, E, TestResult] =
    checkM(rv1 <*> rv2 <*> rv3 <*> rv4 <*> rv5 <*> rv6)(reassociate(test))

  /**
   * Checks the test passes for all values from the given random variable. This
   * is useful for deterministic `Gen` that comprehensively explore all
   * possibilities in a given domain.
   */
  def checkAll[R <: TestConfig, A](rv: Gen[R, A])(test: A => TestResult): URIO[R, TestResult] =
    checkAllM(rv)(test andThen ZIO.succeedNow)

  /**
   * A version of `checkAll` that accepts two random variables.
   */
  def checkAll[R <: TestConfig, A, B](rv1: Gen[R, A], rv2: Gen[R, B])(test: (A, B) => TestResult): URIO[R, TestResult] =
    checkAll(rv1 <*> rv2)(test.tupled)

  /**
   * A version of `checkAll` that accepts three random variables.
   */
  def checkAll[R <: TestConfig, A, B, C](rv1: Gen[R, A], rv2: Gen[R, B], rv3: Gen[R, C])(
    test: (A, B, C) => TestResult
  ): URIO[R, TestResult] =
    checkAll(rv1 <*> rv2 <*> rv3)(reassociate(test))

  /**
   * A version of `checkAll` that accepts four random variables.
   */
  def checkAll[R <: TestConfig, A, B, C, D](rv1: Gen[R, A], rv2: Gen[R, B], rv3: Gen[R, C], rv4: Gen[R, D])(
    test: (A, B, C, D) => TestResult
  ): URIO[R, TestResult] =
    checkAll(rv1 <*> rv2 <*> rv3 <*> rv4)(reassociate(test))

  /**
   * A version of `checkAll` that accepts five random variables.
   */
  def checkAll[R <: TestConfig, A, B, C, D, F](
    rv1: Gen[R, A],
    rv2: Gen[R, B],
    rv3: Gen[R, C],
    rv4: Gen[R, D],
    rv5: Gen[R, F]
  )(
    test: (A, B, C, D, F) => TestResult
  ): URIO[R, TestResult] =
    checkAll(rv1 <*> rv2 <*> rv3 <*> rv4 <*> rv5)(reassociate(test))

  /**
   * A version of `checkAll` that accepts six random variables.
   */
  def checkAll[R <: TestConfig, A, B, C, D, F, G](
    rv1: Gen[R, A],
    rv2: Gen[R, B],
    rv3: Gen[R, C],
    rv4: Gen[R, D],
    rv5: Gen[R, F],
    rv6: Gen[R, G]
  )(
    test: (A, B, C, D, F, G) => TestResult
  ): URIO[R, TestResult] =
    checkAll(rv1 <*> rv2 <*> rv3 <*> rv4 <*> rv5 <*> rv6)(reassociate(test))

  /**
   * Checks the effectual test passes for all values from the given random
   * variable. This is useful for deterministic `Gen` that comprehensively
   * explore all possibilities in a given domain.
   */
  def checkAllM[R <: TestConfig, R1 <: R, E, A](
    rv: Gen[R, A]
  )(test: A => ZIO[R1, E, TestResult]): ZIO[R1, E, TestResult] =
    checkStream(rv.sample)(test)

  /**
   * A version of `checkAllM` that accepts two random variables.
   */
  def checkAllM[R <: TestConfig, R1 <: R, E, A, B](rv1: Gen[R, A], rv2: Gen[R, B])(
    test: (A, B) => ZIO[R1, E, TestResult]
  ): ZIO[R1, E, TestResult] =
    checkAllM(rv1 <*> rv2)(test.tupled)

  /**
   * A version of `checkAllM` that accepts three random variables.
   */
  def checkAllM[R <: TestConfig, R1 <: R, E, A, B, C](rv1: Gen[R, A], rv2: Gen[R, B], rv3: Gen[R, C])(
    test: (A, B, C) => ZIO[R1, E, TestResult]
  ): ZIO[R1, E, TestResult] =
    checkAllM(rv1 <*> rv2 <*> rv3)(reassociate(test))

  /**
   * A version of `checkAllM` that accepts four random variables.
   */
  def checkAllM[R <: TestConfig, R1 <: R, E, A, B, C, D](
    rv1: Gen[R, A],
    rv2: Gen[R, B],
    rv3: Gen[R, C],
    rv4: Gen[R, D]
  )(
    test: (A, B, C, D) => ZIO[R1, E, TestResult]
  ): ZIO[R1, E, TestResult] =
    checkAllM(rv1 <*> rv2 <*> rv3 <*> rv4)(reassociate(test))

  /**
   * A version of `checkAllM` that accepts five random variables.
   */
  def checkAllM[R <: TestConfig, R1 <: R, E, A, B, C, D, F](
    rv1: Gen[R, A],
    rv2: Gen[R, B],
    rv3: Gen[R, C],
    rv4: Gen[R, D],
    rv5: Gen[R, F]
  )(
    test: (A, B, C, D, F) => ZIO[R1, E, TestResult]
  ): ZIO[R1, E, TestResult] =
    checkAllM(rv1 <*> rv2 <*> rv3 <*> rv4 <*> rv5)(reassociate(test))

  /**
   * A version of `checkAllM` that accepts six random variables.
   */
  def checkAllM[R <: TestConfig, R1 <: R, E, A, B, C, D, F, G](
    rv1: Gen[R, A],
    rv2: Gen[R, B],
    rv3: Gen[R, C],
    rv4: Gen[R, D],
    rv5: Gen[R, F],
    rv6: Gen[R, G]
  )(
    test: (A, B, C, D, F, G) => ZIO[R1, E, TestResult]
  ): ZIO[R1, E, TestResult] =
    checkAllM(rv1 <*> rv2 <*> rv3 <*> rv4 <*> rv5 <*> rv6)(reassociate(test))

  /**
   * Checks in parallel the effectual test passes for all values from the given random
   * variable. This is useful for deterministic `Gen` that comprehensively
   * explore all possibilities in a given domain.
   */
  def checkAllMPar[R <: TestConfig, R1 <: R, E, A](rv: Gen[R, A], parallelism: Int)(
    test: A => ZIO[R1, E, TestResult]
  ): ZIO[R1, E, TestResult] =
    checkStreamPar(rv.sample, parallelism)(test)

  /**
   * A version of `checkAllMPar` that accepts two random variables.
   */
  def checkAllMPar[R <: TestConfig, R1 <: R, E, A, B](rv1: Gen[R, A], rv2: Gen[R, B], parallelism: Int)(
    test: (A, B) => ZIO[R1, E, TestResult]
  ): ZIO[R1, E, TestResult] =
    checkAllMPar(rv1 <*> rv2, parallelism)(test.tupled)

  /**
   * A version of `checkAllMPar` that accepts three random variables.
   */
  def checkAllMPar[R <: TestConfig, R1 <: R, E, A, B, C](
    rv1: Gen[R, A],
    rv2: Gen[R, B],
    rv3: Gen[R, C],
    parallelism: Int
  )(
    test: (A, B, C) => ZIO[R1, E, TestResult]
  ): ZIO[R1, E, TestResult] =
    checkAllMPar(rv1 <*> rv2 <*> rv3, parallelism)(reassociate(test))

  /**
   * A version of `checkAllMPar` that accepts four random variables.
   */
  def checkAllMPar[R <: TestConfig, R1 <: R, E, A, B, C, D](
    rv1: Gen[R, A],
    rv2: Gen[R, B],
    rv3: Gen[R, C],
    rv4: Gen[R, D],
    parallelism: Int
  )(
    test: (A, B, C, D) => ZIO[R1, E, TestResult]
  ): ZIO[R1, E, TestResult] =
    checkAllMPar(rv1 <*> rv2 <*> rv3 <*> rv4, parallelism)(reassociate(test))

  /**
   * A version of `checkAllMPar` that accepts five random variables.
   */
  def checkAllMPar[R <: TestConfig, R1 <: R, E, A, B, C, D, F](
    rv1: Gen[R, A],
    rv2: Gen[R, B],
    rv3: Gen[R, C],
    rv4: Gen[R, D],
    rv5: Gen[R, F],
    parallelism: Int
  )(
    test: (A, B, C, D, F) => ZIO[R1, E, TestResult]
  ): ZIO[R1, E, TestResult] =
    checkAllMPar(rv1 <*> rv2 <*> rv3 <*> rv4 <*> rv5, parallelism)(reassociate(test))

  /**
   * A version of `checkAllMPar` that accepts six random variables.
   */
  def checkAllMPar[R <: TestConfig, R1 <: R, E, A, B, C, D, F, G](
    rv1: Gen[R, A],
    rv2: Gen[R, B],
    rv3: Gen[R, C],
    rv4: Gen[R, D],
    rv5: Gen[R, F],
    rv6: Gen[R, G],
    parallelism: Int
  )(
    test: (A, B, C, D, F, G) => ZIO[R1, E, TestResult]
  ): ZIO[R1, E, TestResult] =
    checkAllMPar(rv1 <*> rv2 <*> rv3 <*> rv4 <*> rv5 <*> rv6, parallelism)(reassociate(test))

  /**
   * Checks the test passes for the specified number of samples from the given
   * random variable.
   */
  def checkN(n: Int): CheckVariants.CheckN =
    new CheckVariants.CheckN(n)

  /**
   * Checks the effectual test passes for the specified number of samples from
   * the given random variable.
   */
  def checkNM(n: Int): CheckVariants.CheckNM =
    new CheckVariants.CheckNM(n)

  /**
   * A `Runner` that provides a default testable environment.
   */
  val defaultTestRunner: TestRunner[TestEnvironment, Any] =
    TestRunner(TestExecutor.default(testEnvironment))

  /**
   * Creates a failed test result with the specified runtime cause.
   */
  def failed[E](cause: Cause[E]): ZIO[Any, TestFailure[E], Nothing] =
    ZIO.fail(TestFailure.Runtime(cause))

  /**
   * Creates an ignored test result.
   */
  val ignored: UIO[TestSuccess] =
    ZIO.succeedNow(TestSuccess.Ignored)

  /**
   * Passes platform specific information to the specified function, which will
   * use that information to create a test. If the platform is neither ScalaJS
   * nor the JVM, an ignored test result will be returned.
   */
  def platformSpecific[R, E, A](js: => A, jvm: => A)(f: A => ZTest[R, E]): ZTest[R, E] =
    if (TestPlatform.isJS) f(js)
    else if (TestPlatform.isJVM) f(jvm)
    else ignored

  /**
   * Builds a suite containing a number of other specs.
   */
  def suite[R, E, T](label: String)(specs: Spec[R, E, T]*): Spec[R, E, T] =
    Spec.suite(label, ZManaged.succeedNow(specs.toVector), None)

  /**
   * Builds a spec with a single pure test.
   */
  def test(label: String)(assertion: => TestResult): ZSpec[Any, Nothing] =
    testM(label)(ZIO.effectTotal(assertion))

  /**
   * Builds a spec with a single effectful test.
   */
  def testM[R, E](label: String)(assertion: => ZIO[R, E, TestResult]): ZSpec[R, E] =
    Spec.test(label, ZTest(assertion), TestAnnotationMap.empty)

  /**
   * Passes version specific information to the specified function, which will
   * use that information to create a test. If the version is neither Dotty nor
   * Scala 2, an ignored test result will be returned.
   */
  def versionSpecific[R, E, A](dotty: => A, scala2: => A)(f: A => ZTest[R, E]): ZTest[R, E] =
    if (TestVersion.isDotty) f(dotty)
    else if (TestVersion.isScala2) f(scala2)
    else ignored

  /**
   * The `Annotations` trait provides access to an annotation map that tests
   * can add arbitrary annotations to. Each annotation consists of a string
   * identifier, an initial value, and a function for combining two values.
   * Annotations form monoids and you can think of `Annotations` as a more
   * structured logging service or as a super polymorphic version of the writer
   * monad effect.
   */
  object Annotations {

    trait Service extends Serializable {
      def annotate[V](key: TestAnnotation[V], value: V): UIO[Unit]
      def get[V](key: TestAnnotation[V]): UIO[V]
      def withAnnotation[R, E, A](zio: ZIO[R, E, A]): ZIO[R, Annotated[E], Annotated[A]]
      def supervisedFibers: UIO[SortedSet[Fiber.Runtime[Any, Any]]]
    }

    /**
     * Accesses an `Annotations` instance in the environment and appends the
     * specified annotation to the annotation map.
     */
    def annotate[V](key: TestAnnotation[V], value: V): URIO[Annotations, Unit] =
      ZIO.accessM(_.get.annotate(key, value))

    /**
     * Accesses an `Annotations` instance in the environment and retrieves the
     * annotation of the specified type, or its default value if there is none.
     */
    def get[V](key: TestAnnotation[V]): URIO[Annotations, V] =
      ZIO.accessM(_.get.get(key))

    /**
     * Returns a set of all fibers in this test.
     */
    def supervisedFibers: ZIO[Annotations, Nothing, SortedSet[Fiber.Runtime[Any, Any]]] =
      ZIO.accessM(_.get.supervisedFibers)

    /**
     * Constructs a new `Annotations` service.
     */
    val live: Layer[Nothing, Annotations] =
      ZLayer.fromEffect(FiberRef.make(TestAnnotationMap.empty).map { fiberRef =>
        new Annotations.Service {
          def annotate[V](key: TestAnnotation[V], value: V): UIO[Unit] =
            fiberRef.update(_.annotate(key, value))
          def get[V](key: TestAnnotation[V]): UIO[V] =
            fiberRef.get.map(_.get(key))
          def withAnnotation[R, E, A](zio: ZIO[R, E, A]): ZIO[R, Annotated[E], Annotated[A]] =
            fiberRef.locally(TestAnnotationMap.empty) {
              zio.foldM(e => fiberRef.get.map((e, _)).flip, a => fiberRef.get.map((a, _)))
            }
          def supervisedFibers: UIO[SortedSet[Fiber.Runtime[Any, Any]]] =
            ZIO.descriptorWith { descriptor =>
              get(TestAnnotation.fibers).flatMap {
                case Left(_) => ZIO.succeedNow(SortedSet.empty[Fiber.Runtime[Any, Any]])
                case Right(refs) =>
                  ZIO
                    .foreach(refs)(_.get)
                    .map(_.foldLeft(SortedSet.empty[Fiber.Runtime[Any, Any]])(_ ++ _))
                    .map(_.filter(_.id != descriptor.id))
              }
            }
        }
      })

    /**
     * Accesses an `Annotations` instance in the environment and executes the
     * specified effect with an empty annotation map, returning the annotation
     * map along with the result of execution.
     */
    def withAnnotation[R <: Annotations, E, A](zio: ZIO[R, E, A]): ZIO[R, Annotated[E], Annotated[A]] =
      ZIO.accessM(_.get.withAnnotation(zio))
  }

  object Sized {
    trait Service extends Serializable {
      def size: UIO[Int]
      def withSize[R, E, A](size: Int)(zio: ZIO[R, E, A]): ZIO[R, E, A]
    }

    def live(size: Int): Layer[Nothing, Sized] =
      ZLayer.fromEffect(FiberRef.make(size).map { fiberRef =>
        new Sized.Service {
          val size: UIO[Int] =
            fiberRef.get
          def withSize[R, E, A](size: Int)(zio: ZIO[R, E, A]): ZIO[R, E, A] =
            fiberRef.locally(size)(zio)
        }
      })

    def size: URIO[Sized, Int] =
      ZIO.accessM[Sized](_.get.size)

    def withSize[R <: Sized, E, A](size: Int)(zio: ZIO[R, E, A]): ZIO[R, E, A] =
      ZIO.accessM[R](_.get.withSize(size)(zio))
  }

  /**
   * The `TestConfig` service provides access to default configuation settings
   * used by ZIO Test, including the number of times to repeat tests to ensure
   * they are stable, the number of times to retry flaky tests, the sufficient
   * number of samples to check from a random variable, and the maximum number
   * of shrinkings to minimize large failures.
   */
  object TestConfig {

    trait Service extends Serializable {

      /**
       * The number of times to repeat tests to ensure they are stable.
       */
      def repeats: Int

      /**
       * The number of times to retry flaky tests.
       */
      def retries: Int

      /**
       * The number of sufficient samples to check for a random variable.
       */
      def samples: Int

      /**
       * The maximum number of shrinkings to minimize large failures
       */
      def shrinks: Int
    }

    /**
     * Constructs a new `TestConfig` service with the specified settings.
     */
    def live(repeats0: Int, retries0: Int, samples0: Int, shrinks0: Int): ZLayer[Any, Nothing, TestConfig] =
      ZLayer.succeed {
        new Service {
          val repeats = repeats0
          val retries = retries0
          val samples = samples0
          val shrinks = shrinks0
        }
      }

    /**
     * The number of times to repeat tests to ensure they are stable.
     */
    val repeats: URIO[TestConfig, Int] =
      ZIO.access(_.get.repeats)

    /**
     * The number of times to retry flaky tests.
     */
    val retries: URIO[TestConfig, Int] =
      ZIO.access(_.get.retries)

    /**
     * The number of sufficient samples to check for a random variable.
     */
    val samples: URIO[TestConfig, Int] =
      ZIO.access(_.get.samples)

    /**
     * The maximum number of shrinkings to minimize large failures
     */
    val shrinks: URIO[TestConfig, Int] =
      ZIO.access(_.get.shrinks)
  }

  object TestLogger {
    trait Service extends Serializable {
      def logLine(line: String): UIO[Unit]
    }

    def fromConsole: ZLayer[Console, Nothing, TestLogger] =
      ZLayer.fromService { (console: Console.Service) =>
        new Service {
          def logLine(line: String): UIO[Unit] = console.putStrLn(line)
        }
      }

    def logLine(line: String): URIO[TestLogger, Unit] =
      ZIO.accessM(_.get.logLine(line))
  }

  object CheckVariants {

    final class CheckN(private val n: Int) extends AnyVal {
      def apply[R <: TestConfig, A](rv: Gen[R, A])(test: A => TestResult): URIO[R, TestResult] =
        checkNM(n)(rv)(test andThen ZIO.succeedNow)
      def apply[R <: TestConfig, A, B](rv1: Gen[R, A], rv2: Gen[R, B])(
        test: (A, B) => TestResult
      ): URIO[R, TestResult] =
        checkN(n)(rv1 <*> rv2)(test.tupled)
      def apply[R <: TestConfig, A, B, C](rv1: Gen[R, A], rv2: Gen[R, B], rv3: Gen[R, C])(
        test: (A, B, C) => TestResult
      ): URIO[R, TestResult] =
        checkN(n)(rv1 <*> rv2 <*> rv3)(reassociate(test))
      def apply[R <: TestConfig, A, B, C, D](rv1: Gen[R, A], rv2: Gen[R, B], rv3: Gen[R, C], rv4: Gen[R, D])(
        test: (A, B, C, D) => TestResult
      ): URIO[R, TestResult] =
        checkN(n)(rv1 <*> rv2 <*> rv3 <*> rv4)(reassociate(test))
      def apply[R <: TestConfig, A, B, C, D, F](
        rv1: Gen[R, A],
        rv2: Gen[R, B],
        rv3: Gen[R, C],
        rv4: Gen[R, D],
        rv5: Gen[R, F]
      )(
        test: (A, B, C, D, F) => TestResult
      ): URIO[R, TestResult] =
        checkN(n)(rv1 <*> rv2 <*> rv3 <*> rv4 <*> rv5)(reassociate(test))
      def apply[R <: TestConfig, A, B, C, D, F, G](
        rv1: Gen[R, A],
        rv2: Gen[R, B],
        rv3: Gen[R, C],
        rv4: Gen[R, D],
        rv5: Gen[R, F],
        rv6: Gen[R, G]
      )(
        test: (A, B, C, D, F, G) => TestResult
      ): URIO[R, TestResult] =
        checkN(n)(rv1 <*> rv2 <*> rv3 <*> rv4 <*> rv5 <*> rv6)(reassociate(test))
    }

    final class CheckNM(private val n: Int) extends AnyVal {
      def apply[R <: TestConfig, R1 <: R, E, A](rv: Gen[R, A])(
        test: A => ZIO[R1, E, TestResult]
      ): ZIO[R1, E, TestResult] = checkStream(rv.sample.forever.take(n.toLong))(test)
      def apply[R <: TestConfig, R1 <: R, E, A, B](rv1: Gen[R, A], rv2: Gen[R, B])(
        test: (A, B) => ZIO[R1, E, TestResult]
      ): ZIO[R1, E, TestResult] =
        checkNM(n)(rv1 <*> rv2)(test.tupled)
      def apply[R <: TestConfig, R1 <: R, E, A, B, C](rv1: Gen[R, A], rv2: Gen[R, B], rv3: Gen[R, C])(
        test: (A, B, C) => ZIO[R1, E, TestResult]
      ): ZIO[R1, E, TestResult] =
        checkNM(n)(rv1 <*> rv2 <*> rv3)(reassociate(test))
      def apply[R <: TestConfig, R1 <: R, E, A, B, C, D](
        rv1: Gen[R, A],
        rv2: Gen[R, B],
        rv3: Gen[R, C],
        rv4: Gen[R, D]
      )(
        test: (A, B, C, D) => ZIO[R1, E, TestResult]
      ): ZIO[R1, E, TestResult] =
        checkNM(n)(rv1 <*> rv2 <*> rv3 <*> rv4)(reassociate(test))
      def apply[R <: TestConfig, R1 <: R, E, A, B, C, D, F](
        rv1: Gen[R, A],
        rv2: Gen[R, B],
        rv3: Gen[R, C],
        rv4: Gen[R, D],
        rv5: Gen[R, F]
      )(
        test: (A, B, C, D, F) => ZIO[R1, E, TestResult]
      ): ZIO[R1, E, TestResult] =
        checkNM(n)(rv1 <*> rv2 <*> rv3 <*> rv4 <*> rv5)(reassociate(test))
      def apply[R <: TestConfig, R1 <: R, E, A, B, C, D, F, G](
        rv1: Gen[R, A],
        rv2: Gen[R, B],
        rv3: Gen[R, C],
        rv4: Gen[R, D],
        rv5: Gen[R, F],
        rv6: Gen[R, G]
      )(
        test: (A, B, C, D, F, G) => ZIO[R1, E, TestResult]
      ): ZIO[R1, E, TestResult] =
        checkNM(n)(rv1 <*> rv2 <*> rv3 <*> rv4 <*> rv5 <*> rv6)(reassociate(test))
    }
  }

  private def checkStream[R, R1 <: R, E, A](stream: ZStream[R, Nothing, Sample[R, A]])(
    test: A => ZIO[R1, E, TestResult]
  ): ZIO[R1 with TestConfig, E, TestResult] =
<<<<<<< HEAD
    TestConfig.shrinks.flatMap { maxShrinks =>
      stream.zipWithIndex.mapM { case (initial, index) =>
        initial.foreach(input =>
          test(input).traced
            .map(_.map(_.copy(gen = Some(GenFailureDetails(initial.value, input, index)))))
            .either
        )
      }.dropWhile(!_.value.fold(_ => true, _.isFailure)) // Drop until we get to a failure
        .take(1)                                         // Get the first failure
        .flatMap(_.shrinkSearch(_.fold(_ => true, _.isFailure)).take(maxShrinks.toLong))
        .run(ZSink.collectAll[Either[E, TestResult]]) // Collect all the shrunken values
        .flatMap { shrinks =>
          // Get the "last" failure, the smallest according to the shrinker:
          shrinks
            .filter(_.fold(_ => true, _.isFailure))
            .lastOption
            .fold[ZIO[R, E, TestResult]](
              ZIO.succeedNow {
                BoolAlgebra.success {
                  FailureDetails(
                    ::(AssertionValue(Assertion.anything, (), Assertion.anything.run(())), Nil)
                  )
                }
              }
            )(ZIO.fromEither(_))
=======
    TestConfig.shrinks.flatMap {
      shrinkStream {
        stream.zipWithIndex.mapM {
          case (initial, index) =>
            initial.foreach(input =>
              test(input).traced
                .map(_.map(_.copy(gen = Some(GenFailureDetails(initial.value, input, index)))))
                .either
            )
>>>>>>> 17c61390
        }
      }
    }

  private def shrinkStream[R, R1 <: R, E, A](
    stream: ZStream[R1, Nothing, Sample[R1, Either[E, BoolAlgebra[FailureDetails]]]]
  )(maxShrinks: Int): ZIO[R1 with TestConfig, E, TestResult] =
    stream
      .dropWhile(!_.value.fold(_ => true, _.isFailure)) // Drop until we get to a failure
      .take(1)                                          // Get the first failure
      .flatMap(_.shrinkSearch(_.fold(_ => true, _.isFailure)).take(maxShrinks.toLong))
      .run(ZSink.collectAll[Either[E, TestResult]]) // Collect all the shrunken values
      .flatMap { shrinks =>
        // Get the "last" failure, the smallest according to the shrinker:
        shrinks
          .filter(_.fold(_ => true, _.isFailure))
          .lastOption
          .fold[ZIO[R, E, TestResult]](
            ZIO.succeedNow {
              BoolAlgebra.success {
                FailureDetails(
                  ::(AssertionValue(Assertion.anything, (), Assertion.anything.run(())), Nil)
                )
              }
            }
          )(ZIO.fromEither(_))
      }
      .untraced

  private def checkStreamPar[R, R1 <: R, E, A](stream: ZStream[R, Nothing, Sample[R, A]], parallelism: Int)(
    test: A => ZIO[R1, E, TestResult]
  ): ZIO[R1 with TestConfig, E, TestResult] =
    TestConfig.shrinks.flatMap {
      shrinkStream {
        stream.zipWithIndex
          .mapMPar(parallelism) {
            case (initial, index) =>
              initial.foreach { input =>
                test(input).traced
                  .map(_.map(_.copy(gen = Some(GenFailureDetails(initial.value, input, index)))))
                  .either
              // convert test failures to failures to terminate parallel tests on first failure
              }.flatMap(sample => sample.value.fold(_ => ZIO.fail(sample), _ => ZIO.succeed(sample)))
            // move failures back into success channel for shrinking logic
          }
          .catchAll(ZStream.succeed(_))
      }
    }

  private def reassociate[A, B, C, D](fn: (A, B, C) => D): (((A, B), C)) => D = { case ((a, b), c) =>
    fn(a, b, c)
  }

  private def reassociate[A, B, C, D, E](fn: (A, B, C, D) => E): ((((A, B), C), D)) => E = { case (((a, b), c), d) =>
    fn(a, b, c, d)
  }

  private def reassociate[A, B, C, D, E, F](fn: (A, B, C, D, E) => F): (((((A, B), C), D), E)) => F = {
    case ((((a, b), c), d), e) => fn(a, b, c, d, e)
  }

  private def reassociate[A, B, C, D, E, F, G](fn: (A, B, C, D, E, F) => G): ((((((A, B), C), D), E), F)) => G = {
    case (((((a, b), c), d), e), f) => fn(a, b, c, d, e, f)
  }
}<|MERGE_RESOLUTION|>--- conflicted
+++ resolved
@@ -826,33 +826,6 @@
   private def checkStream[R, R1 <: R, E, A](stream: ZStream[R, Nothing, Sample[R, A]])(
     test: A => ZIO[R1, E, TestResult]
   ): ZIO[R1 with TestConfig, E, TestResult] =
-<<<<<<< HEAD
-    TestConfig.shrinks.flatMap { maxShrinks =>
-      stream.zipWithIndex.mapM { case (initial, index) =>
-        initial.foreach(input =>
-          test(input).traced
-            .map(_.map(_.copy(gen = Some(GenFailureDetails(initial.value, input, index)))))
-            .either
-        )
-      }.dropWhile(!_.value.fold(_ => true, _.isFailure)) // Drop until we get to a failure
-        .take(1)                                         // Get the first failure
-        .flatMap(_.shrinkSearch(_.fold(_ => true, _.isFailure)).take(maxShrinks.toLong))
-        .run(ZSink.collectAll[Either[E, TestResult]]) // Collect all the shrunken values
-        .flatMap { shrinks =>
-          // Get the "last" failure, the smallest according to the shrinker:
-          shrinks
-            .filter(_.fold(_ => true, _.isFailure))
-            .lastOption
-            .fold[ZIO[R, E, TestResult]](
-              ZIO.succeedNow {
-                BoolAlgebra.success {
-                  FailureDetails(
-                    ::(AssertionValue(Assertion.anything, (), Assertion.anything.run(())), Nil)
-                  )
-                }
-              }
-            )(ZIO.fromEither(_))
-=======
     TestConfig.shrinks.flatMap {
       shrinkStream {
         stream.zipWithIndex.mapM {
@@ -862,7 +835,6 @@
                 .map(_.map(_.copy(gen = Some(GenFailureDetails(initial.value, input, index)))))
                 .either
             )
->>>>>>> 17c61390
         }
       }
     }
