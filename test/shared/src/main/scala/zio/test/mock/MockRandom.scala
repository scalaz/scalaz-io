--- conflicted
+++ resolved
@@ -16,21 +16,10 @@
 
 package zio.test.mock
 
-<<<<<<< HEAD
+import zio.random.Random
 import zio.{ Chunk, Has, UIO }
-=======
->>>>>>> c677baf6
-import zio.random.Random
 import zio.{ Chunk, UIO }
 
-<<<<<<< HEAD
-=======
-trait MockRandom extends Random {
-
-  def random: MockRandom.Service[Any]
-}
-
->>>>>>> c677baf6
 object MockRandom {
 
   object nextBoolean  extends Method[Random.Service, Unit, Boolean]
