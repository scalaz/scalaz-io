--- conflicted
+++ resolved
@@ -23,12 +23,7 @@
  * A default runnable spec that provides testable versions of all of the
  * modules in ZIO (Clock, Random, etc).
  */
-<<<<<<< HEAD
 abstract class DefaultRunnableSpec(
-  spec: => ZSpec[MockEnvironment, Nothing, String],
+  spec: => ZSpec[MockEnvironment, Any, String, Any],
   timeout: TimeoutStrategy = TimeoutStrategy.Warn(60.seconds)
-) extends RunnableSpec(DefaultTestRunner)(timeout(spec))
-=======
-abstract class DefaultRunnableSpec(spec: => ZSpec[DefaultRuntime#Environment, Any, String, Any])
-    extends RunnableSpec(DefaultTestRunner)(spec)
->>>>>>> 77611ee1
+) extends RunnableSpec(DefaultTestRunner)(timeout(spec))