--- conflicted
+++ resolved
@@ -197,25 +197,16 @@
     skip in publish := true,
     libraryDependencies ++=
       Seq(
-<<<<<<< HEAD
         "org.scala-lang"           % "scala-reflect"    % scalaVersion.value,
         "org.scala-lang"           % "scala-compiler"   % scalaVersion.value % Provided,
         "io.monix"                 %% "monix"           % "3.0.0-RC2",
-        "org.typelevel"            %% "cats-effect"     % "1.1.0",
+        "org.typelevel"            %% "cats-effect"     % "1.2.0",
         "co.fs2"                   %% "fs2-core"        % "1.0.2",
         "com.typesafe.akka"        %% "akka-stream"     % "2.5.19",
-        "io.reactivex.rxjava2"     % "rxjava"           % "2.2.3",
+        "io.reactivex.rxjava2"     % "rxjava"           % "2.2.6",
         "com.twitter"              %% "util-collection" % "19.1.0",
-        "io.projectreactor"        % "reactor-core"     % "3.2.2.RELEASE",
+        "io.projectreactor"        % "reactor-core"     % "3.2.5.RELEASE",
         "com.google.code.findbugs" % "jsr305"           % "3.0.0"
-=======
-        "org.scala-lang"    % "scala-reflect"  % scalaVersion.value,
-        "org.scala-lang"    % "scala-compiler" % scalaVersion.value % Provided,
-        "io.monix"          %% "monix"         % "3.0.0-RC2",
-        "org.typelevel"     %% "cats-effect"   % "1.2.0",
-        "co.fs2"            %% "fs2-core"      % "1.0.2",
-        "com.typesafe.akka" %% "akka-stream"   % "2.5.19"
->>>>>>> ef7f9b67
       ),
     scalacOptions in Compile in console := Seq(
       "-Ypartial-unification",
