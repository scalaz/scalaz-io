// shadow sbt-scalajs' crossProject from Scala.js 0.6.x
import sbtcrossproject.CrossPlugin.autoImport.crossProject
import BuildHelper._
import xerial.sbt.Sonatype._
import explicitdeps.ExplicitDepsPlugin.autoImport.moduleFilterRemoveValue

name := "zio"

inThisBuild(
  List(
    organization := "dev.zio",
    homepage := Some(url("https://zio.dev")),
    licenses := List("Apache-2.0" -> url("http://www.apache.org/licenses/LICENSE-2.0")),
    developers := List(
      Developer(
        "jdegoes",
        "John De Goes",
        "john@degoes.net",
        url("http://degoes.net")
      )
    )
  )
)

addCommandAlias("fmt", "all scalafmtSbt scalafmt test:scalafmt")
addCommandAlias("check", "all scalafmtSbtCheck scalafmtCheck test:scalafmtCheck")
addCommandAlias("compileJVM", ";coreJVM/test:compile;stacktracerJVM/test:compile")
addCommandAlias("testJVM", ";coreJVM/test;stacktracerJVM/test;streamsJVM/test;testkitJVM/test")
addCommandAlias("testJS", ";coreJS/test;stacktracerJS/test;streamsJS/test")

pgpPublicRing := file("/tmp/public.asc")
pgpSecretRing := file("/tmp/secret.asc")
releaseEarlyWith := SonatypePublisher
scmInfo := Some(ScmInfo(url("https://github.com/zio/zio/"), "scm:git:git@github.com:zio/zio.git"))

lazy val root = project
  .in(file("."))
  .settings(
    skip in publish := true,
    console := (console in Compile in coreJVM).value,
    unusedCompileDependenciesFilter -= moduleFilter("org.scala-js", "scalajs-library")
  )
  .aggregate(
    coreJVM,
    coreJS,
    docs,
    streamsJVM,
    streamsJS,
<<<<<<< HEAD
    interopSharedJVM,
    interopSharedJS,
    interopCatsJVM,
    interopCatsJS,
    interopCatsEffectJVM,
    interopCatsEffectJS,
    interopFutureJVM,
    interopMonixJVM,
    interopMonixJS,
    interopScalaz7xJVM,
    interopScalaz7xJS,
    interopJavaJVM,
    interopReactiveStreamsJVM,
    interopTwitterJVM,
=======
>>>>>>> c32054eb
    benchmarks,
    testkitJVM,
    stacktracerJS,
    stacktracerJVM
  )
  .enablePlugins(ScalaJSPlugin)

lazy val core = crossProject(JSPlatform, JVMPlatform)
  .in(file("core"))
  .dependsOn(stacktracer)
  .settings(stdSettings("zio"))
  .settings(buildInfoSettings)
  .settings(
    libraryDependencies ++= Seq(
      "org.specs2" %%% "specs2-core"          % "4.5.1" % Test,
      "org.specs2" %%% "specs2-scalacheck"    % "4.5.1" % Test,
      "org.specs2" %%% "specs2-matcher-extra" % "4.5.1" % Test
    ),
    publishArtifact in (Test, packageBin) := true
  )
  .enablePlugins(BuildInfoPlugin)

lazy val coreJVM = core.jvm
  .configure(_.enablePlugins(JCStressPlugin))
  .settings(dottySettings)
  .settings(replSettings)
  .settings(
    libraryDependencies := libraryDependencies.value.map(_.withDottyCompat(scalaVersion.value)),
    sources in (Compile, doc) := {
      val old = (Compile / doc / sources).value
      if (isDotty.value) {
        Nil
      } else {
        old
      }
    }
  )

lazy val coreJS = core.js
  .settings(
    libraryDependencies += "org.scala-js" %%% "scalajs-java-time" % "0.2.5" % Test
  )

lazy val streams = crossProject(JSPlatform, JVMPlatform)
  .in(file("streams"))
  .settings(stdSettings("zio-streams"))
  .settings(buildInfoSettings)
  .settings(replSettings)
  .enablePlugins(BuildInfoPlugin)
  .dependsOn(core % "test->test;compile->compile")

lazy val streamsJVM = streams.jvm
<<<<<<< HEAD

lazy val streamsJS = streams.js

lazy val interopShared = crossProject(JSPlatform, JVMPlatform)
  .in(file("interop-shared"))
  .settings(stdSettings("zio-interop-shared"))
  .dependsOn(core % "test->test;compile->compile")

lazy val interopSharedJVM = interopShared.jvm
lazy val interopSharedJS  = interopShared.js

lazy val interopCats = crossProject(JSPlatform, JVMPlatform)
  .in(file("interop-cats"))
  .settings(stdSettings("zio-interop-cats"))
  .settings(
    libraryDependencies ++= Seq(
      "org.typelevel" %%% "cats-effect"   % "1.3.1" % Optional,
      "org.typelevel" %%% "cats-mtl-core" % "0.5.0" % Optional,
      "co.fs2"        %%% "fs2-core"      % "1.0.4" % Test
    )
  )
  .dependsOn(core % "test->test;compile->compile")

lazy val interopCatsEffect =
  crossProject(JSPlatform, JVMPlatform)
    .in(file("interop-cats-effect"))
    .settings(stdSettings("zio-interop-cats-effect"))
    .settings(
      skip in publish := true,
      libraryDependencies ++= Seq(
        "org.typelevel" %%% "cats-effect" % "1.3.1" % Optional,
        "org.typelevel" %% "cats-testkit" % "1.6.0" % Test
      )
    )
    .dependsOn(interopCats)
    .dependsOn(core % "test->test;compile->compile")

lazy val interopCatsEffectJVM = interopCatsEffect.jvm
lazy val interopCatsEffectJS  = interopCatsEffect.js

val CatsScalaCheckVersion = Def.setting {
  CrossVersion.partialVersion(scalaVersion.value) match {
    case Some((2, v)) if v <= 12 =>
      "1.13"
    case _ =>
      "1.14"
  }
}

val ScalaCheckVersion = Def.setting {
  CrossVersion.partialVersion(scalaVersion.value) match {
    case Some((2, v)) if v <= 12 =>
      "1.13.5"
    case _ =>
      "1.14.0"
  }
}

def majorMinor(version: String) = version.split('.').take(2).mkString(".")

val CatsScalaCheckShapelessVersion = Def.setting {
  CrossVersion.partialVersion(scalaVersion.value) match {
    case Some((2, v)) if v <= 12 =>
      "1.1.8"
    case _ =>
      "1.2.0-1+7-a4ed6f38-SNAPSHOT" // TODO: Stable version
  }
}

lazy val interopCatsJVM = interopCats.jvm
  .dependsOn(interopSharedJVM)
  // Below is for the cats law spec
  // Separated due to binary incompatibility in scalacheck 1.13 vs 1.14
  // TODO remove it when https://github.com/typelevel/discipline/issues/52 is closed
  .settings(
    resolvers += Resolver
      .sonatypeRepo("snapshots"), // TODO: Remove once scalacheck-shapeless has a stable version for 2.13.0-M5
    libraryDependencies ++= Seq(
      "org.typelevel"              %% "cats-effect-laws"                                                 % "1.3.1"                              % Test,
      "org.typelevel"              %% "cats-testkit"                                                     % "1.6.1"                              % Test,
      "org.typelevel"              %% "cats-mtl-laws"                                                    % "0.5.0"                              % Test,
      "com.github.alexarchambault" %% s"scalacheck-shapeless_${majorMinor(CatsScalaCheckVersion.value)}" % CatsScalaCheckShapelessVersion.value % Test
    ),
    dependencyOverrides += "org.scalacheck" %% "scalacheck" % ScalaCheckVersion.value % Test
  )
  .dependsOn(interopSharedJVM)

lazy val interopCatsJS = interopCats.js.dependsOn(interopSharedJS)

lazy val interopFuture = crossProject(JSPlatform, JVMPlatform)
  .in(file("interop-future"))
  .settings(stdSettings("zio-interop-future"))
  .dependsOn(core % "test->test;compile->compile")

lazy val interopFutureJVM = interopFuture.jvm.dependsOn(interopSharedJVM)

lazy val interopMonix = crossProject(JSPlatform, JVMPlatform)
  .in(file("interop-monix"))
  .settings(stdSettings("zio-interop-monix"))
  .settings(
    libraryDependencies ++= Seq(
      "io.monix" %%% "monix" % "3.0.0-RC2" % Optional
    )
  )
  .dependsOn(core % "test->test;compile->compile")

lazy val interopMonixJVM = interopMonix.jvm.dependsOn(interopSharedJVM)
lazy val interopMonixJS  = interopMonix.js.dependsOn(interopSharedJS)

lazy val interopScalaz7x = crossProject(JSPlatform, JVMPlatform)
  .in(file("interop-scalaz7x"))
  .settings(stdSettings("zio-interop-scalaz7x"))
  .settings(
    libraryDependencies ++= Seq(
      "org.scalaz" %%% "scalaz-core"               % "7.2.+" % Optional,
      "org.scalaz" %%% "scalaz-scalacheck-binding" % "7.2.+" % Test
    )
  )
  .dependsOn(core % "test->test;compile->compile")

lazy val interopScalaz7xJVM = interopScalaz7x.jvm.dependsOn(interopSharedJVM)
lazy val interopScalaz7xJS  = interopScalaz7x.js.dependsOn(interopSharedJS)

lazy val interopJava = crossProject(JVMPlatform)
  .in(file("interop-java"))
  .settings(stdSettings("zio-interop-java"))
  .dependsOn(core % "test->test;compile->compile")

lazy val interopJavaJVM = interopJava.jvm.dependsOn(interopSharedJVM)

val akkaVersion = "2.5.23"
lazy val interopReactiveStreams = crossProject(JVMPlatform)
  .in(file("interop-reactiveStreams"))
  .settings(stdSettings("zio-interop-reactiveStreams"))
  .settings(
    libraryDependencies ++= Seq(
      "org.reactivestreams" % "reactive-streams"     % "1.0.2",
      "org.reactivestreams" % "reactive-streams-tck" % "1.0.2" % "test",
      "org.scalatest"       %% "scalatest"           % "3.0.8" % "test",
      "com.typesafe.akka"   %% "akka-stream"         % akkaVersion % "test",
      "com.typesafe.akka"   %% "akka-stream-testkit" % akkaVersion % "test"
    )
  )
  .dependsOn(streams % "test->test;compile->compile")

lazy val interopReactiveStreamsJVM = interopReactiveStreams.jvm.dependsOn(interopSharedJVM)

lazy val interopTwitter = crossProject(JSPlatform, JVMPlatform)
  .in(file("interop-twitter"))
  .settings(stdSettings("zio-interop-twitter"))
  .settings(
    libraryDependencies += "com.twitter" %% "util-core" % "19.5.1"
  )
  .dependsOn(core % "test->test;compile->compile")

lazy val interopTwitterJVM = interopTwitter.jvm.dependsOn(interopSharedJVM)
=======
lazy val streamsJS  = streams.js
>>>>>>> c32054eb

lazy val testkit = crossProject(JVMPlatform)
  .in(file("testkit"))
  .settings(stdSettings("zio-testkit"))
  .dependsOn(core % "test->test;compile->compile")

lazy val testkitJVM = testkit.jvm

lazy val stacktracer = crossProject(JSPlatform, JVMPlatform)
  .in(file("stacktracer"))
  .settings(stdSettings("zio-stacktracer"))
  .settings(buildInfoSettings)
  .settings(
    libraryDependencies ++= Seq(
      "org.specs2" %%% "specs2-core"          % "4.5.1" % Test,
      "org.specs2" %%% "specs2-scalacheck"    % "4.5.1" % Test,
      "org.specs2" %%% "specs2-matcher-extra" % "4.5.1" % Test
    )
  )

lazy val stacktracerJS = stacktracer.js
lazy val stacktracerJVM = stacktracer.jvm
  .settings(dottySettings)
  .settings(replSettings)
  .settings(
    libraryDependencies := libraryDependencies.value.map(_.withDottyCompat(scalaVersion.value)),
    sources in (Compile, doc) := {
      val old = (Compile / doc / sources).value
      if (isDotty.value) {
        Nil
      } else {
        old
      }
    }
  )

lazy val benchmarks = project.module
  .dependsOn(coreJVM, streamsJVM)
  .enablePlugins(JmhPlugin)
  .settings(replSettings)
  .settings(
    skip in publish := true,
    libraryDependencies ++=
      Seq(
        "co.fs2"                   %% "fs2-core"        % "1.0.5",
        "com.google.code.findbugs" % "jsr305"           % "3.0.2",
        "com.twitter"              %% "util-collection" % "19.1.0",
        "com.typesafe.akka"        %% "akka-stream"     % "2.5.23",
        "io.monix"                 %% "monix"           % "3.0.0-RC2",
        "io.projectreactor"        % "reactor-core"     % "3.2.10.RELEASE",
        "io.reactivex.rxjava2"     % "rxjava"           % "2.2.10",
        "org.ow2.asm"              % "asm"              % "7.1",
        "org.scala-lang"           % "scala-compiler"   % scalaVersion.value % Provided,
        "org.scala-lang"           % "scala-reflect"    % scalaVersion.value,
        "org.typelevel"            %% "cats-effect"     % "1.3.1"
      ),
    unusedCompileDependenciesFilter -= libraryDependencies.value
      .map(moduleid => moduleFilter(organization = moduleid.organization, name = moduleid.name))
      .reduce(_ | _),
    scalacOptions in Compile in console := Seq(
      "-Ypartial-unification",
      "-language:higherKinds",
      "-language:existentials",
      "-Yno-adapted-args",
      "-Xsource:2.13",
      "-Yrepl-class-based"
    )
  )

lazy val docs = project.module
  .in(file("zio-docs"))
  .settings(
    skip.in(publish) := true,
    moduleName := "zio-docs",
    unusedCompileDependenciesFilter -= moduleFilter("org.scalameta", "mdoc"),
    scalacOptions -= "-Yno-imports",
    scalacOptions -= "-Xfatal-warnings",
    scalacOptions ~= { _ filterNot (_ startsWith "-Ywarn") },
    scalacOptions ~= { _ filterNot (_ startsWith "-Xlint") },
    libraryDependencies ++= Seq(
      "com.github.ghik"     %% "silencer-lib"                % "1.4.1" % "provided",
      "commons-io"          % "commons-io"                   % "2.6" % "provided",
      "org.jsoup"           % "jsoup"                        % "1.12.1" % "provided",
      "org.reactivestreams" % "reactive-streams-examples"    % "1.0.2" % "provided",
      "dev.zio"             %% "zio-interop-cats"            % "1.3.1.0-RC2",
      "dev.zio"             %% "zio-interop-future"          % "2.12.8.0-RC1",
      "dev.zio"             %% "zio-interop-monix"           % "3.0.0.0-RC2",
      "dev.zio"             %% "zio-interop-scalaz7x"        % "7.2.27.0-RC1",
      "dev.zio"             %% "zio-interop-java"            % "1.1.0.0-RC1",
      "dev.zio"             %% "zio-interop-reactivestreams" % "1.0.2.0-RC1",
      "dev.zio"             %% "zio-interop-twitter"         % "19.6.0.0-RC2"
    )
  )
  .dependsOn(
    coreJVM,
    streamsJVM
  )
  .enablePlugins(MdocPlugin, DocusaurusPlugin)<|MERGE_RESOLUTION|>--- conflicted
+++ resolved
@@ -1,7 +1,6 @@
 // shadow sbt-scalajs' crossProject from Scala.js 0.6.x
 import sbtcrossproject.CrossPlugin.autoImport.crossProject
 import BuildHelper._
-import xerial.sbt.Sonatype._
 import explicitdeps.ExplicitDepsPlugin.autoImport.moduleFilterRemoveValue
 
 name := "zio"
@@ -46,23 +45,8 @@
     docs,
     streamsJVM,
     streamsJS,
-<<<<<<< HEAD
-    interopSharedJVM,
-    interopSharedJS,
-    interopCatsJVM,
-    interopCatsJS,
     interopCatsEffectJVM,
     interopCatsEffectJS,
-    interopFutureJVM,
-    interopMonixJVM,
-    interopMonixJS,
-    interopScalaz7xJVM,
-    interopScalaz7xJS,
-    interopJavaJVM,
-    interopReactiveStreamsJVM,
-    interopTwitterJVM,
-=======
->>>>>>> c32054eb
     benchmarks,
     testkitJVM,
     stacktracerJS,
@@ -115,29 +99,6 @@
   .dependsOn(core % "test->test;compile->compile")
 
 lazy val streamsJVM = streams.jvm
-<<<<<<< HEAD
-
-lazy val streamsJS = streams.js
-
-lazy val interopShared = crossProject(JSPlatform, JVMPlatform)
-  .in(file("interop-shared"))
-  .settings(stdSettings("zio-interop-shared"))
-  .dependsOn(core % "test->test;compile->compile")
-
-lazy val interopSharedJVM = interopShared.jvm
-lazy val interopSharedJS  = interopShared.js
-
-lazy val interopCats = crossProject(JSPlatform, JVMPlatform)
-  .in(file("interop-cats"))
-  .settings(stdSettings("zio-interop-cats"))
-  .settings(
-    libraryDependencies ++= Seq(
-      "org.typelevel" %%% "cats-effect"   % "1.3.1" % Optional,
-      "org.typelevel" %%% "cats-mtl-core" % "0.5.0" % Optional,
-      "co.fs2"        %%% "fs2-core"      % "1.0.4" % Test
-    )
-  )
-  .dependsOn(core % "test->test;compile->compile")
 
 lazy val interopCatsEffect =
   crossProject(JSPlatform, JVMPlatform)
@@ -146,135 +107,16 @@
     .settings(
       skip in publish := true,
       libraryDependencies ++= Seq(
-        "org.typelevel" %%% "cats-effect" % "1.3.1" % Optional,
-        "org.typelevel" %% "cats-testkit" % "1.6.0" % Test
+        "org.typelevel" %%% "cats-effect"            % "1.3.1"   % Optional,
+        "org.typelevel" %% "cats-testkit"            % "1.6.0"   % Test
       )
     )
-    .dependsOn(interopCats)
     .dependsOn(core % "test->test;compile->compile")
 
 lazy val interopCatsEffectJVM = interopCatsEffect.jvm
 lazy val interopCatsEffectJS  = interopCatsEffect.js
 
-val CatsScalaCheckVersion = Def.setting {
-  CrossVersion.partialVersion(scalaVersion.value) match {
-    case Some((2, v)) if v <= 12 =>
-      "1.13"
-    case _ =>
-      "1.14"
-  }
-}
-
-val ScalaCheckVersion = Def.setting {
-  CrossVersion.partialVersion(scalaVersion.value) match {
-    case Some((2, v)) if v <= 12 =>
-      "1.13.5"
-    case _ =>
-      "1.14.0"
-  }
-}
-
-def majorMinor(version: String) = version.split('.').take(2).mkString(".")
-
-val CatsScalaCheckShapelessVersion = Def.setting {
-  CrossVersion.partialVersion(scalaVersion.value) match {
-    case Some((2, v)) if v <= 12 =>
-      "1.1.8"
-    case _ =>
-      "1.2.0-1+7-a4ed6f38-SNAPSHOT" // TODO: Stable version
-  }
-}
-
-lazy val interopCatsJVM = interopCats.jvm
-  .dependsOn(interopSharedJVM)
-  // Below is for the cats law spec
-  // Separated due to binary incompatibility in scalacheck 1.13 vs 1.14
-  // TODO remove it when https://github.com/typelevel/discipline/issues/52 is closed
-  .settings(
-    resolvers += Resolver
-      .sonatypeRepo("snapshots"), // TODO: Remove once scalacheck-shapeless has a stable version for 2.13.0-M5
-    libraryDependencies ++= Seq(
-      "org.typelevel"              %% "cats-effect-laws"                                                 % "1.3.1"                              % Test,
-      "org.typelevel"              %% "cats-testkit"                                                     % "1.6.1"                              % Test,
-      "org.typelevel"              %% "cats-mtl-laws"                                                    % "0.5.0"                              % Test,
-      "com.github.alexarchambault" %% s"scalacheck-shapeless_${majorMinor(CatsScalaCheckVersion.value)}" % CatsScalaCheckShapelessVersion.value % Test
-    ),
-    dependencyOverrides += "org.scalacheck" %% "scalacheck" % ScalaCheckVersion.value % Test
-  )
-  .dependsOn(interopSharedJVM)
-
-lazy val interopCatsJS = interopCats.js.dependsOn(interopSharedJS)
-
-lazy val interopFuture = crossProject(JSPlatform, JVMPlatform)
-  .in(file("interop-future"))
-  .settings(stdSettings("zio-interop-future"))
-  .dependsOn(core % "test->test;compile->compile")
-
-lazy val interopFutureJVM = interopFuture.jvm.dependsOn(interopSharedJVM)
-
-lazy val interopMonix = crossProject(JSPlatform, JVMPlatform)
-  .in(file("interop-monix"))
-  .settings(stdSettings("zio-interop-monix"))
-  .settings(
-    libraryDependencies ++= Seq(
-      "io.monix" %%% "monix" % "3.0.0-RC2" % Optional
-    )
-  )
-  .dependsOn(core % "test->test;compile->compile")
-
-lazy val interopMonixJVM = interopMonix.jvm.dependsOn(interopSharedJVM)
-lazy val interopMonixJS  = interopMonix.js.dependsOn(interopSharedJS)
-
-lazy val interopScalaz7x = crossProject(JSPlatform, JVMPlatform)
-  .in(file("interop-scalaz7x"))
-  .settings(stdSettings("zio-interop-scalaz7x"))
-  .settings(
-    libraryDependencies ++= Seq(
-      "org.scalaz" %%% "scalaz-core"               % "7.2.+" % Optional,
-      "org.scalaz" %%% "scalaz-scalacheck-binding" % "7.2.+" % Test
-    )
-  )
-  .dependsOn(core % "test->test;compile->compile")
-
-lazy val interopScalaz7xJVM = interopScalaz7x.jvm.dependsOn(interopSharedJVM)
-lazy val interopScalaz7xJS  = interopScalaz7x.js.dependsOn(interopSharedJS)
-
-lazy val interopJava = crossProject(JVMPlatform)
-  .in(file("interop-java"))
-  .settings(stdSettings("zio-interop-java"))
-  .dependsOn(core % "test->test;compile->compile")
-
-lazy val interopJavaJVM = interopJava.jvm.dependsOn(interopSharedJVM)
-
-val akkaVersion = "2.5.23"
-lazy val interopReactiveStreams = crossProject(JVMPlatform)
-  .in(file("interop-reactiveStreams"))
-  .settings(stdSettings("zio-interop-reactiveStreams"))
-  .settings(
-    libraryDependencies ++= Seq(
-      "org.reactivestreams" % "reactive-streams"     % "1.0.2",
-      "org.reactivestreams" % "reactive-streams-tck" % "1.0.2" % "test",
-      "org.scalatest"       %% "scalatest"           % "3.0.8" % "test",
-      "com.typesafe.akka"   %% "akka-stream"         % akkaVersion % "test",
-      "com.typesafe.akka"   %% "akka-stream-testkit" % akkaVersion % "test"
-    )
-  )
-  .dependsOn(streams % "test->test;compile->compile")
-
-lazy val interopReactiveStreamsJVM = interopReactiveStreams.jvm.dependsOn(interopSharedJVM)
-
-lazy val interopTwitter = crossProject(JSPlatform, JVMPlatform)
-  .in(file("interop-twitter"))
-  .settings(stdSettings("zio-interop-twitter"))
-  .settings(
-    libraryDependencies += "com.twitter" %% "util-core" % "19.5.1"
-  )
-  .dependsOn(core % "test->test;compile->compile")
-
-lazy val interopTwitterJVM = interopTwitter.jvm.dependsOn(interopSharedJVM)
-=======
-lazy val streamsJS  = streams.js
->>>>>>> c32054eb
+lazy val streamsJS = streams.js
 
 lazy val testkit = crossProject(JVMPlatform)
   .in(file("testkit"))
