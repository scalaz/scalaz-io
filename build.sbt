// shadow sbt-scalajs' crossProject from Scala.js 0.6.x
import BuildHelper._
import explicitdeps.ExplicitDepsPlugin.autoImport.moduleFilterRemoveValue
import sbtcrossproject.CrossPlugin.autoImport.crossProject

name := "zio"

inThisBuild(
  List(
    organization := "dev.zio",
    homepage := Some(url("https://zio.dev")),
    licenses := List("Apache-2.0" -> url("http://www.apache.org/licenses/LICENSE-2.0")),
    developers := List(
      Developer(
        "jdegoes",
        "John De Goes",
        "john@degoes.net",
        url("http://degoes.net")
      )
    ),
    pgpPassphrase := sys.env.get("PGP_PASSWORD").map(_.toArray),
    pgpPublicRing := file("/tmp/public.asc"),
    pgpSecretRing := file("/tmp/secret.asc"),
    scmInfo := Some(
      ScmInfo(url("https://github.com/zio/zio/"), "scm:git:git@github.com:zio/zio.git")
    )
  )
)

ThisBuild / publishTo := sonatypePublishToBundle.value

addCommandAlias("fmt", "all root/scalafmtSbt root/scalafmtAll")
addCommandAlias("check", "all root/scalafmtSbtCheck root/scalafmtCheckAll")
addCommandAlias(
  "compileJVM",
  ";coreTestsJVM/test:compile;stacktracerJVM/test:compile;streamsTestsJVM/test:compile;testTestsJVM/test:compile;testRunnerJVM/test:compile;examplesJVM/test:compile"
)
addCommandAlias(
  "testJVM",
  ";coreTestsJVM/test;stacktracerJVM/test;streamsTestsJVM/test;testTestsJVM/run;testTestsJVM/test;testRunnerJVM/test:run;examplesJVM/test:compile"
)
addCommandAlias(
  "testJVMDotty",
  ";coreJVM/test:compile;stacktracerJVM/test:compile;streamsJVM/test:compile;testTestsJVM/run;testTestsJVM/test;testRunnerJVM/test:run;examplesJVM/test:compile"
)
addCommandAlias(
  "testJS",
  ";coreTestsJS/test;stacktracerJS/test;streamsTestsJS/test;testTestsJS/run;testTestsJS/test;examplesJS/test:compile"
)

lazy val root = project
  .in(file("."))
  .settings(
    skip in publish := true,
    console := (console in Compile in coreJVM).value,
    unusedCompileDependenciesFilter -= moduleFilter("org.scala-js", "scalajs-library"),
    welcomeMessage
  )
  .aggregate(
    coreJVM,
    coreJS,
    coreTestsJVM,
    coreTestsJS,
    docs,
    streamsJVM,
    streamsJS,
    streamsTestsJVM,
    streamsTestsJS,
    benchmarks,
    testJVM,
    testJS,
    testTestsJVM,
    testTestsJS,
    stacktracerJS,
    stacktracerJVM,
    testRunnerJS,
    testRunnerJVM
  )
  .enablePlugins(ScalaJSPlugin)

lazy val core = crossProject(JSPlatform, JVMPlatform, NativePlatform)
  .in(file("core"))
  .dependsOn(stacktracer)
  .settings(stdSettings("zio"))
  .settings(buildInfoSettings("zio"))
  .enablePlugins(BuildInfoPlugin)

lazy val coreJVM = core.jvm
  .settings(dottySettings)
  .settings(replSettings)

lazy val coreJS = core.js

lazy val coreNative = core.native
  .settings(scalaVersion := "2.11.12")
  .settings(skip in Test := true)
  .settings(skip in doc := true)
  .settings(sources in (Compile, doc) := Seq.empty)
  .settings(
    libraryDependencies ++= Seq(
      "dev.whaling" %%% "native-loop-core"      % "0.1.1",
      "dev.whaling" %%% "native-loop-js-compat" % "0.1.1"
    )
  )

lazy val coreTests = crossProject(JSPlatform, JVMPlatform)
  .in(file("core-tests"))
  .dependsOn(core)
  .dependsOn(test)
  .settings(stdSettings("core-tests"))
  .settings(testFrameworks += new TestFramework("zio.test.sbt.ZTestFramework"))
  .dependsOn(testRunner)
  .settings(buildInfoSettings("zio"))
  .settings(skip in publish := true)
  .settings(Compile / classLoaderLayeringStrategy := ClassLoaderLayeringStrategy.Flat)
  .settings(
    libraryDependencies ++= Seq(
      "org.specs2" %%% "specs2-core"          % "4.8.0" % Test,
      "org.specs2" %%% "specs2-scalacheck"    % "4.8.0" % Test,
      "org.specs2" %%% "specs2-matcher-extra" % "4.8.0" % Test
    )
  )
  .enablePlugins(BuildInfoPlugin)

lazy val coreTestsJVM = coreTests.jvm
  .configure(_.enablePlugins(JCStressPlugin))
  .settings(replSettings)

lazy val coreTestsJS = coreTests.js
  .settings(
    libraryDependencies += "io.github.cquiroz" %%% "scala-java-time" % "2.0.0-RC3" % Test
  )

lazy val streams = crossProject(JSPlatform, JVMPlatform)
  .in(file("streams"))
  .dependsOn(core)
  .settings(stdSettings("zio-streams"))
  .settings(buildInfoSettings("zio.stream"))
  .settings(streamReplSettings)
  .enablePlugins(BuildInfoPlugin)

lazy val streamsJVM = streams.jvm.settings(dottySettings)
lazy val streamsJS  = streams.js

lazy val streamsTests = crossProject(JSPlatform, JVMPlatform)
  .in(file("streams-tests"))
  .dependsOn(streams)
  .dependsOn(coreTests % "test->test;compile->compile")
  .settings(stdSettings("core-tests"))
  .settings(testFrameworks += new TestFramework("zio.test.sbt.ZTestFramework"))
  .dependsOn(testRunner)
  .settings(buildInfoSettings("zio.stream"))
  .settings(skip in publish := true)
  .settings(Compile / classLoaderLayeringStrategy := ClassLoaderLayeringStrategy.AllLibraryJars)
  .enablePlugins(BuildInfoPlugin)

lazy val streamsTestsJVM = streamsTests.jvm.dependsOn(coreTestsJVM % "test->compile")

lazy val streamsTestsJS = streamsTests.js

lazy val test = crossProject(JSPlatform, JVMPlatform)
  .in(file("test"))
  .dependsOn(core, streams)
  .settings(stdSettings("zio-test"))
  .settings(
    scalacOptions += "-language:experimental.macros",
    libraryDependencies ++=
      Seq("org.portable-scala" %%% "portable-scala-reflect" % "0.1.0") ++ {
        if (isDotty.value) Seq()
        else Seq("org.scala-lang" % "scala-reflect" % scalaVersion.value % "provided")
      }
  )

lazy val testJVM = test.jvm.settings(dottySettings)
lazy val testJS  = test.js

lazy val testTests = crossProject(JSPlatform, JVMPlatform)
  .in(file("test-tests"))
  .dependsOn(test)
  .settings(stdSettings("test-tests"))
  .settings(testFrameworks += new TestFramework("zio.test.sbt.ZTestFramework"))
  .dependsOn(testRunner)
  .settings(buildInfoSettings("zio.test"))
  .settings(skip in publish := true)
  .enablePlugins(BuildInfoPlugin)

lazy val testTestsJVM = testTests.jvm.settings(
  dottySettings,
  mainClass in Compile := Some("zio.test.TestMain")
)
lazy val testTestsJS = testTests.js.settings(
  libraryDependencies += "io.github.cquiroz" %%% "scala-java-time" % "2.0.0-RC3",
  scalaJSUseMainModuleInitializer in Compile := true,
  mainClass in Compile := Some("zio.test.TestMain")
)

lazy val stacktracer = crossProject(JSPlatform, JVMPlatform, NativePlatform)
  .in(file("stacktracer"))
  .settings(stdSettings("zio-stacktracer"))
<<<<<<< HEAD
  .settings(buildInfoSettings)
  .settings(sources in (Compile, doc) := Seq.empty)
=======
  .settings(buildInfoSettings("zio.internal.stacktracer"))
>>>>>>> 6e310add
  .settings(
    libraryDependencies ++= Seq(
      "org.specs2" %%% "specs2-core"          % "4.8.0" % Test,
      "org.specs2" %%% "specs2-scalacheck"    % "4.8.0" % Test,
      "org.specs2" %%% "specs2-matcher-extra" % "4.8.0" % Test
    )
  )

lazy val stacktracerJS = stacktracer.js
lazy val stacktracerJVM = stacktracer.jvm
  .settings(dottySettings)
  .settings(replSettings)

lazy val stacktracerNative = stacktracer.native
  .settings(scalaVersion := "2.11.12")
  .settings(skip in Test := true)
  .settings(skip in doc := true)
  lazy val testRunner = crossProject(JVMPlatform, JSPlatform)
  .in(file("test-sbt"))
  .settings(stdSettings("zio-test-sbt"))
  .settings(
    libraryDependencies ++= Seq(
      "org.portable-scala" %%% "portable-scala-reflect" % "0.1.0"
    ),
    mainClass in (Test, run) := Some("zio.test.sbt.TestMain")
  )
  .jsSettings(libraryDependencies ++= Seq("org.scala-js" %% "scalajs-test-interface" % "0.6.29"))
  .jvmSettings(libraryDependencies ++= Seq("org.scala-sbt" % "test-interface" % "1.0"))
  .dependsOn(core)
  .dependsOn(test)

lazy val testRunnerJVM = testRunner.jvm.settings(dottySettings)
lazy val testRunnerJS = testRunner.js
  .settings(
    libraryDependencies += "io.github.cquiroz" %%% "scala-java-time" % "2.0.0-RC3" % Test
  )

/**
 * Examples sub-project that is not included in the root project.
 * To run tests :
 * `sbt "examplesJVM/test"`
 */
lazy val examples = crossProject(JVMPlatform, JSPlatform)
  .in(file("examples"))
  .settings(stdSettings("examples"))
  .settings(testFrameworks += new TestFramework("zio.test.sbt.ZTestFramework"))
  .jsSettings(libraryDependencies += "io.github.cquiroz" %%% "scala-java-time" % "2.0.0-RC3" % Test)
  .dependsOn(testRunner)

lazy val examplesJS  = examples.js
lazy val examplesJVM = examples.jvm.settings(dottySettings)

lazy val benchmarks = project.module
  .dependsOn(coreJVM, streamsJVM)
  .enablePlugins(JmhPlugin)
  .settings(replSettings)
  .settings(
    // skip 2.13 benchmarks until twitter-util publishes for 2.13
    crossScalaVersions -= "2.13.1",
    //
    skip in publish := true,
    libraryDependencies ++=
      Seq(
        "co.fs2"                   %% "fs2-core"        % "2.0.1",
        "com.google.code.findbugs" % "jsr305"           % "3.0.2",
        "com.twitter"              %% "util-collection" % "19.1.0",
        "com.typesafe.akka"        %% "akka-stream"     % "2.5.26",
        "io.monix"                 %% "monix"           % "3.0.0",
        "io.projectreactor"        % "reactor-core"     % "3.3.0.RELEASE",
        "io.reactivex.rxjava2"     % "rxjava"           % "2.2.14",
        "org.ow2.asm"              % "asm"              % "7.2",
        "org.scala-lang"           % "scala-compiler"   % scalaVersion.value % Provided,
        "org.scala-lang"           % "scala-reflect"    % scalaVersion.value,
        "org.typelevel"            %% "cats-effect"     % "2.0.0"
      ),
    unusedCompileDependenciesFilter -= libraryDependencies.value
      .map(moduleid => moduleFilter(organization = moduleid.organization, name = moduleid.name))
      .reduce(_ | _),
    scalacOptions in Compile in console := Seq(
      "-Ypartial-unification",
      "-language:higherKinds",
      "-language:existentials",
      "-Yno-adapted-args",
      "-Xsource:2.13",
      "-Yrepl-class-based"
    )
  )

lazy val docs = project.module
  .in(file("zio-docs"))
  .settings(
    // skip 2.13 mdoc until mdoc is available for 2.13
    crossScalaVersions -= "2.13.1",
    //
    skip.in(publish) := true,
    moduleName := "zio-docs",
    unusedCompileDependenciesFilter -= moduleFilter("org.scalameta", "mdoc"),
    scalacOptions -= "-Yno-imports",
    scalacOptions -= "-Xfatal-warnings",
    scalacOptions ~= { _ filterNot (_ startsWith "-Ywarn") },
    scalacOptions ~= { _ filterNot (_ startsWith "-Xlint") },
    libraryDependencies ++= Seq(
      "com.github.ghik"     % "silencer-lib"                 % "1.4.4" % Provided cross CrossVersion.full,
      "commons-io"          % "commons-io"                   % "2.6" % "provided",
      "org.jsoup"           % "jsoup"                        % "1.12.1" % "provided",
      "org.reactivestreams" % "reactive-streams-examples"    % "1.0.3" % "provided",
      "dev.zio"             %% "zio-interop-cats"            % "2.0.0.0-RC6",
      "dev.zio"             %% "zio-interop-future"          % "2.12.8.0-RC6",
      "dev.zio"             %% "zio-interop-monix"           % "3.0.0.0-RC7",
      "dev.zio"             %% "zio-interop-scalaz7x"        % "7.2.27.0-RC6",
      "dev.zio"             %% "zio-interop-java"            % "1.1.0.0-RC5",
      "dev.zio"             %% "zio-interop-reactivestreams" % "1.0.3.5-RC1",
      "dev.zio"             %% "zio-interop-twitter"         % "19.7.0.0-RC2",
      "dev.zio"             %% "zio-macros-access"           % "0.4.0",
      "dev.zio"             %% "zio-macros-mock"             % "0.4.0"
    )
  )
  .settings(macroSettings)
  .dependsOn(
    coreJVM,
    streamsJVM
  )
  .enablePlugins(MdocPlugin, DocusaurusPlugin)<|MERGE_RESOLUTION|>--- conflicted
+++ resolved
@@ -197,12 +197,6 @@
 lazy val stacktracer = crossProject(JSPlatform, JVMPlatform, NativePlatform)
   .in(file("stacktracer"))
   .settings(stdSettings("zio-stacktracer"))
-<<<<<<< HEAD
-  .settings(buildInfoSettings)
-  .settings(sources in (Compile, doc) := Seq.empty)
-=======
-  .settings(buildInfoSettings("zio.internal.stacktracer"))
->>>>>>> 6e310add
   .settings(
     libraryDependencies ++= Seq(
       "org.specs2" %%% "specs2-core"          % "4.8.0" % Test,
