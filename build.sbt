--- conflicted
+++ resolved
@@ -146,11 +146,7 @@
 
 lazy val coreTestsJS = coreTests.js
   .settings(
-<<<<<<< HEAD
-    libraryDependencies += "io.github.cquiroz" %%% "scala-java-time" % "2.0.0-RC4" % Test
-=======
     libraryDependencies += "io.github.cquiroz" %%% "scala-java-time" % "2.0.0-RC5" % Test
->>>>>>> 74c537d3
   )
 
 lazy val streams = crossProject(JSPlatform, JVMPlatform)
@@ -184,11 +180,7 @@
 
 lazy val streamsTestsJS = streamsTests.js
   .settings(
-<<<<<<< HEAD
-    libraryDependencies += "io.github.cquiroz" %%% "scala-java-time" % "2.0.0-RC4" % Test
-=======
     libraryDependencies += "io.github.cquiroz" %%% "scala-java-time" % "2.0.0-RC5" % Test
->>>>>>> 74c537d3
   )
 
 lazy val test = crossProject(JSPlatform, JVMPlatform)
@@ -221,11 +213,7 @@
 
 lazy val testTestsJVM = testTests.jvm.settings(dottySettings)
 lazy val testTestsJS = testTests.js.settings(
-<<<<<<< HEAD
-  libraryDependencies += "io.github.cquiroz" %%% "scala-java-time" % "2.0.0-RC4"
-=======
   libraryDependencies += "io.github.cquiroz" %%% "scala-java-time" % "2.0.0-RC5"
->>>>>>> 74c537d3
 )
 
 lazy val testMagnolia = crossProject(JVMPlatform, JSPlatform)
@@ -254,11 +242,7 @@
 
 lazy val testMagnoliaTestsJVM = testMagnoliaTests.jvm
 lazy val testMagnoliaTestsJS = testMagnoliaTests.js.settings(
-<<<<<<< HEAD
-  libraryDependencies += "io.github.cquiroz" %%% "scala-java-time" % "2.0.0-RC4"
-=======
   libraryDependencies += "io.github.cquiroz" %%% "scala-java-time" % "2.0.0-RC5"
->>>>>>> 74c537d3
 )
 
 lazy val stacktracer = crossProject(JSPlatform, JVMPlatform, NativePlatform)
@@ -302,11 +286,7 @@
 lazy val testRunnerJVM = testRunner.jvm.settings(dottySettings)
 lazy val testRunnerJS = testRunner.js
   .settings(
-<<<<<<< HEAD
-    libraryDependencies += "io.github.cquiroz" %%% "scala-java-time" % "2.0.0-RC4" % Test
-=======
     libraryDependencies += "io.github.cquiroz" %%% "scala-java-time" % "2.0.0-RC5" % Test
->>>>>>> 74c537d3
   )
 
 /**
@@ -319,11 +299,7 @@
   .settings(stdSettings("examples"))
   .settings(crossProjectSettings)
   .settings(testFrameworks += new TestFramework("zio.test.sbt.ZTestFramework"))
-<<<<<<< HEAD
-  .jsSettings(libraryDependencies += "io.github.cquiroz" %%% "scala-java-time" % "2.0.0-RC4" % Test)
-=======
   .jsSettings(libraryDependencies += "io.github.cquiroz" %%% "scala-java-time" % "2.0.0-RC5" % Test)
->>>>>>> 74c537d3
   .dependsOn(testRunner)
 
 lazy val examplesJS = examples.js
