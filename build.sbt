// shadow sbt-scalajs' crossProject from Scala.js 0.6.x
import sbtcrossproject.CrossPlugin.autoImport.crossProject
import Scalaz._
import xerial.sbt.Sonatype._

name := "scalaz-zio"

inThisBuild(
  List(
    organization := "org.scalaz",
    homepage := Some(url("https://scalaz.github.io/scalaz-zio/")),
    licenses := List("Apache-2.0" -> url("http://www.apache.org/licenses/LICENSE-2.0")),
    developers := List(
      Developer(
        "jdegoes",
        "John De Goes",
        "john@degoes.net",
        url("http://degoes.net")
      )
    )
  )
)

addCommandAlias("fmt", "all scalafmtSbt scalafmt test:scalafmt")
addCommandAlias("check", "all scalafmtSbtCheck scalafmtCheck test:scalafmtCheck")

lazy val root = project
  .in(file("."))
  .settings(
    skip in publish := true,
    console := (console in Compile in coreJVM).value,
    unusedCompileDependenciesFilter -= moduleFilter("org.scala-js", "scalajs-library")
  )
  .aggregate(
    coreJVM,
    coreJS,
    interopSharedJVM,
    interopSharedJS,
    interopCatsJVM,
    interopCatsJS,
<<<<<<< HEAD
    interopMonixJVM,
    interopMonixJS,
=======
    interopFutureJVM,
    interopFutureJS,
//    interopMonixJVM,
//    interopMonixJS,
>>>>>>> c85a1819
    interopScalaz7xJVM,
    interopScalaz7xJS,
    interopJavaJVM,
//    benchmarks,
    microsite,
    testkitJVM
  )
  .enablePlugins(ScalaJSPlugin)

lazy val core = crossProject(JSPlatform, JVMPlatform)
  .in(file("core"))
  .settings(stdSettings("zio"))
  .settings(
    libraryDependencies ++= Seq(
      "org.specs2" %%% "specs2-core"          % "4.4.0" % Test,
      "org.specs2" %%% "specs2-scalacheck"    % "4.4.0" % Test,
      "org.specs2" %%% "specs2-matcher-extra" % "4.4.0" % Test
    ),
    scalacOptions in Test ++= Seq("-Yrangepos")
  )
  .enablePlugins(BuildInfoPlugin)
  .settings(
    buildInfoKeys := Seq[BuildInfoKey](name, version, scalaVersion, sbtVersion, isSnapshot),
    buildInfoPackage := "scalaz.zio",
    buildInfoObject := "BuildInfo",
    coverageExcludedPackages := "<empty>;scalaz.zio.BuildInfo"
  )

lazy val coreJVM = core.jvm
  .configure(_.enablePlugins(JCStressPlugin))
  .settings(
    // In the repl most warnings are useless or worse.
    // This is intentionally := as it's more direct to enumerate the few
    // options we do want than to try to subtract off the ones we don't.
    // One of -Ydelambdafy:inline or -Yrepl-class-based must be given to
    // avoid deadlocking on parallel operations, see
    //   https://issues.scala-lang.org/browse/SI-9076
    scalacOptions in Compile in console := Seq(
      "-Ypartial-unification",
      "-language:higherKinds",
      "-language:existentials",
      "-Yno-adapted-args",
      "-Xsource:2.13",
      "-Yrepl-class-based"
    ),
    initialCommands in Compile in console := """
                                               |import scalaz._
                                               |import scalaz.zio._
                                               |import scalaz.zio.console._
                                               |import scalaz.zio.stream._
                                               |object replRTS extends RTS {}
                                               |import replRTS._
                                               |implicit class RunSyntax[E, A](io: IO[E, A]){ def unsafeRun: A = replRTS.unsafeRun(io) }
    """.stripMargin
  )

lazy val coreJS = core.js

lazy val interopShared = crossProject(JSPlatform, JVMPlatform)
  .in(file("interop-shared"))
  .settings(stdSettings("zio-interop-shared"))
  .dependsOn(core % "test->test;compile->compile")
  .settings(
    scalacOptions in Test ++= Seq("-Yrangepos")
  )

lazy val interopSharedJVM = interopShared.jvm

lazy val interopSharedJS = interopShared.js

lazy val interopCats = crossProject(JSPlatform, JVMPlatform)
  .in(file("interop-cats"))
  .settings(stdSettings("zio-interop-cats"))
  .dependsOn(core % "test->test;compile->compile")
  .settings(
    libraryDependencies ++= Seq(
      "org.typelevel" %%% "cats-effect" % "1.2.0" % Optional,
      "co.fs2"        %%% "fs2-core"    % "1.0.3" % Test
    ),
    scalacOptions in Test ++= Seq("-Yrangepos")
  )

val CatsScalaCheckVersion = Def.setting {
  CrossVersion.partialVersion(scalaVersion.value) match {
    case Some((2, v)) if v <= 12 =>
      "1.13"
    case _ =>
      "1.14"
  }
}

val ScalaCheckVersion = Def.setting {
  CrossVersion.partialVersion(scalaVersion.value) match {
    case Some((2, v)) if v <= 12 =>
      "1.13.5"
    case _ =>
      "1.14.0"
  }
}

def majorMinor(version: String) = version.split('.').take(2).mkString(".")

val CatsScalaCheckShapelessVersion = Def.setting {
  CrossVersion.partialVersion(scalaVersion.value) match {
    case Some((2, v)) if v <= 12 =>
      "1.1.8"
    case _ =>
      "1.2.0-1+7-a4ed6f38-SNAPSHOT" // TODO: Stable version
  }
}

lazy val interopCatsJVM = interopCats.jvm
  .dependsOn(interopSharedJVM)
  .settings(
    resolvers += Resolver
      .sonatypeRepo("snapshots"), // TODO: Remove once scalacheck-shapeless has a stable version for 2.13.0-M5
    libraryDependencies ++= Seq(
      "org.typelevel"              %% "cats-effect-laws"                                                 % "1.2.0"                              % Test,
      "org.typelevel"              %% "cats-testkit"                                                     % "1.6.0"                              % Test,
      "com.github.alexarchambault" %% s"scalacheck-shapeless_${majorMinor(CatsScalaCheckVersion.value)}" % CatsScalaCheckShapelessVersion.value % Test
    ),
    dependencyOverrides += "org.scalacheck" %% "scalacheck" % ScalaCheckVersion.value % Test
  )

lazy val interopCatsJS = interopCats.js.dependsOn(interopSharedJS)

lazy val interopMonix = crossProject(JSPlatform, JVMPlatform)
  .in(file("interop-monix"))
  .settings(stdSettings("zio-interop-monix"))
  .dependsOn(core % "test->test;compile->compile")
  .settings(
    libraryDependencies ++= Seq(
      "io.monix" %%% "monix" % "3.0.0-RC2" % Optional
    ),
    scalacOptions in Test ++= Seq("-Yrangepos")
  )

lazy val interopMonixJVM = interopMonix.jvm.dependsOn(interopSharedJVM)

lazy val interopMonixJS = interopMonix.js.dependsOn(interopSharedJS)

lazy val interopScalaz7x = crossProject(JSPlatform, JVMPlatform)
  .in(file("interop-scalaz7x"))
  .settings(stdSettings("zio-interop-scalaz7x"))
  .dependsOn(core % "test->test;compile->compile")
  .settings(
    libraryDependencies ++= Seq(
      "org.scalaz" %%% "scalaz-core"               % "7.2.+" % Optional,
      "org.scalaz" %%% "scalaz-scalacheck-binding" % "7.2.+" % Test
    ),
    scalacOptions in Test ++= Seq("-Yrangepos")
  )

lazy val interopScalaz7xJVM = interopScalaz7x.jvm.dependsOn(interopSharedJVM)

lazy val interopScalaz7xJS = interopScalaz7x.js.dependsOn(interopSharedJS)

lazy val interopJava = crossProject(JVMPlatform)
  .in(file("interop-java"))
  .settings(stdSettings("zio-interop-java"))
  .dependsOn(core % "test->test;compile->compile")
  .settings(
    scalacOptions in Test ++= Seq("-Yrangepos")
  )

lazy val interopJavaJVM = interopJava.jvm.dependsOn(interopSharedJVM)

lazy val testkit = crossProject(JVMPlatform)
  .in(file("testkit"))
  .settings(stdSettings("testkit"))
  .dependsOn(core % "test->test;compile->compile")
  .settings(
    scalacOptions in Test ++= Seq("-Yrangepos"),
    publishArtifact in (Test, packageBin) := true
  )

lazy val testkitJVM = testkit.jvm

lazy val benchmarks = project.module
  .dependsOn(coreJVM)
  .enablePlugins(JmhPlugin)
  .settings(
    skip in publish := true,
    libraryDependencies ++=
      Seq(
        "org.scala-lang"           % "scala-reflect"    % scalaVersion.value,
        "org.scala-lang"           % "scala-compiler"   % scalaVersion.value % Provided,
        "io.monix"                 %% "monix"           % "3.0.0-RC2",
        "org.typelevel"            %% "cats-effect"     % "1.2.0",
        "co.fs2"                   %% "fs2-core"        % "1.0.3",
        "com.typesafe.akka"        %% "akka-stream"     % "2.5.20",
        "io.reactivex.rxjava2"     % "rxjava"           % "2.2.6",
        "com.twitter"              %% "util-collection" % "19.1.0",
        "io.projectreactor"        % "reactor-core"     % "3.2.5.RELEASE",
        "com.google.code.findbugs" % "jsr305"           % "3.0.2"
      ),
    unusedCompileDependenciesFilter -= libraryDependencies.value
      .map(moduleid => moduleFilter(organization = moduleid.organization, name = moduleid.name))
      .reduce(_ | _),
    scalacOptions in Compile in console := Seq(
      "-Ypartial-unification",
      "-language:higherKinds",
      "-language:existentials",
      "-Yno-adapted-args",
      "-Xsource:2.13",
      "-Yrepl-class-based"
    )
  )

lazy val microsite = project.module
  .dependsOn(coreJVM, interopCatsJVM, interopScalaz7xJVM, interopJavaJVM)
  .enablePlugins(MicrositesPlugin)
  .settings(
    scalacOptions -= "-Yno-imports",
    scalacOptions ~= { _ filterNot (_ startsWith "-Ywarn") },
    scalacOptions ~= { _ filterNot (_ startsWith "-Xlint") },
    skip in publish := true,
    libraryDependencies ++= Seq(
      "com.github.ghik" %% "silencer-lib" % "1.3.1" % Tut,
      "commons-io"      % "commons-io"    % "2.6"   % Tut
    ),
    micrositeFooterText := Some(
      """
        |<p>&copy; 2018 <a href="https://github.com/scalaz/scalaz-zio">ZIO Maintainers</a></p>
        |""".stripMargin
    ),
    micrositeName := "",
    micrositeDescription := "Type-safe, composable asynchronous and concurrent programming for Scala",
    micrositeAuthor := "ZIO contributors",
    micrositeOrganizationHomepage := "https://github.com/scalaz/scalaz-zio",
    micrositeGitterChannelUrl := "scalaz/scalaz-zio",
    micrositeGitHostingUrl := "https://github.com/scalaz/scalaz-zio",
    micrositeGithubOwner := "scalaz",
    micrositeGithubRepo := "scalaz-zio",
    micrositeFavicons := Seq(microsites.MicrositeFavicon("favicon.png", "512x512")),
    micrositeDocumentationUrl := s"https://javadoc.io/doc/org.scalaz/scalaz-zio_2.12/${(version in Compile).value}",
    micrositeDocumentationLabelDescription := "Scaladoc",
    micrositeBaseUrl := "/scalaz-zio",
    micrositePalette := Map(
      "brand-primary"   -> "#990000",
      "brand-secondary" -> "#000000",
      "brand-tertiary"  -> "#990000",
      "gray-dark"       -> "#453E46",
      "gray"            -> "#837F84",
      "gray-light"      -> "#E3E2E3",
      "gray-lighter"    -> "#F4F3F4",
      "white-color"     -> "#FFFFFF"
    )
  )<|MERGE_RESOLUTION|>--- conflicted
+++ resolved
@@ -38,15 +38,8 @@
     interopSharedJS,
     interopCatsJVM,
     interopCatsJS,
-<<<<<<< HEAD
-    interopMonixJVM,
-    interopMonixJS,
-=======
-    interopFutureJVM,
-    interopFutureJS,
 //    interopMonixJVM,
 //    interopMonixJS,
->>>>>>> c85a1819
     interopScalaz7xJVM,
     interopScalaz7xJS,
     interopJavaJVM,
